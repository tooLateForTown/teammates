--- conflicted
+++ resolved
@@ -94,11 +94,7 @@
                 <div class="form-group">
                     <div class="col-sm-4 form-inline" style="display:none">
                         <label for="input">To:</label>
-<<<<<<< HEAD
-                        <select class="participantSelect middlealign newResponse form-control" name="responserecipient-1-0" style="display:none;max-width:125px" disabled="disabled">
-=======
-                        <select class="participantSelect middlealign newResponse form-control" style="width:275px;max-width:275px" name="responserecipient-1-0" disabled="disabled">
->>>>>>> a4972e77
+                        <select class="participantSelect middlealign newResponse form-control" style="display:none;width:275px;max-width:275px" name="responserecipient-1-0" disabled="disabled">
                         <option value="" selected="selected"></option>
 <option value="IFQSubmitUiT.instr@gmail.tmt">Myself</option>
 
