<div id="frameBodyWrapper" class="container">
        <div id="topOfPage"></div>
        <h1>Submit Feedback</h1>
        <br>
        
            <div id="registerMessage" class="alert alert-info">
                You are submitting feedback as <span class="text-danger text-bold text-large">Drop out</span>. You may submit feedback and view results without logging in. To access other features you need <a href="/page/studentCourseJoinAuthentication?key={*}&amp;studentemail=drop.out%40gmail.tmt&amp;courseid=SFSubmitUiT.CS2104" class="link">to login using a google account</a> (recommended).
            </div>
        
        <form method="post" name="form_student_submit_response" action="/page/studentFeedbackSubmissionEditSave">
            









    
    <input name="fsname" value="First Session" type="hidden">
    <input name="courseid" value="SFSubmitUiT.CS2104" type="hidden">
    
        <input name="key" value="{*}" type="hidden">
        <input name="studentemail" value="drop.out@gmail.tmt" type="hidden">
    
    <div class="well well-plain" id="course1">
            <div class="panel-body">
                <div class="form-horizontal">
                    <div class="panel-heading">
                        <div class="form-group">
                            <label class="col-sm-2 control-label">Course ID:</label>
                            <div class="col-sm-10">
                                <p class="form-control-static">SFSubmitUiT.CS2104</p>
                            </div>
                        </div> 
                        <div class="form-group">
                            <label class="col-sm-2 control-label">Session:</label>
                            <div class="col-sm-10">
                                <p class="form-control-static">First Session</p>
                            </div>
                        </div>  
                        <div class="form-group">
                            <label class="col-sm-2 control-label">Opening time:</label>
                            <div class="col-sm-10">
                                <p class="form-control-static">Sun, 01 Apr 2012, 23:59</p>
                            </div>
                        </div>
                        <div class="form-group">
                            <label class="col-sm-2 control-label">Closing time:</label>
                            <div class="col-sm-10">
                                <p class="form-control-static">Sat, 30 Apr 2016, 23:59</p>
                            </div>
                        </div>
                        <div class="form-group">
                            <label class="col-sm-2 control-label">Instructions:</label>
                            <div class="col-sm-10">
                                <p class="form-control-static text-preserve-space">Instructions for first session</p>
                            </div>
                        </div> 
                    </div> 
                </div>
            </div>
        </div>
    




    <div id="statusMessage" style="display: none;"></div>

    <br>
    

        <input name="questiontype-1" value="TEXT" type="hidden">
        <input name="questionid-1" value="{*}" type="hidden">
        <input name="questionresponsetotal-1" value="1" type="hidden">
        <div class="form-horizontal">
            <div class="panel panel-primary">
                <div class="panel-heading">Question 1:<br>
                    <span class="text-preserve-space">What is the best selling point of your product?</span></div>
                <div class="panel-body">
                    <p class="text-muted">Only the following persons can see your responses: </p>
                    <ul class="text-muted">
                    
                            <li class="unordered">You can see your own feedback in the results page later on.</li>
                    
                            <li class="unordered">Your team members can see your response, but not the name of the recipient, or your name.</li>
                    
                            <li class="unordered">Other students in the course can see your response, but not the name of the recipient, or your name.</li>
                    
                            <li class="unordered">Instructors in this course can see your response, the name of the recipient, and your name.</li>
                    
                    </ul>
        
                <br>
                <div class="form-group margin-0">
                    <div class="col-sm-2 form-inline" style="display:none">
                        <label for="input">To:</label>
                        <select class="participantSelect middlealign newResponse form-control" name="responserecipient-1-0" style="display:none;max-width:125px">
                        <option value="" selected="selected"></option>
<option value="drop.out@gmail.tmt">Myself</option>

                        </select><span> Myself</span>
                    </div>
                    <div class="col-sm-12">
                    <textarea rows="4" cols="100%" class="form-control" name="responsetext-1-0"></textarea>
                    </div>
                </div>
        </div></div>
        </div>
        <br><br>

        <input name="questiontype-2" value="TEXT" type="hidden">
        <input name="questionid-2" value="{*}" type="hidden">
        <input name="questionresponsetotal-2" value="3" type="hidden">
        <div class="form-horizontal">
            <div class="panel panel-primary">
                <div class="panel-heading">Question 2:<br>
                    <span class="text-preserve-space">Rate 3 other students' products</span></div>
                <div class="panel-body">
                    <p class="text-muted">Only the following persons can see your responses: </p>
                    <ul class="text-muted">
                    
                            <li class="unordered">Instructors in this course can see your response, the name of the recipient, and your name.</li>
                    
                            <li class="unordered">The receiving students can see your response, but not your name.</li>
                    
                            <li class="unordered">Your team members can see your response, and your name, but not the name of the recipient.</li>
                    
                    </ul>
        
                <br>
                <div class="form-group margin-0">
                    <div class="col-sm-2 form-inline" style="text-align:right">
                        <label for="input">To:</label>
                        <select class="participantSelect middlealign newResponse form-control" name="responserecipient-2-0" style="max-width:125px">
                        <option value="" selected="selected"></option>
<option value="SFSubmitUiT.alice.b@gmail.tmt">Alice Betsy</option>
<option value="SFSubmitUiT.benny.c@gmail.tmt">Benny Charles</option>
<option value="SFSubmitUiT.charlie.d@gmail.tmt">Charlie Davis</option>
<option value="SFSubmitUiT.danny.e@gmail.tmt">Danny Engrid</option>
<option value="SFSubmitUiT.emily.f@gmail.tmt">Emily</option>
<option value="extra.guy@gmail.tmt">Extra guy</option>

                        </select>
                    </div>
                    <div class="col-sm-10">
                    <textarea rows="4" cols="100%" class="form-control" name="responsetext-2-0"></textarea>
                    </div>
                </div>
        
                <br>
                <div class="form-group margin-0">
                    <div class="col-sm-2 form-inline" style="text-align:right">
                        <label for="input">To:</label>
                        <select class="participantSelect middlealign newResponse form-control" name="responserecipient-2-1" style="max-width:125px">
                        <option value="" selected="selected"></option>
<option value="SFSubmitUiT.alice.b@gmail.tmt">Alice Betsy</option>
<option value="SFSubmitUiT.benny.c@gmail.tmt">Benny Charles</option>
<option value="SFSubmitUiT.charlie.d@gmail.tmt">Charlie Davis</option>
<option value="SFSubmitUiT.danny.e@gmail.tmt">Danny Engrid</option>
<option value="SFSubmitUiT.emily.f@gmail.tmt">Emily</option>
<option value="extra.guy@gmail.tmt">Extra guy</option>

                        </select>
                    </div>
                    <div class="col-sm-10">
                    <textarea rows="4" cols="100%" class="form-control" name="responsetext-2-1"></textarea>
                    </div>
                </div>
        
                <br>
                <div class="form-group margin-0">
                    <div class="col-sm-2 form-inline" style="text-align:right">
                        <label for="input">To:</label>
                        <select class="participantSelect middlealign newResponse form-control" name="responserecipient-2-2" style="max-width:125px">
                        <option value="" selected="selected"></option>
<option value="SFSubmitUiT.alice.b@gmail.tmt">Alice Betsy</option>
<option value="SFSubmitUiT.benny.c@gmail.tmt">Benny Charles</option>
<option value="SFSubmitUiT.charlie.d@gmail.tmt">Charlie Davis</option>
<option value="SFSubmitUiT.danny.e@gmail.tmt">Danny Engrid</option>
<option value="SFSubmitUiT.emily.f@gmail.tmt">Emily</option>
<option value="extra.guy@gmail.tmt">Extra guy</option>

                        </select>
                    </div>
                    <div class="col-sm-10">
                    <textarea rows="4" cols="100%" class="form-control" name="responsetext-2-2"></textarea>
                    </div>
                </div>
        </div></div>
        </div>
        <br><br>

        <input name="questiontype-3" value="TEXT" type="hidden">
        <input name="questionid-3" value="{*}" type="hidden">
        <input name="questionresponsetotal-3" value="1" type="hidden">
        <div class="form-horizontal">
            <div class="panel panel-primary">
                <div class="panel-heading">Question 3:<br>
                    <span class="text-preserve-space">Comments about the class</span></div>
                <div class="panel-body">
                    <p class="text-muted">Only the following persons can see your responses: </p>
                    <ul class="text-muted">
                    
                            <li class="unordered">Instructors in this course can see your response, but not your name.</li>
                    
                            <li class="unordered">Your team members can see your response, but not your name.</li>
                    
                    </ul>
        
                <br>
                <div class="form-group margin-0">
                    <div class="col-sm-2 form-inline" style="display:none">
                        <label for="input">To:</label>
                        <select class="participantSelect middlealign newResponse form-control" name="responserecipient-3-0" style="display:none;max-width:125px">
                        <option value="" selected="selected"></option>
<option value="%GENERAL%">%GENERAL%</option>

                        </select><span> %GENERAL%</span>
                    </div>
                    <div class="col-sm-12">
                    <textarea rows="4" cols="100%" class="form-control" name="responsetext-3-0"></textarea>
                    </div>
                </div>
        </div></div>
        </div>
        <br><br>

        <input name="questiontype-4" value="TEXT" type="hidden">
        <input name="questionid-4" value="{*}" type="hidden">
        <input name="questionresponsetotal-4" value="2" type="hidden">
        <div class="form-horizontal">
            <div class="panel panel-primary">
                <div class="panel-heading">Question 4:<br>
                    <span class="text-preserve-space">Give feedback to 3 other teams.</span></div>
                <div class="panel-body">
                    <p class="text-muted">Only the following persons can see your responses: </p>
                    <ul class="text-muted">
                    
                            <li class="unordered">The receiving teams can see your response, and your name.</li>
                    
                    </ul>
        
                <br>
                <div class="form-group margin-0">
                    <div class="col-sm-2 form-inline" style="text-align:right">
                        <label for="input">To:</label>
                        <select class="participantSelect middlealign newResponse form-control" name="responserecipient-4-0" style="display:none;max-width:125px">
                        <option value="" selected="selected"></option>
<option value="Team >'&quot;< 1">Team &gt;'"&lt; 1</option>
<option style="display: none;" value="Team 3">Team 3</option>

                        </select><span> Team &gt;'"&lt; 1</span>
                    </div>
                    <div class="col-sm-10">
                    <textarea rows="4" cols="100%" class="form-control" name="responsetext-4-0"></textarea>
                    </div>
                </div>
        
                <br>
                <div class="form-group margin-0">
                    <div class="col-sm-2 form-inline" style="text-align:right">
                        <label for="input">To:</label>
                        <select class="participantSelect middlealign newResponse form-control" name="responserecipient-4-1" style="display:none;max-width:125px">
                        <option value="" selected="selected"></option>
<option style="display: none;" value="Team >'&quot;< 1">Team &gt;'"&lt; 1</option>
<option value="Team 3">Team 3</option>

                        </select><span> Team 3</span>
                    </div>
                    <div class="col-sm-10">
                    <textarea rows="4" cols="100%" class="form-control" name="responsetext-4-1"></textarea>
                    </div>
                </div>
        </div></div>
        </div>
        <br><br>

        <input name="questiontype-5" value="TEXT" type="hidden">
        <input name="questionid-5" value="{*}" type="hidden">
        <input name="questionresponsetotal-5" value="3" type="hidden">
        <div class="form-horizontal">
            <div class="panel panel-primary">
                <div class="panel-heading">Question 5:<br>
                    <span class="text-preserve-space">Give feedback to your team mates</span></div>
                <div class="panel-body">
                    <p class="text-muted">Only the following persons can see your responses: </p>
                    <ul class="text-muted">
                    
                            <li class="unordered">The receiving students can see your response, and your name.</li>
                    
                    </ul>
        
                <br>
                <div class="form-group margin-0">
                    <div class="col-sm-2 form-inline" style="text-align:right">
                        <label for="input">To:</label>
                        <select class="participantSelect middlealign newResponse form-control" name="responserecipient-5-0" style="display:none;max-width:125px">
                        <option value="" selected="selected"></option>
<option value="SFSubmitUiT.charlie.d@gmail.tmt">Charlie Davis</option>
<option style="display: none;" value="SFSubmitUiT.danny.e@gmail.tmt">Danny Engrid</option>
<option style="display: none;" value="extra.guy@gmail.tmt">Extra guy</option>

                        </select><span> Charlie Davis</span>
                    </div>
                    <div class="col-sm-10">
                    <textarea rows="4" cols="100%" class="form-control" name="responsetext-5-0"></textarea>
                    </div>
                </div>
        
                <br>
                <div class="form-group margin-0">
                    <div class="col-sm-2 form-inline" style="text-align:right">
                        <label for="input">To:</label>
                        <select class="participantSelect middlealign newResponse form-control" name="responserecipient-5-1" style="display:none;max-width:125px">
                        <option value="" selected="selected"></option>
<option style="display: none;" value="SFSubmitUiT.charlie.d@gmail.tmt">Charlie Davis</option>
<option value="SFSubmitUiT.danny.e@gmail.tmt">Danny Engrid</option>
<option style="display: none;" value="extra.guy@gmail.tmt">Extra guy</option>

                        </select><span> Danny Engrid</span>
                    </div>
                    <div class="col-sm-10">
                    <textarea rows="4" cols="100%" class="form-control" name="responsetext-5-1"></textarea>
                    </div>
                </div>
        
                <br>
                <div class="form-group margin-0">
                    <div class="col-sm-2 form-inline" style="text-align:right">
                        <label for="input">To:</label>
                        <select class="participantSelect middlealign newResponse form-control" name="responserecipient-5-2" style="display:none;max-width:125px">
                        <option value="" selected="selected"></option>
<option style="display: none;" value="SFSubmitUiT.charlie.d@gmail.tmt">Charlie Davis</option>
<option style="display: none;" value="SFSubmitUiT.danny.e@gmail.tmt">Danny Engrid</option>
<option value="extra.guy@gmail.tmt">Extra guy</option>

                        </select><span> Extra guy</span>
                    </div>
                    <div class="col-sm-10">
                    <textarea rows="4" cols="100%" class="form-control" name="responsetext-5-2"></textarea>
                    </div>
                </div>
        </div></div>
        </div>
        <br><br>

        <input name="questiontype-6" value="MCQ" type="hidden">
        <input name="questionid-6" value="{*}" type="hidden">
        <input name="questionresponsetotal-6" value="1" type="hidden">
        <div class="form-horizontal">
            <div class="panel panel-primary">
                <div class="panel-heading">Question 6:<br>
                    <span class="text-preserve-space">What is the best selling point of your product?</span></div>
                <div class="panel-body">
                    <p class="text-muted">Only the following persons can see your responses: </p>
                    <ul class="text-muted">
                    
                            <li class="unordered">You can see your own feedback in the results page later on.</li>
                    
                            <li class="unordered">Your team members can see your response, but not the name of the recipient, or your name.</li>
                    
                            <li class="unordered">Other students in the course can see your response, but not the name of the recipient, or your name.</li>
                    
                            <li class="unordered">Instructors in this course can see your response, the name of the recipient, and your name.</li>
                    
                    </ul>
        
                <br>
                <div class="form-group margin-0">
                    <div class="col-sm-2 form-inline" style="display:none">
                        <label for="input">To:</label>
                        <select class="participantSelect middlealign newResponse form-control" name="responserecipient-6-0" style="display:none;max-width:125px">
                        <option value="" selected="selected"></option>
<option value="drop.out@gmail.tmt">Myself</option>

                        </select><span> Myself</span>
                    </div>
                    <div class="col-sm-12">
                    <table>
    <tbody><tr>
    <td>
        <label><input name="responsetext-6-0" value="UI" type="radio"> UI</label>
    </td>
</tr>
<tr>
    <td>
        <label><input name="responsetext-6-0" value="Algo" type="radio"> Algo</label>
    </td>
</tr>

</tbody></table>
                    </div>
                </div>
        </div></div>
        </div>
        <br><br>

        <input name="questiontype-7" value="MCQ" type="hidden">
        <input name="questionid-7" value="{*}" type="hidden">
        <input name="questionresponsetotal-7" value="2" type="hidden">
        <div class="form-horizontal">
            <div class="panel panel-primary">
                <div class="panel-heading">Question 7:<br>
                    <span class="text-preserve-space">What do you think is the other teams' best feature?</span></div>
                <div class="panel-body">
                    <p class="text-muted">Only the following persons can see your responses: </p>
                    <ul class="text-muted">
                    
                            <li class="unordered">The receiving teams can see your response, and your name.</li>
                    
                    </ul>
        
                <br>
                <div class="form-group margin-0">
                    <div class="col-sm-2 form-inline" style="text-align:right">
                        <label for="input">To:</label>
                        <select class="participantSelect middlealign newResponse form-control" name="responserecipient-7-0" style="display:none;max-width:125px">
                        <option value="" selected="selected"></option>
<option value="Team >'&quot;< 1">Team &gt;'"&lt; 1</option>
<option style="display: none;" value="Team 3">Team 3</option>

                        </select><span> Team &gt;'"&lt; 1</span>
                    </div>
                    <div class="col-sm-10">
                    <table>
    <tbody><tr>
    <td>
        <label><input name="responsetext-7-0" value="UI" type="radio"> UI</label>
    </td>
</tr>
<tr>
    <td>
        <label><input name="responsetext-7-0" value="Algo" type="radio"> Algo</label>
    </td>
</tr>

</tbody></table>
                    </div>
                </div>
        
                <br>
                <div class="form-group margin-0">
                    <div class="col-sm-2 form-inline" style="text-align:right">
                        <label for="input">To:</label>
                        <select class="participantSelect middlealign newResponse form-control" name="responserecipient-7-1" style="display:none;max-width:125px">
                        <option value="" selected="selected"></option>
<option style="display: none;" value="Team >'&quot;< 1">Team &gt;'"&lt; 1</option>
<option value="Team 3">Team 3</option>

                        </select><span> Team 3</span>
                    </div>
                    <div class="col-sm-10">
                    <table>
    <tbody><tr>
    <td>
        <label><input name="responsetext-7-1" value="UI" type="radio"> UI</label>
    </td>
</tr>
<tr>
    <td>
        <label><input name="responsetext-7-1" value="Algo" type="radio"> Algo</label>
    </td>
</tr>

</tbody></table>
                    </div>
                </div>
        </div></div>
        </div>
        <br><br>

        <input name="questiontype-8" value="MSQ" type="hidden">
        <input name="questionid-8" value="{*}" type="hidden">
        <input name="questionresponsetotal-8" value="1" type="hidden">
        <div class="form-horizontal">
            <div class="panel panel-primary">
                <div class="panel-heading">Question 8:<br>
                    <span class="text-preserve-space">What is the best selling point of your product?</span></div>
                <div class="panel-body">
                    <p class="text-muted">Only the following persons can see your responses: </p>
                    <ul class="text-muted">
                    
                            <li class="unordered">You can see your own feedback in the results page later on.</li>
                    
                            <li class="unordered">Your team members can see your response, but not the name of the recipient, or your name.</li>
                    
                            <li class="unordered">Other students in the course can see your response, but not the name of the recipient, or your name.</li>
                    
                            <li class="unordered">Instructors in this course can see your response, the name of the recipient, and your name.</li>
                    
                    </ul>
        
                <br>
                <div class="form-group margin-0">
                    <div class="col-sm-2 form-inline" style="display:none">
                        <label for="input">To:</label>
                        <select class="participantSelect middlealign newResponse form-control" name="responserecipient-8-0" style="display:none;max-width:125px">
                        <option value="" selected="selected"></option>
<option value="drop.out@gmail.tmt">Myself</option>

                        </select><span> Myself</span>
                    </div>
                    <div class="col-sm-12">
                    <table>
    <tbody><tr>
    <td>
        <label><input name="responsetext-8-0" value="UI" type="checkbox"> UI</label>
    </td>
</tr>
<tr>
    <td>
        <label><input name="responsetext-8-0" value="Algo" type="checkbox"> Algo</label>
    </td>
</tr>
<tr>
    <td>
        <label><input name="responsetext-8-0" value="Design" type="checkbox"> Design</label>
    </td>
</tr>
<tr>
    <td>
        <label><input name="responsetext-8-0" value="" type="checkbox"> <i>None of the above</i></label>
    </td>
</tr>

</tbody></table>
                    </div>
                </div>
        </div></div>
        </div>
        <br><br>

        <input name="questiontype-9" value="MSQ" type="hidden">
        <input name="questionid-9" value="{*}" type="hidden">
        <input name="questionresponsetotal-9" value="2" type="hidden">
        <div class="form-horizontal">
            <div class="panel panel-primary">
                <div class="panel-heading">Question 9:<br>
                    <span class="text-preserve-space">What do you think is the other teams' best feature?</span></div>
                <div class="panel-body">
                    <p class="text-muted">Only the following persons can see your responses: </p>
                    <ul class="text-muted">
                    
                            <li class="unordered">The receiving teams can see your response, and your name.</li>
                    
                    </ul>
        
                <br>
                <div class="form-group margin-0">
                    <div class="col-sm-2 form-inline" style="text-align:right">
                        <label for="input">To:</label>
                        <select class="participantSelect middlealign newResponse form-control" name="responserecipient-9-0" style="display:none;max-width:125px">
                        <option value="" selected="selected"></option>
<option value="Team >'&quot;< 1">Team &gt;'"&lt; 1</option>
<option style="display: none;" value="Team 3">Team 3</option>

                        </select><span> Team &gt;'"&lt; 1</span>
                    </div>
                    <div class="col-sm-10">
                    <table>
    <tbody><tr>
    <td>
        <label><input name="responsetext-9-0" value="UI" type="checkbox"> UI</label>
    </td>
</tr>
<tr>
    <td>
        <label><input name="responsetext-9-0" value="Algo" type="checkbox"> Algo</label>
    </td>
</tr>
<tr>
    <td>
        <label><input name="responsetext-9-0" value="Design" type="checkbox"> Design</label>
    </td>
</tr>
<tr>
    <td>
        <label><input name="responsetext-9-0" value="" type="checkbox"> <i>None of the above</i></label>
    </td>
</tr>

</tbody></table>
                    </div>
                </div>
        
                <br>
                <div class="form-group margin-0">
                    <div class="col-sm-2 form-inline" style="text-align:right">
                        <label for="input">To:</label>
                        <select class="participantSelect middlealign newResponse form-control" name="responserecipient-9-1" style="display:none;max-width:125px">
                        <option value="" selected="selected"></option>
<option style="display: none;" value="Team >'&quot;< 1">Team &gt;'"&lt; 1</option>
<option value="Team 3">Team 3</option>

                        </select><span> Team 3</span>
                    </div>
                    <div class="col-sm-10">
                    <table>
    <tbody><tr>
    <td>
        <label><input name="responsetext-9-1" value="UI" type="checkbox"> UI</label>
    </td>
</tr>
<tr>
    <td>
        <label><input name="responsetext-9-1" value="Algo" type="checkbox"> Algo</label>
    </td>
</tr>
<tr>
    <td>
        <label><input name="responsetext-9-1" value="Design" type="checkbox"> Design</label>
    </td>
</tr>
<tr>
    <td>
        <label><input name="responsetext-9-1" value="" type="checkbox"> <i>None of the above</i></label>
    </td>
</tr>

</tbody></table>
                    </div>
                </div>
        </div></div>
        </div>
        <br><br>

        <input name="questiontype-10" value="MCQ" type="hidden">
        <input name="questionid-10" value="{*}" type="hidden">
        <input name="questionresponsetotal-10" value="1" type="hidden">
        <div class="form-horizontal">
            <div class="panel panel-primary">
                <div class="panel-heading">Question 10:<br>
                    <span class="text-preserve-space">Who is the best class mate?</span></div>
                <div class="panel-body">
                    <p class="text-muted">Only the following persons can see your responses: </p>
                    <ul class="text-muted">
                    
                            <li class="unordered">You can see your own feedback in the results page later on.</li>
                    
                            <li class="unordered">Your team members can see your response, but not the name of the recipient, or your name.</li>
                    
                            <li class="unordered">Other students in the course can see your response, but not the name of the recipient, or your name.</li>
                    
                            <li class="unordered">Instructors in this course can see your response, the name of the recipient, and your name.</li>
                    
                    </ul>
        
                <br>
                <div class="form-group margin-0">
                    <div class="col-sm-2 form-inline" style="display:none">
                        <label for="input">To:</label>
                        <select class="participantSelect middlealign newResponse form-control" name="responserecipient-10-0" style="display:none;max-width:125px">
                        <option value="" selected="selected"></option>
<option value="drop.out@gmail.tmt">Myself</option>

                        </select><span> Myself</span>
                    </div>
                    <div class="col-sm-12">
                    <table>
    <tbody><tr>
    <td>
        <label><input name="responsetext-10-0" value="Alice Betsy (Team >'&quot;< 1)" type="radio"> Alice Betsy (Team &gt;'"&lt; 1)</label>
    </td>
</tr>
<tr>
    <td>
        <label><input name="responsetext-10-0" value="Benny Charles (Team >'&quot;< 1)" type="radio"> Benny Charles (Team &gt;'"&lt; 1)</label>
    </td>
</tr>
<tr>
    <td>
        <label><input name="responsetext-10-0" value="Charlie Davis (Team 2)" type="radio"> Charlie Davis (Team 2)</label>
    </td>
</tr>
<tr>
    <td>
        <label><input name="responsetext-10-0" value="Danny Engrid (Team 2)" type="radio"> Danny Engrid (Team 2)</label>
    </td>
</tr>
<tr>
    <td>
        <label><input name="responsetext-10-0" value="Drop out (Team 2)" type="radio"> Drop out (Team 2)</label>
    </td>
</tr>
<tr>
    <td>
        <label><input name="responsetext-10-0" value="Emily (Team 3)" type="radio"> Emily (Team 3)</label>
    </td>
</tr>
<tr>
    <td>
        <label><input name="responsetext-10-0" value="Extra guy (Team 2)" type="radio"> Extra guy (Team 2)</label>
    </td>
</tr>

</tbody></table>
                    </div>
                </div>
        </div></div>
        </div>
        <br><br>

        <input name="questiontype-11" value="MSQ" type="hidden">
        <input name="questionid-11" value="{*}" type="hidden">
        <input name="questionresponsetotal-11" value="1" type="hidden">
        <div class="form-horizontal">
            <div class="panel panel-primary">
                <div class="panel-heading">Question 11:<br>
                    <span class="text-preserve-space">Who do you recommend as tutor?</span></div>
                <div class="panel-body">
                    <p class="text-muted">Only the following persons can see your responses: </p>
                    <ul class="text-muted">
                    
                            <li class="unordered">You can see your own feedback in the results page later on.</li>
                    
                            <li class="unordered">Your team members can see your response, but not the name of the recipient, or your name.</li>
                    
                            <li class="unordered">Other students in the course can see your response, but not the name of the recipient, or your name.</li>
                    
                            <li class="unordered">Instructors in this course can see your response, the name of the recipient, and your name.</li>
                    
                    </ul>
        
                <br>
                <div class="form-group margin-0">
                    <div class="col-sm-2 form-inline" style="display:none">
                        <label for="input">To:</label>
                        <select class="participantSelect middlealign newResponse form-control" name="responserecipient-11-0" style="display:none;max-width:125px">
                        <option value="" selected="selected"></option>
<option value="drop.out@gmail.tmt">Myself</option>

                        </select><span> Myself</span>
                    </div>
                    <div class="col-sm-12">
                    <table>
    <tbody><tr>
    <td>
        <label><input name="responsetext-11-0" value="Alice Betsy (Team >'&quot;< 1)" type="checkbox"> Alice Betsy (Team &gt;'"&lt; 1)</label>
    </td>
</tr>
<tr>
    <td>
        <label><input name="responsetext-11-0" value="Benny Charles (Team >'&quot;< 1)" type="checkbox"> Benny Charles (Team &gt;'"&lt; 1)</label>
    </td>
</tr>
<tr>
    <td>
        <label><input name="responsetext-11-0" value="Charlie Davis (Team 2)" type="checkbox"> Charlie Davis (Team 2)</label>
    </td>
</tr>
<tr>
    <td>
        <label><input name="responsetext-11-0" value="Danny Engrid (Team 2)" type="checkbox"> Danny Engrid (Team 2)</label>
    </td>
</tr>
<tr>
    <td>
        <label><input name="responsetext-11-0" value="Drop out (Team 2)" type="checkbox"> Drop out (Team 2)</label>
    </td>
</tr>
<tr>
    <td>
        <label><input name="responsetext-11-0" value="Emily (Team 3)" type="checkbox"> Emily (Team 3)</label>
    </td>
</tr>
<tr>
    <td>
        <label><input name="responsetext-11-0" value="Extra guy (Team 2)" type="checkbox"> Extra guy (Team 2)</label>
    </td>
</tr>
<tr>
    <td>
        <label><input name="responsetext-11-0" value="" type="checkbox"> <i>None of the above</i></label>
    </td>
</tr>

</tbody></table>
                    </div>
                </div>
        </div></div>
        </div>
        <br><br>

        <input name="questiontype-12" value="MCQ" type="hidden">
        <input name="questionid-12" value="{*}" type="hidden">
        <input name="questionresponsetotal-12" value="1" type="hidden">
        <div class="form-horizontal">
            <div class="panel panel-primary">
                <div class="panel-heading">Question 12:<br>
                    <span class="text-preserve-space">Which is the best team?</span></div>
                <div class="panel-body">
                    <p class="text-muted">Only the following persons can see your responses: </p>
                    <ul class="text-muted">
                    
                            <li class="unordered">You can see your own feedback in the results page later on.</li>
                    
                            <li class="unordered">Your team members can see your response, but not the name of the recipient, or your name.</li>
                    
                            <li class="unordered">Other students in the course can see your response, but not the name of the recipient, or your name.</li>
                    
                            <li class="unordered">Instructors in this course can see your response, the name of the recipient, and your name.</li>
                    
                    </ul>
        
                <br>
                <div class="form-group margin-0">
                    <div class="col-sm-2 form-inline" style="display:none">
                        <label for="input">To:</label>
                        <select class="participantSelect middlealign newResponse form-control" name="responserecipient-12-0" style="display:none;max-width:125px">
                        <option value="" selected="selected"></option>
<option value="drop.out@gmail.tmt">Myself</option>

                        </select><span> Myself</span>
                    </div>
                    <div class="col-sm-12">
                    <table>
    <tbody><tr>
    <td>
        <label><input name="responsetext-12-0" value="Team >'&quot;< 1" type="radio"> Team &gt;'"&lt; 1</label>
    </td>
</tr>
<tr>
    <td>
        <label><input name="responsetext-12-0" value="Team 2" type="radio"> Team 2</label>
    </td>
</tr>
<tr>
    <td>
        <label><input name="responsetext-12-0" value="Team 3" type="radio"> Team 3</label>
    </td>
</tr>

</tbody></table>
                    </div>
                </div>
        </div></div>
        </div>
        <br><br>

        <input name="questiontype-13" value="MSQ" type="hidden">
        <input name="questionid-13" value="{*}" type="hidden">
        <input name="questionresponsetotal-13" value="1" type="hidden">
        <div class="form-horizontal">
            <div class="panel panel-primary">
                <div class="panel-heading">Question 13:<br>
                    <span class="text-preserve-space">Who do you recommend as tutor?</span></div>
                <div class="panel-body">
                    <p class="text-muted">Only the following persons can see your responses: </p>
                    <ul class="text-muted">
                    
                            <li class="unordered">You can see your own feedback in the results page later on.</li>
                    
                            <li class="unordered">Your team members can see your response, but not the name of the recipient, or your name.</li>
                    
                            <li class="unordered">Other students in the course can see your response, but not the name of the recipient, or your name.</li>
                    
                            <li class="unordered">Instructors in this course can see your response, the name of the recipient, and your name.</li>
                    
                    </ul>
        
                <br>
                <div class="form-group margin-0">
                    <div class="col-sm-2 form-inline" style="display:none">
                        <label for="input">To:</label>
                        <select class="participantSelect middlealign newResponse form-control" name="responserecipient-13-0" style="display:none;max-width:125px">
                        <option value="" selected="selected"></option>
<option value="drop.out@gmail.tmt">Myself</option>

                        </select><span> Myself</span>
                    </div>
                    <div class="col-sm-12">
                    <table>
    <tbody><tr>
    <td>
        <label><input name="responsetext-13-0" value="Team >'&quot;< 1" type="checkbox"> Team &gt;'"&lt; 1</label>
    </td>
</tr>
<tr>
    <td>
        <label><input name="responsetext-13-0" value="Team 2" type="checkbox"> Team 2</label>
    </td>
</tr>
<tr>
    <td>
        <label><input name="responsetext-13-0" value="Team 3" type="checkbox"> Team 3</label>
    </td>
</tr>
<tr>
    <td>
        <label><input name="responsetext-13-0" value="" type="checkbox"> <i>None of the above</i></label>
    </td>
</tr>

</tbody></table>
                    </div>
                </div>
        </div></div>
        </div>
        <br><br>

        <input name="questiontype-14" value="NUMSCALE" type="hidden">
        <input name="questionid-14" value="{*}" type="hidden">
        <input name="questionresponsetotal-14" value="1" type="hidden">
        <div class="form-horizontal">
            <div class="panel panel-primary">
                <div class="panel-heading">Question 14:<br>
                    <span class="text-preserve-space">Rate your product</span></div>
                <div class="panel-body">
                    <p class="text-muted">Only the following persons can see your responses: </p>
                    <ul class="text-muted">
                    
                            <li class="unordered">You can see your own feedback in the results page later on.</li>
                    
                            <li class="unordered">Your team members can see your response, but not the name of the recipient, or your name.</li>
                    
                            <li class="unordered">Other students in the course can see your response, but not the name of the recipient, or your name.</li>
                    
                            <li class="unordered">Instructors in this course can see your response, the name of the recipient, and your name.</li>
                    
                    </ul>
        
                <br>
                <div class="form-group margin-0">
                    <div class="col-sm-2 form-inline" style="display:none">
                        <label for="input">To:</label>
                        <select class="participantSelect middlealign newResponse form-control" name="responserecipient-14-0" style="display:none;max-width:125px">
                        <option value="" selected="selected"></option>
<option value="drop.out@gmail.tmt">Myself</option>

                        </select><span> Myself</span>
                    </div>
                    <div class="col-sm-12">
                    <div class="col-sm-3"><input class="numScaleAnswerBox form-control col-sm-2" onchange="validateNumScaleAnswer(14, 0)" min="1" max="5" step="0.5" value="" name="responsetext-14-0" type="number"> 
<input name="numscalemin-14-0" value="1" type="hidden">
<input name="numscalemax-14-0" value="5" type="hidden">
<input name="numscalestep-14-0" value="0.5" type="hidden">
</div>
<div class="text-muted form-control-static">
[Possible values: 1, 1.5, 2, ..., 4, 4.5, 5]
</div>
                    </div>
                </div>
        </div></div>
        </div>
        <br><br>

        <input name="questiontype-15" value="NUMSCALE" type="hidden">
        <input name="questionid-15" value="{*}" type="hidden">
        <input name="questionresponsetotal-15" value="2" type="hidden">
        <div class="form-horizontal">
            <div class="panel panel-primary">
                <div class="panel-heading">Question 15:<br>
                    <span class="text-preserve-space">Rate others' product</span></div>
                <div class="panel-body">
                    <p class="text-muted">Only the following persons can see your responses: </p>
                    <ul class="text-muted">
                    
                            <li class="unordered">The receiving teams can see your response, and your name.</li>
                    
                    </ul>
        
                <br>
                <div class="form-group margin-0">
                    <div class="col-sm-2 form-inline" style="text-align:right">
                        <label for="input">To:</label>
                        <select class="participantSelect middlealign newResponse form-control" name="responserecipient-15-0" style="display:none;max-width:125px">
                        <option value="" selected="selected"></option>
<option value="Team >'&quot;< 1">Team &gt;'"&lt; 1</option>
<option style="display: none;" value="Team 3">Team 3</option>

                        </select><span> Team &gt;'"&lt; 1</span>
                    </div>
                    <div class="col-sm-10">
                    <div class="col-sm-3"><input class="numScaleAnswerBox form-control col-sm-2" onchange="validateNumScaleAnswer(15, 0)" min="1" max="5" step="0.5" value="" name="responsetext-15-0" type="number"> 
<input name="numscalemin-15-0" value="1" type="hidden">
<input name="numscalemax-15-0" value="5" type="hidden">
<input name="numscalestep-15-0" value="0.5" type="hidden">
</div>
<div class="text-muted form-control-static">
[Possible values: 1, 1.5, 2, ..., 4, 4.5, 5]
</div>
                    </div>
                </div>
        
                <br>
                <div class="form-group margin-0">
                    <div class="col-sm-2 form-inline" style="text-align:right">
                        <label for="input">To:</label>
                        <select class="participantSelect middlealign newResponse form-control" name="responserecipient-15-1" style="display:none;max-width:125px">
                        <option value="" selected="selected"></option>
<option style="display: none;" value="Team >'&quot;< 1">Team &gt;'"&lt; 1</option>
<option value="Team 3">Team 3</option>

                        </select><span> Team 3</span>
                    </div>
                    <div class="col-sm-10">
                    <div class="col-sm-3"><input class="numScaleAnswerBox form-control col-sm-2" onchange="validateNumScaleAnswer(15, 1)" min="1" max="5" step="0.5" value="" name="responsetext-15-1" type="number"> 
<input name="numscalemin-15-1" value="1" type="hidden">
<input name="numscalemax-15-1" value="5" type="hidden">
<input name="numscalestep-15-1" value="0.5" type="hidden">
</div>
<div class="text-muted form-control-static">
[Possible values: 1, 1.5, 2, ..., 4, 4.5, 5]
</div>
                    </div>
                </div>
        </div></div>
        </div>
        <br><br>

        <input name="questiontype-16" value="MCQ" type="hidden">
        <input name="questionid-16" value="{*}" type="hidden">
        <input name="questionresponsetotal-16" value="1" type="hidden">
        <div class="form-horizontal">
            <div class="panel panel-primary">
                <div class="panel-heading">Question 16:<br>
                    <span class="text-preserve-space">Who is the best instructor?</span></div>
                <div class="panel-body">
                    <p class="text-muted">Only the following persons can see your responses: </p>
                    <ul class="text-muted">
                    
                            <li class="unordered">You can see your own feedback in the results page later on.</li>
                    
                            <li class="unordered">Your team members can see your response, but not the name of the recipient, or your name.</li>
                    
                            <li class="unordered">Other students in the course can see your response, but not the name of the recipient, or your name.</li>
                    
                            <li class="unordered">Instructors in this course can see your response, the name of the recipient, and your name.</li>
                    
                    </ul>
        
                <br>
                <div class="form-group margin-0">
                    <div class="col-sm-2 form-inline" style="display:none">
                        <label for="input">To:</label>
                        <select class="participantSelect middlealign newResponse form-control" name="responserecipient-16-0" style="display:none;max-width:125px">
                        <option value="" selected="selected"></option>
<option value="drop.out@gmail.tmt">Myself</option>

                        </select><span> Myself</span>
                    </div>
                    <div class="col-sm-12">
                    <table>
    <tbody><tr>
    <td>
        <label><input name="responsetext-16-0" value="Teammates Test" type="radio"> Teammates Test</label>
    </td>
</tr>
<tr>
    <td>
        <label><input name="responsetext-16-0" value="Teammates Test2" type="radio"> Teammates Test2</label>
    </td>
</tr>
<tr>
    <td>
        <label><input name="responsetext-16-0" value="Teammates Test3" type="radio"> Teammates Test3</label>
    </td>
</tr>

</tbody></table>
                    </div>
                </div>
        </div></div>
        </div>
        <br><br>

        <input name="questiontype-17" value="MSQ" type="hidden">
        <input name="questionid-17" value="{*}" type="hidden">
        <input name="questionresponsetotal-17" value="1" type="hidden">
        <div class="form-horizontal">
            <div class="panel panel-primary">
                <div class="panel-heading">Question 17:<br>
                    <span class="text-preserve-space">Who do you recommend as tutors?</span></div>
                <div class="panel-body">
                    <p class="text-muted">Only the following persons can see your responses: </p>
                    <ul class="text-muted">
                    
                            <li class="unordered">You can see your own feedback in the results page later on.</li>
                    
                            <li class="unordered">Your team members can see your response, but not the name of the recipient, or your name.</li>
                    
                            <li class="unordered">Other students in the course can see your response, but not the name of the recipient, or your name.</li>
                    
                            <li class="unordered">Instructors in this course can see your response, the name of the recipient, and your name.</li>
                    
                    </ul>
        
                <br>
                <div class="form-group margin-0">
                    <div class="col-sm-2 form-inline" style="display:none">
                        <label for="input">To:</label>
                        <select class="participantSelect middlealign newResponse form-control" name="responserecipient-17-0" style="display:none;max-width:125px">
                        <option value="" selected="selected"></option>
<option value="drop.out@gmail.tmt">Myself</option>

                        </select><span> Myself</span>
                    </div>
                    <div class="col-sm-12">
                    <table>
    <tbody><tr>
    <td>
        <label><input name="responsetext-17-0" value="Teammates Test" type="checkbox"> Teammates Test</label>
    </td>
</tr>
<tr>
    <td>
        <label><input name="responsetext-17-0" value="Teammates Test2" type="checkbox"> Teammates Test2</label>
    </td>
</tr>
<tr>
    <td>
        <label><input name="responsetext-17-0" value="Teammates Test3" type="checkbox"> Teammates Test3</label>
    </td>
</tr>
<tr>
    <td>
        <label><input name="responsetext-17-0" value="" type="checkbox"> <i>None of the above</i></label>
    </td>
</tr>

</tbody></table>
                    </div>
                </div>
        </div></div>
        </div>
        <br><br>

        <input name="questiontype-18" value="CONSTSUM" type="hidden">
        <input name="questionid-18" value="{*}" type="hidden">
        <input name="questionresponsetotal-18" value="1" type="hidden">
        <div class="form-horizontal">
            <div class="panel panel-primary">
                <div class="panel-heading">Question 18:<br>
                    <span class="text-preserve-space">How important are the following factors to you? Give points accordingly.</span></div>
                <div class="panel-body">
                    <p class="text-muted">Only the following persons can see your responses: </p>
                    <ul class="text-muted">
                    
                            <li class="unordered">You can see your own feedback in the results page later on.</li>
                    
                            <li class="unordered">Your team members can see your response, but not the name of the recipient, or your name.</li>
                    
                            <li class="unordered">Other students in the course can see your response, but not the name of the recipient, or your name.</li>
                    
                            <li class="unordered">Instructors in this course can see your response, the name of the recipient, and your name.</li>
                    
                    </ul>
        
                <br>
                <div class="form-group margin-0">
                    <div class="col-sm-2 form-inline" style="display:none">
                        <label for="input">To:</label>
                        <select class="participantSelect middlealign newResponse form-control" name="responserecipient-18-0" style="display:none;max-width:125px">
                        <option value="" selected="selected"></option>
<option value="drop.out@gmail.tmt">Myself</option>

                        </select><span> Myself</span>
                    </div>
                    <div class="col-sm-12">
                    <div>
    <div class="form-group">
    <label class="col-sm-2 control-label">Grades</label>
    <div class="col-sm-3">
        <input class="form-control pointsBox" id="responsetext-18-0-0" name="responsetext-18-0" value="" onchange="updateConstSumMessageQn('18')" min="0" step="1" type="number">
    </div>
</div>
<div class="form-group">
    <label class="col-sm-2 control-label">Fun</label>
    <div class="col-sm-3">
        <input class="form-control pointsBox" id="responsetext-18-0-1" name="responsetext-18-0" value="" onchange="updateConstSumMessageQn('18')" min="0" step="1" type="number">
    </div>
</div>

    <div id="constSumInfo-18-0" class="form-group">
    	<div class="col-sm-2">
    	</div>
    	<div class="col-sm-3">
    		<hr class="margin-top-0">
    		<p class="text-color-blue" id="constSumMessage-18-0">Please distribute 100 points among the above options.</p>
    		<hr>
    	</div>
    </div>
    <input id="constSumToRecipients-18" value="false" type="hidden">
    <input id="constSumPointsPerOption-18" value="false" type="hidden">
    <input id="constSumNumOption-18" value="2" type="hidden">
    <input id="constSumPoints-18" value="100" type="hidden">
    <input id="constSumUnevenDistribution-18" value="false" type="hidden">
    
</div>
                    </div>
                </div>
        </div></div>
        </div>
        <br><br>

        <input name="questiontype-19" value="CONSTSUM" type="hidden">
        <input name="questionid-19" value="{*}" type="hidden">
        <input name="questionresponsetotal-19" value="2" type="hidden">
        <div class="form-horizontal">
            <div class="panel panel-primary">
                <div class="panel-heading">Question 19:<br>
                    <span class="text-preserve-space">Split points among the teams</span></div>
                <div class="panel-body">
                    <p class="text-muted">Only the following persons can see your responses: </p>
                    <ul class="text-muted">
                    
                            <li class="unordered">The receiving teams can see your response, but not the name of the recipient, or your name.</li>
                    
                            <li class="unordered">Instructors in this course can see your response, the name of the recipient, and your name.</li>
                    
                    </ul>
        
                <br>
                <div class="form-group margin-0">
                    <div class="col-sm-2 form-inline" style="text-align:right">
                        <label for="input">To:</label>
                        <select class="participantSelect middlealign newResponse form-control" name="responserecipient-19-0" style="display:none;max-width:125px">
                        <option value="" selected="selected"></option>
<option value="Team >'&quot;< 1">Team &gt;'"&lt; 1</option>
<option style="display: none;" value="Team 3">Team 3</option>

                        </select><span> Team &gt;'"&lt; 1</span>
                    </div>
                    <div class="col-sm-10">
                    <div>
    <div class="form-group">
    <label class="col-sm-2 control-label" style="display:none"></label>
    <div class="col-sm-3">
        <input class="form-control pointsBox" id="responsetext-19-0-0" name="responsetext-19-0" value="" onchange="updateConstSumMessageQn('19')" min="0" step="1" type="number">
    </div>
</div>

    <div id="constSumInfo-19-0" class="form-group" style="display:none">
    	<div class="col-sm-2" style="display:none">
    	</div>
    	<div class="col-sm-3">
    		<hr class="margin-top-0">
    		<p class="text-color-blue" id="constSumMessage-19-0">
    		</p>
    		<hr>
    	</div>
    </div>
    <input id="constSumToRecipients-19" value="true" type="hidden">
    <input id="constSumPointsPerOption-19" value="true" type="hidden">
    <input id="constSumNumOption-19" value="0" type="hidden">
    <input id="constSumPoints-19" value="100" type="hidden">
    <input id="constSumUnevenDistribution-19" value="false" type="hidden">
    
</div>
                    </div>
                </div>
        
                <br>
                <div class="form-group margin-0">
                    <div class="col-sm-2 form-inline" style="text-align:right">
                        <label for="input">To:</label>
                        <select class="participantSelect middlealign newResponse form-control" name="responserecipient-19-1" style="display:none;max-width:125px">
                        <option value="" selected="selected"></option>
<option style="display: none;" value="Team >'&quot;< 1">Team &gt;'"&lt; 1</option>
<option value="Team 3">Team 3</option>

                        </select><span> Team 3</span>
                    </div>
                    <div class="col-sm-10">
                    <div>
    <div class="form-group">
    <label class="col-sm-2 control-label" style="display:none"></label>
    <div class="col-sm-3">
        <input class="form-control pointsBox" id="responsetext-19-1-0" name="responsetext-19-1" value="" onchange="updateConstSumMessageQn('19')" min="0" step="1" type="number">
    </div>
</div>

    <div id="constSumInfo-19-1" class="form-group" style="">
    	<div class="col-sm-2" style="display:none">
    	</div>
    	<div class="col-sm-3">
    		<hr class="margin-top-0">
    		<p class="text-color-blue" id="constSumMessage-19-1">Please distribute 200 points among the above recipients.</p>
    		<hr>
    	</div>
    </div>
    <input id="constSumToRecipients-19" value="true" type="hidden">
    <input id="constSumPointsPerOption-19" value="true" type="hidden">
    <input id="constSumNumOption-19" value="0" type="hidden">
    <input id="constSumPoints-19" value="100" type="hidden">
    <input id="constSumUnevenDistribution-19" value="false" type="hidden">
    
</div>
                    </div>
                </div>
        </div></div>
        </div>
        <br><br>

        <input name="questiontype-20" value="CONTRIB" type="hidden">
        <input name="questionid-20" value="{*}" type="hidden">
        <input name="questionresponsetotal-20" value="4" type="hidden">
        <div class="form-horizontal">
            <div class="panel panel-primary">
                <div class="panel-heading">Question 20:<br>
                    <span class="text-preserve-space">Rate the contribution of your team members and yourself.</span></div>
                <div class="panel-body">
                    <p class="text-muted">Only the following persons can see your responses: </p>
                    <ul class="text-muted">
                    
                            <li class="unordered">Instructors in this course can see your response, the name of the recipient, and your name.</li>
                    
                    </ul>
        
                <br>
                <div class="form-group margin-0">
                    <div class="col-sm-2 form-inline" style="text-align:right">
                        <label for="input">To:</label>
                        <select class="participantSelect middlealign newResponse form-control" name="responserecipient-20-0" style="display:none;max-width:125px">
                        <option value="" selected="selected"></option>
<option value="SFSubmitUiT.charlie.d@gmail.tmt">Charlie Davis</option>
<option style="display: none;" value="SFSubmitUiT.danny.e@gmail.tmt">Danny Engrid</option>
<option style="display: none;" value="drop.out@gmail.tmt">Drop out</option>
<option style="display: none;" value="extra.guy@gmail.tmt">Extra guy</option>

                        </select><span> Charlie Davis</span>
                    </div>
                    <div class="col-sm-10">
<<<<<<< HEAD
                        <div class="col-sm-3">
                            <select class="form-control color_neutral" name="responsetext-20-0">
                                <option class="color-positive" value="200">Equal share + 100%</option>
                                <option class="color-positive" value="190">Equal share + 90%</option>
                                <option class="color-positive" value="180">Equal share + 80%</option>
                                <option class="color-positive" value="170">Equal share + 70%</option>
                                <option class="color-positive" value="160">Equal share + 60%</option>
                                <option class="color-positive" value="150">Equal share + 50%</option>
                                <option class="color-positive" value="140">Equal share + 40%</option>
                                <option class="color-positive" value="130">Equal share + 30%</option>
                                <option class="color-positive" value="120">Equal share + 20%</option>
                                <option class="color-positive" value="110">Equal share + 10%</option>
                                <option class="color_neutral" value="100" selected="selected">Equal share</option>
                                <option class="color-negative" value="90">Equal share - 10%</option>
                                <option class="color-negative" value="80">Equal share - 20%</option>
                                <option class="color-negative" value="70">Equal share - 30%</option>
                                <option class="color-negative" value="60">Equal share - 40%</option>
                                <option class="color-negative" value="50">Equal share - 50%</option>
                                <option class="color-negative" value="40">Equal share - 60%</option>
                                <option class="color-negative" value="30">Equal share - 70%</option>
                                <option class="color-negative" value="20">Equal share - 80%</option>
                                <option class="color-negative" value="10">Equal share - 90%</option>
                                <option class="color-negative" value="0">0%</option>
                                <option class="color_neutral" value="-101">Not Sure</option>
                            </select>
                        </div>
=======
                    <div class="col-sm-3">
	<select class="form-control" name="responsetext-20-0">
		<option class="color-positive" value="200">Equal share + 100%</option>
<option class="color-positive" value="190">Equal share + 90%</option>
<option class="color-positive" value="180">Equal share + 80%</option>
<option class="color-positive" value="170">Equal share + 70%</option>
<option class="color-positive" value="160">Equal share + 60%</option>
<option class="color-positive" value="150">Equal share + 50%</option>
<option class="color-positive" value="140">Equal share + 40%</option>
<option class="color-positive" value="130">Equal share + 30%</option>
<option class="color-positive" value="120">Equal share + 20%</option>
<option class="color-positive" value="110">Equal share + 10%</option>
<option class="color_neutral" value="100" selected="selected">Equal share</option>
<option class="color-negative" value="90">Equal share - 10%</option>
<option class="color-negative" value="80">Equal share - 20%</option>
<option class="color-negative" value="70">Equal share - 30%</option>
<option class="color-negative" value="60">Equal share - 40%</option>
<option class="color-negative" value="50">Equal share - 50%</option>
<option class="color-negative" value="40">Equal share - 60%</option>
<option class="color-negative" value="30">Equal share - 70%</option>
<option class="color-negative" value="20">Equal share - 80%</option>
<option class="color-negative" value="10">Equal share - 90%</option>
<option class="color-negative" value="0">0%</option>
<option class="color_neutral" value="-101">Not Sure</option>
	</select>
</div>
>>>>>>> 6dd11799
                    </div>
                </div>
        
                <br>
                <div class="form-group margin-0">
                    <div class="col-sm-2 form-inline" style="text-align:right">
                        <label for="input">To:</label>
                        <select class="participantSelect middlealign newResponse form-control" name="responserecipient-20-1" style="display:none;max-width:125px">
                        <option value="" selected="selected"></option>
<option style="display: none;" value="SFSubmitUiT.charlie.d@gmail.tmt">Charlie Davis</option>
<option value="SFSubmitUiT.danny.e@gmail.tmt">Danny Engrid</option>
<option style="display: none;" value="drop.out@gmail.tmt">Drop out</option>
<option style="display: none;" value="extra.guy@gmail.tmt">Extra guy</option>

                        </select><span> Danny Engrid</span>
                    </div>
                    <div class="col-sm-10">
<<<<<<< HEAD
                        <div class="col-sm-3">
                            <select class="form-control color_neutral" name="responsetext-20-1">
                                <option class="color-positive" value="200">Equal share + 100%</option>
                                <option class="color-positive" value="190">Equal share + 90%</option>
                                <option class="color-positive" value="180">Equal share + 80%</option>
                                <option class="color-positive" value="170">Equal share + 70%</option>
                                <option class="color-positive" value="160">Equal share + 60%</option>
                                <option class="color-positive" value="150">Equal share + 50%</option>
                                <option class="color-positive" value="140">Equal share + 40%</option>
                                <option class="color-positive" value="130">Equal share + 30%</option>
                                <option class="color-positive" value="120">Equal share + 20%</option>
                                <option class="color-positive" value="110">Equal share + 10%</option>
                                <option class="color_neutral" value="100" selected="selected">Equal share</option>
                                <option class="color-negative" value="90">Equal share - 10%</option>
                                <option class="color-negative" value="80">Equal share - 20%</option>
                                <option class="color-negative" value="70">Equal share - 30%</option>
                                <option class="color-negative" value="60">Equal share - 40%</option>
                                <option class="color-negative" value="50">Equal share - 50%</option>
                                <option class="color-negative" value="40">Equal share - 60%</option>
                                <option class="color-negative" value="30">Equal share - 70%</option>
                                <option class="color-negative" value="20">Equal share - 80%</option>
                                <option class="color-negative" value="10">Equal share - 90%</option>
                                <option class="color-negative" value="0">0%</option>
                                <option class="color_neutral" value="-101">Not Sure</option>
                            </select>
                        </div>
=======
                    <div class="col-sm-3">
	<select class="form-control" name="responsetext-20-1">
		<option class="color-positive" value="200">Equal share + 100%</option>
<option class="color-positive" value="190">Equal share + 90%</option>
<option class="color-positive" value="180">Equal share + 80%</option>
<option class="color-positive" value="170">Equal share + 70%</option>
<option class="color-positive" value="160">Equal share + 60%</option>
<option class="color-positive" value="150">Equal share + 50%</option>
<option class="color-positive" value="140">Equal share + 40%</option>
<option class="color-positive" value="130">Equal share + 30%</option>
<option class="color-positive" value="120">Equal share + 20%</option>
<option class="color-positive" value="110">Equal share + 10%</option>
<option class="color_neutral" value="100" selected="selected">Equal share</option>
<option class="color-negative" value="90">Equal share - 10%</option>
<option class="color-negative" value="80">Equal share - 20%</option>
<option class="color-negative" value="70">Equal share - 30%</option>
<option class="color-negative" value="60">Equal share - 40%</option>
<option class="color-negative" value="50">Equal share - 50%</option>
<option class="color-negative" value="40">Equal share - 60%</option>
<option class="color-negative" value="30">Equal share - 70%</option>
<option class="color-negative" value="20">Equal share - 80%</option>
<option class="color-negative" value="10">Equal share - 90%</option>
<option class="color-negative" value="0">0%</option>
<option class="color_neutral" value="-101">Not Sure</option>
	</select>
</div>
>>>>>>> 6dd11799
                    </div>
                </div>
        
                <br>
                <div class="form-group margin-0">
                    <div class="col-sm-2 form-inline" style="text-align:right">
                        <label for="input">To:</label>
                        <select class="participantSelect middlealign newResponse form-control" name="responserecipient-20-2" style="display:none;max-width:125px">
                        <option value="" selected="selected"></option>
<option style="display: none;" value="SFSubmitUiT.charlie.d@gmail.tmt">Charlie Davis</option>
<option style="display: none;" value="SFSubmitUiT.danny.e@gmail.tmt">Danny Engrid</option>
<option value="drop.out@gmail.tmt">Drop out</option>
<option style="display: none;" value="extra.guy@gmail.tmt">Extra guy</option>

                        </select><span> Drop out</span>
                    </div>
                    <div class="col-sm-10">
<<<<<<< HEAD
                        <div class="col-sm-3">
                            <select class="form-control color_neutral" name="responsetext-20-2">
                                <option class="color-positive" value="200">Equal share + 100%</option>
                                <option class="color-positive" value="190">Equal share + 90%</option>
                                <option class="color-positive" value="180">Equal share + 80%</option>
                                <option class="color-positive" value="170">Equal share + 70%</option>
                                <option class="color-positive" value="160">Equal share + 60%</option>
                                <option class="color-positive" value="150">Equal share + 50%</option>
                                <option class="color-positive" value="140">Equal share + 40%</option>
                                <option class="color-positive" value="130">Equal share + 30%</option>
                                <option class="color-positive" value="120">Equal share + 20%</option>
                                <option class="color-positive" value="110">Equal share + 10%</option>
                                <option class="color_neutral" value="100" selected="selected">Equal share</option>
                                <option class="color-negative" value="90">Equal share - 10%</option>
                                <option class="color-negative" value="80">Equal share - 20%</option>
                                <option class="color-negative" value="70">Equal share - 30%</option>
                                <option class="color-negative" value="60">Equal share - 40%</option>
                                <option class="color-negative" value="50">Equal share - 50%</option>
                                <option class="color-negative" value="40">Equal share - 60%</option>
                                <option class="color-negative" value="30">Equal share - 70%</option>
                                <option class="color-negative" value="20">Equal share - 80%</option>
                                <option class="color-negative" value="10">Equal share - 90%</option>
                                <option class="color-negative" value="0">0%</option>
                                <option class="color_neutral" value="-101">Not Sure</option>
                            </select>
                        </div>
=======
                    <div class="col-sm-3">
	<select class="form-control" name="responsetext-20-2">
		<option class="color-positive" value="200">Equal share + 100%</option>
<option class="color-positive" value="190">Equal share + 90%</option>
<option class="color-positive" value="180">Equal share + 80%</option>
<option class="color-positive" value="170">Equal share + 70%</option>
<option class="color-positive" value="160">Equal share + 60%</option>
<option class="color-positive" value="150">Equal share + 50%</option>
<option class="color-positive" value="140">Equal share + 40%</option>
<option class="color-positive" value="130">Equal share + 30%</option>
<option class="color-positive" value="120">Equal share + 20%</option>
<option class="color-positive" value="110">Equal share + 10%</option>
<option class="color_neutral" value="100" selected="selected">Equal share</option>
<option class="color-negative" value="90">Equal share - 10%</option>
<option class="color-negative" value="80">Equal share - 20%</option>
<option class="color-negative" value="70">Equal share - 30%</option>
<option class="color-negative" value="60">Equal share - 40%</option>
<option class="color-negative" value="50">Equal share - 50%</option>
<option class="color-negative" value="40">Equal share - 60%</option>
<option class="color-negative" value="30">Equal share - 70%</option>
<option class="color-negative" value="20">Equal share - 80%</option>
<option class="color-negative" value="10">Equal share - 90%</option>
<option class="color-negative" value="0">0%</option>
<option class="color_neutral" value="-101">Not Sure</option>
	</select>
</div>
>>>>>>> 6dd11799
                    </div>
                </div>
        
                <br>
                <div class="form-group margin-0">
                    <div class="col-sm-2 form-inline" style="text-align:right">
                        <label for="input">To:</label>
                        <select class="participantSelect middlealign newResponse form-control" name="responserecipient-20-3" style="display:none;max-width:125px">
                        <option value="" selected="selected"></option>
<option style="display: none;" value="SFSubmitUiT.charlie.d@gmail.tmt">Charlie Davis</option>
<option style="display: none;" value="SFSubmitUiT.danny.e@gmail.tmt">Danny Engrid</option>
<option style="display: none;" value="drop.out@gmail.tmt">Drop out</option>
<option value="extra.guy@gmail.tmt">Extra guy</option>

                        </select><span> Extra guy</span>
                    </div>
                    <div class="col-sm-10">
<<<<<<< HEAD
                        <div class="col-sm-3">
                            <select class="form-control color_neutral" name="responsetext-20-3">
                                <option class="color-positive" value="200">Equal share + 100%</option>
                                <option class="color-positive" value="190">Equal share + 90%</option>
                                <option class="color-positive" value="180">Equal share + 80%</option>
                                <option class="color-positive" value="170">Equal share + 70%</option>
                                <option class="color-positive" value="160">Equal share + 60%</option>
                                <option class="color-positive" value="150">Equal share + 50%</option>
                                <option class="color-positive" value="140">Equal share + 40%</option>
                                <option class="color-positive" value="130">Equal share + 30%</option>
                                <option class="color-positive" value="120">Equal share + 20%</option>
                                <option class="color-positive" value="110">Equal share + 10%</option>
                                <option class="color_neutral" value="100" selected="selected">Equal share</option>
                                <option class="color-negative" value="90">Equal share - 10%</option>
                                <option class="color-negative" value="80">Equal share - 20%</option>
                                <option class="color-negative" value="70">Equal share - 30%</option>
                                <option class="color-negative" value="60">Equal share - 40%</option>
                                <option class="color-negative" value="50">Equal share - 50%</option>
                                <option class="color-negative" value="40">Equal share - 60%</option>
                                <option class="color-negative" value="30">Equal share - 70%</option>
                                <option class="color-negative" value="20">Equal share - 80%</option>
                                <option class="color-negative" value="10">Equal share - 90%</option>
                                <option class="color-negative" value="0">0%</option>
                                <option class="color_neutral" value="-101">Not Sure</option>
                            </select>
                        </div>
=======
                    <div class="col-sm-3">
	<select class="form-control" name="responsetext-20-3">
		<option class="color-positive" value="200">Equal share + 100%</option>
<option class="color-positive" value="190">Equal share + 90%</option>
<option class="color-positive" value="180">Equal share + 80%</option>
<option class="color-positive" value="170">Equal share + 70%</option>
<option class="color-positive" value="160">Equal share + 60%</option>
<option class="color-positive" value="150">Equal share + 50%</option>
<option class="color-positive" value="140">Equal share + 40%</option>
<option class="color-positive" value="130">Equal share + 30%</option>
<option class="color-positive" value="120">Equal share + 20%</option>
<option class="color-positive" value="110">Equal share + 10%</option>
<option class="color_neutral" value="100" selected="selected">Equal share</option>
<option class="color-negative" value="90">Equal share - 10%</option>
<option class="color-negative" value="80">Equal share - 20%</option>
<option class="color-negative" value="70">Equal share - 30%</option>
<option class="color-negative" value="60">Equal share - 40%</option>
<option class="color-negative" value="50">Equal share - 50%</option>
<option class="color-negative" value="40">Equal share - 60%</option>
<option class="color-negative" value="30">Equal share - 70%</option>
<option class="color-negative" value="20">Equal share - 80%</option>
<option class="color-negative" value="10">Equal share - 90%</option>
<option class="color-negative" value="0">0%</option>
<option class="color_neutral" value="-101">Not Sure</option>
	</select>
</div>
>>>>>>> 6dd11799
                    </div>
                </div>
        </div></div>
        </div>
        <br><br>

            
            <div class="bold align-center">
            
                    <input data-original-title="You can save your responses at any time and come back later to continue." class="btn btn-primary" id="response_submit_button" data-toggle="tooltip" data-placement="top" title="" value="Submit Feedback" type="submit">
            
            </div>
            <br><br>
        </form>
    </div><|MERGE_RESOLUTION|>--- conflicted
+++ resolved
@@ -1325,7 +1325,6 @@
                         </select><span> Charlie Davis</span>
                     </div>
                     <div class="col-sm-10">
-<<<<<<< HEAD
                         <div class="col-sm-3">
                             <select class="form-control color_neutral" name="responsetext-20-0">
                                 <option class="color-positive" value="200">Equal share + 100%</option>
@@ -1352,7 +1351,6 @@
                                 <option class="color_neutral" value="-101">Not Sure</option>
                             </select>
                         </div>
-=======
                     <div class="col-sm-3">
 	<select class="form-control" name="responsetext-20-0">
 		<option class="color-positive" value="200">Equal share + 100%</option>
@@ -1379,7 +1377,6 @@
 <option class="color_neutral" value="-101">Not Sure</option>
 	</select>
 </div>
->>>>>>> 6dd11799
                     </div>
                 </div>
         
@@ -1397,7 +1394,6 @@
                         </select><span> Danny Engrid</span>
                     </div>
                     <div class="col-sm-10">
-<<<<<<< HEAD
                         <div class="col-sm-3">
                             <select class="form-control color_neutral" name="responsetext-20-1">
                                 <option class="color-positive" value="200">Equal share + 100%</option>
@@ -1424,7 +1420,6 @@
                                 <option class="color_neutral" value="-101">Not Sure</option>
                             </select>
                         </div>
-=======
                     <div class="col-sm-3">
 	<select class="form-control" name="responsetext-20-1">
 		<option class="color-positive" value="200">Equal share + 100%</option>
@@ -1451,7 +1446,6 @@
 <option class="color_neutral" value="-101">Not Sure</option>
 	</select>
 </div>
->>>>>>> 6dd11799
                     </div>
                 </div>
         
@@ -1469,7 +1463,6 @@
                         </select><span> Drop out</span>
                     </div>
                     <div class="col-sm-10">
-<<<<<<< HEAD
                         <div class="col-sm-3">
                             <select class="form-control color_neutral" name="responsetext-20-2">
                                 <option class="color-positive" value="200">Equal share + 100%</option>
@@ -1496,7 +1489,6 @@
                                 <option class="color_neutral" value="-101">Not Sure</option>
                             </select>
                         </div>
-=======
                     <div class="col-sm-3">
 	<select class="form-control" name="responsetext-20-2">
 		<option class="color-positive" value="200">Equal share + 100%</option>
@@ -1523,7 +1515,6 @@
 <option class="color_neutral" value="-101">Not Sure</option>
 	</select>
 </div>
->>>>>>> 6dd11799
                     </div>
                 </div>
         
@@ -1541,7 +1532,6 @@
                         </select><span> Extra guy</span>
                     </div>
                     <div class="col-sm-10">
-<<<<<<< HEAD
                         <div class="col-sm-3">
                             <select class="form-control color_neutral" name="responsetext-20-3">
                                 <option class="color-positive" value="200">Equal share + 100%</option>
@@ -1568,7 +1558,6 @@
                                 <option class="color_neutral" value="-101">Not Sure</option>
                             </select>
                         </div>
-=======
                     <div class="col-sm-3">
 	<select class="form-control" name="responsetext-20-3">
 		<option class="color-positive" value="200">Equal share + 100%</option>
@@ -1595,7 +1584,6 @@
 <option class="color_neutral" value="-101">Not Sure</option>
 	</select>
 </div>
->>>>>>> 6dd11799
                     </div>
                 </div>
         </div></div>
