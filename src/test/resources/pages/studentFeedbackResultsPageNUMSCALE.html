   <div class="container" id="mainContent">
      <div id="topOfPage">
      </div>
      <h1>
         Feedback Results - Student
      </h1>
      <br/>
            <div class="well well-plain">
         <div class="panel-body">
            <div class="form-horizontal">
               <div class="panel-heading">
                  <div class="form-group">
                     <label class="col-sm-2 control-label">
                        Course ID:
                     </label>
                     <div class="col-sm-10">
                        <p class="form-control-static">
                           SFResultsUiT.CS2104
                        </p>
                     </div>
                  </div>
                  <div class="form-group">
                     <label class="col-sm-2 control-label">
                        Session:
                     </label>
                     <div class="col-sm-10">
                        <p class="form-control-static">
                           NUMSCALE Session
                        </p>
                     </div>
                  </div>
                  <div class="form-group">
                     <label class="col-sm-2 control-label">
                        Opening time:
                     </label>
                     <div class="col-sm-10">
                        <p class="form-control-static">
                           Sun, 01 Apr 2012, 23:59
                        </p>
                     </div>
                  </div>
                  <div class="form-group">
                     <label class="col-sm-2 control-label">
                        Closing time:
                     </label>
                     <div class="col-sm-10">
                        <p class="form-control-static">
                           Sat, 30 Apr 2016, 23:59
                        </p>
                     </div>
                  </div>
               </div>
            </div>
<<<<<<< HEAD
         </div>
      </div>
      <br/>
            <div class="alert alert-info" id="statusMessage">
         You have received feedback from others. Please see below.
      </div>
      <script src="&#x2f;js&#x2f;statusMessage.js" type="text&#x2f;javascript">
      </script>
      <br/>
            <div class="panel panel-default">
         <div class="panel-heading">
            <h4>
               Question 1:
               <span class="text-preserve-space">
                  Rate your product? 
                  <span style=" white-space: normal;">
                     <a class="color_gray" data-less="[less]" data-more="[more]" href="javascript:;" id="questionAdditionalInfoButton-1-" onclick="toggleAdditionalQuestionInfo(&#39;1-&#39;)">
                        [more]
                     </a>
                     <br/>
                                          <span id="questionAdditionalInfo-1-" style="display:none;">
                        Numerical-scale question:
                        <br/>
                                                Minimum value: 1. Increment: 0.5. Maximum value: 5.
                     </span>
                  </span>
               </span>
            </h4>
            <div class="panel panel-info">
               <div class="panel-heading">
                  <b>
                     To:
                  </b>
                  You
               </div>
               <table class="table">
                  <tbody>
                     <tr class="resultSubheader">
                        <td>
                           <span class="bold">
                              <b>
                                 From:
                              </b>
                           </span>
                           You
                        </td>
                     </tr>
                     <tr>
                        <td class="text-preserve-space">
                           1
                        </td>
                     </tr>
                  </tbody>
               </table>
            </div>
         </div>
      </div>
      <br/>
            <div class="panel panel-default">
         <div class="panel-heading">
            <h4>
               Question 2:
               <span class="text-preserve-space">
                  Rate others&#39; product? 
                  <span style=" white-space: normal;">
                     <a class="color_gray" data-less="[less]" data-more="[more]" href="javascript:;" id="questionAdditionalInfoButton-2-" onclick="toggleAdditionalQuestionInfo(&#39;2-&#39;)">
                        [more]
                     </a>
                     <br/>
                                          <span id="questionAdditionalInfo-2-" style="display:none;">
                        Numerical-scale question:
                        <br/>
                                                Minimum value: 1. Increment: 0.5. Maximum value: 5.
                     </span>
                  </span>
               </span>
            </h4>
            <div class="panel panel-info">
               <div class="panel-heading">
                  <b>
                     To:
                  </b>
                  Benny Charles
               </div>
               <table class="table">
                  <tbody>
                     <tr class="resultSubheader">
                        <td>
                           <span class="bold">
                              <b>
                                 From:
                              </b>
                           </span>
                           You
                        </td>
                     </tr>
                     <tr>
                        <td class="text-preserve-space">
                           5
                        </td>
                     </tr>
                  </tbody>
               </table>
            </div>
            <div class="panel panel-info">
               <div class="panel-heading">
                  <b>
                     To:
                  </b>
                  Danny Engrid
               </div>
               <table class="table">
                  <tbody>
                     <tr class="resultSubheader">
                        <td>
                           <span class="bold">
                              <b>
                                 From:
                              </b>
                           </span>
                           You
                        </td>
                     </tr>
                     <tr>
                        <td class="text-preserve-space">
                           3.5
                        </td>
                     </tr>
                  </tbody>
               </table>
            </div>
         </div>
      </div>
      <br/>
            <div class="panel panel-default">
         <div class="panel-heading">
            <h4>
               Question 3:
               <span class="text-preserve-space">
                  Rate your team&#39;s product? 
                  <span style=" white-space: normal;">
                     <a class="color_gray" data-less="[less]" data-more="[more]" href="javascript:;" id="questionAdditionalInfoButton-3-" onclick="toggleAdditionalQuestionInfo(&#39;3-&#39;)">
                        [more]
                     </a>
                     <br/>
                                          <span id="questionAdditionalInfo-3-" style="display:none;">
                        Numerical-scale question:
                        <br/>
                                                Minimum value: 1. Increment: 0.5. Maximum value: 5.
                     </span>
                  </span>
               </span>
            </h4>
            <div class="panel-body">
               <div class="row">
                  <div class="col-sm-4 text-color-gray">
                     <strong>
                        Summary of responses received by you
                     </strong>
                  </div>
               </div>
               <div class="row">
                  <div class="col-sm-12">
                     <table class="table table-bordered table-responsive margin-0">
                        <thead>
                           <tr>
                              <td class="button-sort-ascending" id="button_sortreceiverteam" onclick="toggleSort(this,1);">
                                 Team
                                 <span class="icon-sort unsorted">
                                 </span>
                              </td>
                              <td class="button-sort-ascending" id="button_sortreceivername" onclick="toggleSort(this,2);">
                                 Recipient
                                 <span class="icon-sort unsorted">
                                 </span>
                              </td>
                              <td class="button-sort-none" data-container="body" data-original-title="Average of the visible responses" data-placement="top" data-toggle="tooltip" id="button_sortavg" onclick="toggleSort(this,3,sortByPoint)" title="">
                                 <abbr title="Average of the visible responses">
                                    Average
                                 </abbr>
                                 <span class="icon-sort unsorted">
                                 </span>
                              </td>
                              <td class="button-sort-none" data-container="body" data-original-title="Maximum of the visible responses" data-placement="top" data-toggle="tooltip" id="button_sortmax" onclick="toggleSort(this,4,sortByPoint)" title="">
                                 <abbr title="Maximum of the visible responses">
                                    Max
                                 </abbr>
                                 <span class="icon-sort unsorted">
                                 </span>
                              </td>
                              <td class="button-sort-none" data-container="body" data-original-title="Minimum of the visible responses" data-placement="top" data-toggle="tooltip" id="button_sortmin" onclick="toggleSort(this,5,sortByPoint)" title="">
                                 <abbr title="Minimum of the visible responses">
                                    Min
                                 </abbr>
                                 <span class="icon-sort unsorted">
                                 </span>
                              </td>
                              <td class="button-sort-none" data-container="body" data-original-title="Average of the visible responses excluding recipient&#39;s own response to himself&#x2f;herself" data-placement="top" data-toggle="tooltip" id="button_sortmin" onclick="toggleSort(this,6,sortByPoint)" title="">
                                 <abbr title="Average of the visible responses excluding recipient&#39;s own response to himself&#x2f;herself">
                                    Average excluding self response
                                 </abbr>
                                 <span class="icon-sort unsorted">
                                 </span>
                              </td>
                           </tr>
                        </thead>
                        <tbody>
                           <tr>
                              <td>
                                 Team 1
                              </td>
                              <td>
                                 You
                              </td>
                              <td>
                                 2.25
                              </td>
                              <td>
                                 2.5
                              </td>
                              <td>
                                 2
                              </td>
                              <td>
                                 2.25
                              </td>
                           </tr>
                        </tbody>
                     </table>
                  </div>
               </div>
            </div>
            <div class="panel panel-primary">
               <div class="panel-heading">
                  <b>
                     To:
                  </b>
                  You
               </div>
               <table class="table">
                  <tbody>
                     <tr class="resultSubheader">
                        <td>
                           <span class="bold">
                              <b>
                                 From:
                              </b>
                           </span>
                           Benny Charles
                        </td>
                     </tr>
                     <tr>
                        <td class="text-preserve-space">
                           2.5
                        </td>
                     </tr>
                     <tr class="resultSubheader">
                        <td>
                           <span class="bold">
                              <b>
                                 From:
                              </b>
                           </span>
                           Danny Engrid
                        </td>
                     </tr>
                     <tr>
                        <td class="text-preserve-space">
                           2
                        </td>
                     </tr>
                  </tbody>
               </table>
            </div>
         </div>
      </div>
      <br/>
            <div class="panel panel-default">
         <div class="panel-heading">
            <h4>
               Question 4:
               <span class="text-preserve-space">
                  Rate the class 
                  <span style=" white-space: normal;">
                     <a class="color_gray" data-less="[less]" data-more="[more]" href="javascript:;" id="questionAdditionalInfoButton-4-" onclick="toggleAdditionalQuestionInfo(&#39;4-&#39;)">
                        [more]
                     </a>
                     <br/>
                                          <span id="questionAdditionalInfo-4-" style="display:none;">
                        Numerical-scale question:
                        <br/>
                                                Minimum value: -5. Increment: 0.5. Maximum value: 5.
                     </span>
                  </span>
               </span>
            </h4>
            <div class="panel-body">
               <div class="row">
                  <div class="col-sm-4 text-color-gray">
                     <strong>
                        Response Summary
                     </strong>
                  </div>
               </div>
               <div class="row">
                  <div class="col-sm-12">
                     <table class="table table-bordered table-responsive margin-0">
                        <thead>
                           <tr>
                              <td class="button-sort-ascending" id="button_sortreceiverteam" onclick="toggleSort(this,1);">
                                 Team
                                 <span class="icon-sort unsorted">
                                 </span>
                              </td>
                              <td class="button-sort-ascending" id="button_sortreceivername" onclick="toggleSort(this,2);">
                                 Recipient
                                 <span class="icon-sort unsorted">
                                 </span>
                              </td>
                              <td class="button-sort-none" data-container="body" data-original-title="Average of the visible responses" data-placement="top" data-toggle="tooltip" id="button_sortavg" onclick="toggleSort(this,3,sortByPoint)" title="">
                                 <abbr title="Average of the visible responses">
                                    Average
                                 </abbr>
                                 <span class="icon-sort unsorted">
                                 </span>
                              </td>
                              <td class="button-sort-none" data-container="body" data-original-title="Maximum of the visible responses" data-placement="top" data-toggle="tooltip" id="button_sortmax" onclick="toggleSort(this,4,sortByPoint)" title="">
                                 <abbr title="Maximum of the visible responses">
                                    Max
                                 </abbr>
                                 <span class="icon-sort unsorted">
                                 </span>
                              </td>
                              <td class="button-sort-none" data-container="body" data-original-title="Minimum of the visible responses" data-placement="top" data-toggle="tooltip" id="button_sortmin" onclick="toggleSort(this,5,sortByPoint)" title="">
                                 <abbr title="Minimum of the visible responses">
                                    Min
                                 </abbr>
                                 <span class="icon-sort unsorted">
                                 </span>
                              </td>
                           </tr>
                        </thead>
                        <tbody>
                           <tr>
                              <td>
                                 -
                              </td>
                              <td>
                                 General
                              </td>
                              <td>
                                 0.25
                              </td>
                              <td>
                                 2.5
                              </td>
                              <td>
                                 -2
                              </td>
                           </tr>
                        </tbody>
                     </table>
                  </div>
               </div>
            </div>
            <div class="panel panel-info">
               <div class="panel-heading">
                  <b>
                     To:
                  </b>
                  -
               </div>
               <table class="table">
                  <tbody>
                     <tr class="resultSubheader">
                        <td>
                           <span class="bold">
                              <b>
                                 From:
                              </b>
                           </span>
                           You
                        </td>
                     </tr>
                     <tr>
                        <td class="text-preserve-space">
                           2.5
                        </td>
                     </tr>
                     <tr class="resultSubheader">
                        <td>
                           <span class="bold">
                              <b>
                                 From:
                              </b>
                           </span>
                           Anonymous student 410339386
                        </td>
                     </tr>
                     <tr>
                        <td class="text-preserve-space">
                           -2
                        </td>
                     </tr>
                  </tbody>
               </table>
            </div>
         </div>
      </div>
      <br/>
            <div class="panel panel-default">
         <div class="panel-heading">
            <h4>
               Question 5:
               <span class="text-preserve-space">
                  Rate other team&#39;s products 
                  <span style=" white-space: normal;">
                     <a class="color_gray" data-less="[less]" data-more="[more]" href="javascript:;" id="questionAdditionalInfoButton-5-" onclick="toggleAdditionalQuestionInfo(&#39;5-&#39;)">
                        [more]
                     </a>
                     <br/>
                                          <span id="questionAdditionalInfo-5-" style="display:none;">
                        Numerical-scale question:
                        <br/>
                                                Minimum value: -5. Increment: 0.5. Maximum value: 5.
                     </span>
                  </span>
               </span>
            </h4>
            <div class="panel-body">
               <div class="row">
                  <div class="col-sm-4 text-color-gray">
                     <strong>
                        Summary of responses received by your team
                     </strong>
                  </div>
               </div>
               <div class="row">
                  <div class="col-sm-12">
                     <table class="table table-bordered table-responsive margin-0">
                        <thead>
                           <tr>
                              <td class="button-sort-ascending" id="button_sortreceiverteam" onclick="toggleSort(this,1);">
                                 Team
                                 <span class="icon-sort unsorted">
                                 </span>
                              </td>
                              <td class="button-sort-ascending" id="button_sortreceivername" onclick="toggleSort(this,2);">
                                 Recipient
                                 <span class="icon-sort unsorted">
                                 </span>
                              </td>
                              <td class="button-sort-none" data-container="body" data-original-title="Average of the visible responses" data-placement="top" data-toggle="tooltip" id="button_sortavg" onclick="toggleSort(this,3,sortByPoint)" title="">
                                 <abbr title="Average of the visible responses">
                                    Average
                                 </abbr>
                                 <span class="icon-sort unsorted">
                                 </span>
                              </td>
                              <td class="button-sort-none" data-container="body" data-original-title="Maximum of the visible responses" data-placement="top" data-toggle="tooltip" id="button_sortmax" onclick="toggleSort(this,4,sortByPoint)" title="">
                                 <abbr title="Maximum of the visible responses">
                                    Max
                                 </abbr>
                                 <span class="icon-sort unsorted">
                                 </span>
                              </td>
                              <td class="button-sort-none" data-container="body" data-original-title="Minimum of the visible responses" data-placement="top" data-toggle="tooltip" id="button_sortmin" onclick="toggleSort(this,5,sortByPoint)" title="">
                                 <abbr title="Minimum of the visible responses">
                                    Min
                                 </abbr>
                                 <span class="icon-sort unsorted">
                                 </span>
                              </td>
                              <td class="button-sort-none" data-container="body" data-original-title="Average of the visible responses excluding recipient&#39;s own response to himself&#x2f;herself" data-placement="top" data-toggle="tooltip" id="button_sortmin" onclick="toggleSort(this,6,sortByPoint)" title="">
                                 <abbr title="Average of the visible responses excluding recipient&#39;s own response to himself&#x2f;herself">
                                    Average excluding self response
                                 </abbr>
                                 <span class="icon-sort unsorted">
                                 </span>
                              </td>
                           </tr>
                        </thead>
                        <tbody>
                           <tr>
                              <td>
                              </td>
                              <td>
                                 Your Team (Team 1)
                              </td>
                              <td>
                                 3.75
                              </td>
                              <td>
                                 4
                              </td>
                              <td>
                                 3.5
                              </td>
                              <td>
                                 3.75
                              </td>
                           </tr>
                        </tbody>
                     </table>
                  </div>
               </div>
            </div>
            <div class="panel panel-primary">
               <div class="panel-heading">
                  <b>
                     To:
                  </b>
                  Your Team (Team 1)
               </div>
               <table class="table">
                  <tbody>
                     <tr class="resultSubheader">
                        <td>
                           <span class="bold">
                              <b>
                                 From:
                              </b>
                           </span>
                           Team 2
                        </td>
                     </tr>
                     <tr>
                        <td class="text-preserve-space">
                           3.5
                        </td>
                     </tr>
                     <tr class="resultSubheader">
                        <td>
                           <span class="bold">
                              <b>
                                 From:
                              </b>
                           </span>
                           Team 3
                        </td>
                     </tr>
                     <tr>
                        <td class="text-preserve-space">
                           4
                        </td>
                     </tr>
                  </tbody>
               </table>
            </div>
         </div>
      </div>
      <br/>
            <div class="panel panel-default">
         <div class="panel-heading">
            <h4>
               Question 6:
               <span class="text-preserve-space">
                  Rate other team&#39;s products. Responses are visible to the entire class 
                  <span style=" white-space: normal;">
                     <a class="color_gray" data-less="[less]" data-more="[more]" href="javascript:;" id="questionAdditionalInfoButton-6-" onclick="toggleAdditionalQuestionInfo(&#39;6-&#39;)">
                        [more]
                     </a>
                     <br/>
                                          <span id="questionAdditionalInfo-6-" style="display:none;">
                        Numerical-scale question:
                        <br/>
                                                Minimum value: -5. Increment: 0.5. Maximum value: 5.
                     </span>
                  </span>
               </span>
            </h4>
            <div class="panel-body">
               <div class="row">
                  <div class="col-sm-4 text-color-gray">
                     <strong>
                        Response Summary
                     </strong>
                  </div>
               </div>
               <div class="row">
                  <div class="col-sm-12">
                     <table class="table table-bordered table-responsive margin-0">
                        <thead>
                           <tr>
                              <td class="button-sort-ascending" id="button_sortreceiverteam" onclick="toggleSort(this,1);">
                                 Team
                                 <span class="icon-sort unsorted">
                                 </span>
                              </td>
                              <td class="button-sort-ascending" id="button_sortreceivername" onclick="toggleSort(this,2);">
                                 Recipient
                                 <span class="icon-sort unsorted">
                                 </span>
                              </td>
                              <td class="button-sort-none" data-container="body" data-original-title="Average of the visible responses" data-placement="top" data-toggle="tooltip" id="button_sortavg" onclick="toggleSort(this,3,sortByPoint)" title="">
                                 <abbr title="Average of the visible responses">
                                    Average
                                 </abbr>
                                 <span class="icon-sort unsorted">
                                 </span>
                              </td>
                              <td class="button-sort-none" data-container="body" data-original-title="Maximum of the visible responses" data-placement="top" data-toggle="tooltip" id="button_sortmax" onclick="toggleSort(this,4,sortByPoint)" title="">
                                 <abbr title="Maximum of the visible responses">
                                    Max
                                 </abbr>
                                 <span class="icon-sort unsorted">
                                 </span>
                              </td>
                              <td class="button-sort-none" data-container="body" data-original-title="Minimum of the visible responses" data-placement="top" data-toggle="tooltip" id="button_sortmin" onclick="toggleSort(this,5,sortByPoint)" title="">
                                 <abbr title="Minimum of the visible responses">
                                    Min
                                 </abbr>
                                 <span class="icon-sort unsorted">
                                 </span>
                              </td>
                              <td class="button-sort-none" data-container="body" data-original-title="Average of the visible responses excluding recipient&#39;s own response to himself&#x2f;herself" data-placement="top" data-toggle="tooltip" id="button_sortmin" onclick="toggleSort(this,6,sortByPoint)" title="">
                                 <abbr title="Average of the visible responses excluding recipient&#39;s own response to himself&#x2f;herself">
                                    Average excluding self response
                                 </abbr>
                                 <span class="icon-sort unsorted">
                                 </span>
                              </td>
                           </tr>
                        </thead>
                        <tbody>
                           <tr>
                              <td>
                              </td>
                              <td>
                                 Your Team (Team 1)
                              </td>
                              <td>
                                 4
                              </td>
                              <td>
                                 4.5
                              </td>
                              <td>
                                 3.5
                              </td>
                              <td>
                                 4
                              </td>
                           </tr>
                           <tr>
                              <td>
                              </td>
                              <td>
                                 Team 2
                              </td>
                              <td>
                                 4.25
                              </td>
                              <td>
                                 5
                              </td>
                              <td>
                                 3.5
                              </td>
                              <td>
                                 4.25
                              </td>
                           </tr>
                        </tbody>
                     </table>
                  </div>
               </div>
            </div>
            <div class="panel panel-primary">
               <div class="panel-heading">
                  <b>
                     To:
                  </b>
                  Your Team (Team 1)
               </div>
               <table class="table">
                  <tbody>
                     <tr class="resultSubheader">
                        <td>
                           <span class="bold">
                              <b>
                                 From:
                              </b>
                           </span>
                           Team 2
                        </td>
                     </tr>
                     <tr>
                        <td class="text-preserve-space">
                           4.5
                        </td>
                     </tr>
                     <tr class="resultSubheader">
                        <td>
                           <span class="bold">
                              <b>
                                 From:
                              </b>
                           </span>
                           Team 2
                        </td>
                     </tr>
                     <tr>
                        <td class="text-preserve-space">
                           3.5
                        </td>
                     </tr>
                  </tbody>
               </table>
            </div>
            <div class="panel panel-primary">
               <div class="panel-heading">
                  <b>
                     To:
                  </b>
                  Team 2
               </div>
               <table class="table">
                  <tbody>
                     <tr class="resultSubheader">
                        <td>
                           <span class="bold">
                              <b>
                                 From:
                              </b>
                           </span>
                           Your Team (Team 1)
                        </td>
                     </tr>
                     <tr>
                        <td class="text-preserve-space">
                           3.5
                        </td>
                     </tr>
                     <tr class="resultSubheader">
                        <td>
                           <span class="bold">
                              <b>
                                 From:
                              </b>
                           </span>
                           Your Team (Team 1)
                        </td>
                     </tr>
                     <tr>
                        <td class="text-preserve-space">
                           5
                        </td>
                     </tr>
                  </tbody>
               </table>
            </div>
         </div>
      </div>
      <br/>
            <div class="panel panel-default">
         <div class="panel-heading">
            <h4>
               Question 7:
               <span class="text-preserve-space">
                  Rate your team member&#39;s individual products, including your own 
                  <span style=" white-space: normal;">
                     <a class="color_gray" data-less="[less]" data-more="[more]" href="javascript:;" id="questionAdditionalInfoButton-7-" onclick="toggleAdditionalQuestionInfo(&#39;7-&#39;)">
                        [more]
                     </a>
                     <br/>
                                          <span id="questionAdditionalInfo-7-" style="display:none;">
=======
        </div>
    </div>
</div>
<br>
    





    
        <div id="statusMessage" class="alert alert-info">
            You have received feedback from others. Please see below.
        </div>
        <script type="text/javascript" src="/js/statusMessage.js"></script>
    
    

    <br>
    
    
        




<div class="panel panel-default">
    <div class="panel-heading">            
        <!--Note: When an element has class text-preserve-space, do not insert HTML spaces-->
        <h4>Question 1: <span class="text-preserve-space">Rate your product?&nbsp;<span style=" white-space: normal;">
    <a href="javascript:;" id="questionAdditionalInfoButton-1-" class="color_gray" onclick="toggleAdditionalQuestionInfo('1-')" data-more="[more]" data-less="[less]">[more]</a>
    <br>
    <span id="questionAdditionalInfo-1-" style="display:none;">Numerical-scale question:<br>Minimum value: 1. Increment: 0.5. Maximum value: 5.</span>
</span></span></h4>
    
        
        
        
        
            
                





    
        
    
    


<div class="panel panel-info">
    <div class="panel-heading"><b>To:</b> You</div>
    <table class="table">
        <tbody>
            
                




<tr class="resultSubheader">
    <td>
        <span class="bold"><b>From:</b></span> You
    </td>
</tr>

<tr>
    <!--Note: When an element has class text-preserve-space, do not insert and HTML spaces-->
    <td class="text-preserve-space">1</td>
</tr>
                                                            

                                                            
                                                                    
        </tbody>
    </table>
</div>
             
            
                  
    </div>
</div>
<br>
    
        




<div class="panel panel-default">
    <div class="panel-heading">            
        <!--Note: When an element has class text-preserve-space, do not insert HTML spaces-->
        <h4>Question 2: <span class="text-preserve-space">Rate others' product?&nbsp;<span style=" white-space: normal;">
    <a href="javascript:;" id="questionAdditionalInfoButton-2-" class="color_gray" onclick="toggleAdditionalQuestionInfo('2-')" data-more="[more]" data-less="[less]">[more]</a>
    <br>
    <span id="questionAdditionalInfo-2-" style="display:none;">Numerical-scale question:<br>Minimum value: 1. Increment: 0.5. Maximum value: 5.</span>
</span></span></h4>
    
        
        
        
        
            
                





    
        
    
    


<div class="panel panel-info">
    <div class="panel-heading"><b>To:</b> Benny Charles</div>
    <table class="table">
        <tbody>
            
                




<tr class="resultSubheader">
    <td>
        <span class="bold"><b>From:</b></span> You
    </td>
</tr>

<tr>
    <!--Note: When an element has class text-preserve-space, do not insert and HTML spaces-->
    <td class="text-preserve-space">5</td>
</tr>
                                                            

                                                            
                                                                    
        </tbody>
    </table>
</div>
            
                





    
        
    
    


<div class="panel panel-info">
    <div class="panel-heading"><b>To:</b> Danny Engrid</div>
    <table class="table">
        <tbody>
            
                




<tr class="resultSubheader">
    <td>
        <span class="bold"><b>From:</b></span> You
    </td>
</tr>

<tr>
    <!--Note: When an element has class text-preserve-space, do not insert and HTML spaces-->
    <td class="text-preserve-space">3.5</td>
</tr>
                                                            

                                                            
                                                                    
        </tbody>
    </table>
</div>
             
            
                  
    </div>
</div>
<br>
    
        




<div class="panel panel-default">
    <div class="panel-heading">            
        <!--Note: When an element has class text-preserve-space, do not insert HTML spaces-->
        <h4>Question 3: <span class="text-preserve-space">Rate your team's product?&nbsp;<span style=" white-space: normal;">
    <a href="javascript:;" id="questionAdditionalInfoButton-3-" class="color_gray" onclick="toggleAdditionalQuestionInfo('3-')" data-more="[more]" data-less="[less]">[more]</a>
    <br>
    <span id="questionAdditionalInfo-3-" style="display:none;">Numerical-scale question:<br>Minimum value: 1. Increment: 0.5. Maximum value: 5.</span>
</span></span></h4>
    
        <div class="panel-body">
    <div class="row">
        <div class="col-sm-4 text-color-gray">
            <strong>
                 Summary of responses received by you
            </strong>
        </div>
    </div>
    <div class="row">
        <div class="col-sm-12">
            <table class="table table-bordered table-responsive margin-0">
                <thead>
                <tr>
                    <td class="button-sort-ascending" id="button_sortreceiverteam" onclick="toggleSort(this,1);">Team 
                        <span class="icon-sort unsorted"></span></td>
                    <td class="button-sort-ascending" id="button_sortreceivername" onclick="toggleSort(this,2);">Recipient 
                        <span class="icon-sort unsorted"></span></td>
                    <td data-original-title="Average of the visible responses" class="button-sort-none" id="button_sortavg" onclick="toggleSort(this,3,sortByPoint)" data-toggle="tooltip" data-placement="top" data-container="body" title="">
                        <abbr title="Average of the visible responses">Average</abbr>
                        <span class="icon-sort unsorted"></span></td>
                    <td data-original-title="Maximum of the visible responses" class="button-sort-none" id="button_sortmax" onclick="toggleSort(this,4,sortByPoint)" data-toggle="tooltip" data-placement="top" data-container="body" title="">
                        <abbr title="Maximum of the visible responses">Max</abbr>
                        <span class="icon-sort unsorted"></span></td>
                    <td data-original-title="Minimum of the visible responses" class="button-sort-none" id="button_sortmin" onclick="toggleSort(this,5,sortByPoint)" data-toggle="tooltip" data-placement="top" data-container="body" title="">
                        <abbr title="Minimum of the visible responses">Min</abbr>
                        <span class="icon-sort unsorted"></span></td>
                    <td data-original-title="Average of the visible responses excluding recipient's own response to himself/herself" class="button-sort-none" id="button_sortmin" onclick="toggleSort(this,6,sortByPoint)" data-toggle="tooltip" data-placement="top" data-container="body" title="">
                        <abbr title="Average of the visible responses excluding recipient's own response to himself/herself">Average excluding self response</abbr>
                        <span class="icon-sort unsorted"></span></td>
                </tr>
                </thead>
                <tbody><tr>
    <td>Team 1</td>
    <td>You</td>
    <td>2.25</td>
    <td>2.5</td>
    <td>2</td>
    <td>2.25</td>
</tr>
            </tbody></table>
        </div>
    </div>
</div>
        
        
        
            
                





    
    
        
    


<div class="panel panel-primary">
    <div class="panel-heading"><b>To:</b> You</div>
    <table class="table">
        <tbody>
            
                




<tr class="resultSubheader">
    <td>
        <span class="bold"><b>From:</b></span> Benny Charles
    </td>
</tr>

<tr>
    <!--Note: When an element has class text-preserve-space, do not insert and HTML spaces-->
    <td class="text-preserve-space">2.5</td>
</tr>
                                                            

                                                            
            
                




<tr class="resultSubheader">
    <td>
        <span class="bold"><b>From:</b></span> Danny Engrid
    </td>
</tr>

<tr>
    <!--Note: When an element has class text-preserve-space, do not insert and HTML spaces-->
    <td class="text-preserve-space">2</td>
</tr>
                                                            

                                                            
                                                                    
        </tbody>
    </table>
</div>
             
            
                  
    </div>
</div>
<br>
    
        




<div class="panel panel-default">
    <div class="panel-heading">            
        <!--Note: When an element has class text-preserve-space, do not insert HTML spaces-->
        <h4>Question 4: <span class="text-preserve-space">Rate the class&nbsp;<span style=" white-space: normal;">
    <a href="javascript:;" id="questionAdditionalInfoButton-4-" class="color_gray" onclick="toggleAdditionalQuestionInfo('4-')" data-more="[more]" data-less="[less]">[more]</a>
    <br>
    <span id="questionAdditionalInfo-4-" style="display:none;">Numerical-scale question:<br>Minimum value: -5. Increment: 0.5. Maximum value: 5.</span>
</span></span></h4>
    
        <div class="panel-body">
    <div class="row">
        <div class="col-sm-4 text-color-gray">
            <strong>
                Response Summary
            </strong>
        </div>
    </div>
    <div class="row">
        <div class="col-sm-12">
            <table class="table table-bordered table-responsive margin-0">
                <thead>
                <tr>
                    <td class="button-sort-ascending" id="button_sortreceiverteam" onclick="toggleSort(this,1);">Team 
                        <span class="icon-sort unsorted"></span></td>
                    <td class="button-sort-ascending" id="button_sortreceivername" onclick="toggleSort(this,2);">Recipient 
                        <span class="icon-sort unsorted"></span></td>
                    <td data-original-title="Average of the visible responses" class="button-sort-none" id="button_sortavg" onclick="toggleSort(this,3,sortByPoint)" data-toggle="tooltip" data-placement="top" data-container="body" title="">
                        <abbr title="Average of the visible responses">Average</abbr>
                        <span class="icon-sort unsorted"></span></td>
                    <td data-original-title="Maximum of the visible responses" class="button-sort-none" id="button_sortmax" onclick="toggleSort(this,4,sortByPoint)" data-toggle="tooltip" data-placement="top" data-container="body" title="">
                        <abbr title="Maximum of the visible responses">Max</abbr>
                        <span class="icon-sort unsorted"></span></td>
                    <td data-original-title="Minimum of the visible responses" class="button-sort-none" id="button_sortmin" onclick="toggleSort(this,5,sortByPoint)" data-toggle="tooltip" data-placement="top" data-container="body" title="">
                        <abbr title="Minimum of the visible responses">Min</abbr>
                        <span class="icon-sort unsorted"></span></td>
                </tr>
                </thead>
                <tbody><tr>
    <td>-</td>
    <td>General</td>
    <td>0.25</td>
    <td>2.5</td>
    <td>-2</td>
</tr>
            </tbody></table>
        </div>
    </div>
</div>
        
        
        
            
                





    
        
    
    


<div class="panel panel-info">
    <div class="panel-heading"><b>To:</b> -</div>
    <table class="table">
        <tbody>
            
                




<tr class="resultSubheader">
    <td>
        <span class="bold"><b>From:</b></span> You
    </td>
</tr>

<tr>
    <!--Note: When an element has class text-preserve-space, do not insert and HTML spaces-->
    <td class="text-preserve-space">2.5</td>
</tr>
                                                            

                                                            
            
                




<tr class="resultSubheader">
    <td>
        <span class="bold"><b>From:</b></span> Anonymous student 410339386
    </td>
</tr>

<tr>
    <!--Note: When an element has class text-preserve-space, do not insert and HTML spaces-->
    <td class="text-preserve-space">-2</td>
</tr>
                                                            

                                                            
                                                                    
        </tbody>
    </table>
</div>
             
            
                  
    </div>
</div>
<br>
    
        




<div class="panel panel-default">
    <div class="panel-heading">            
        <!--Note: When an element has class text-preserve-space, do not insert HTML spaces-->
        <h4>Question 5: <span class="text-preserve-space">Rate other team's products&nbsp;<span style=" white-space: normal;">
    <a href="javascript:;" id="questionAdditionalInfoButton-5-" class="color_gray" onclick="toggleAdditionalQuestionInfo('5-')" data-more="[more]" data-less="[less]">[more]</a>
    <br>
    <span id="questionAdditionalInfo-5-" style="display:none;">Numerical-scale question:<br>Minimum value: -5. Increment: 0.5. Maximum value: 5.</span>
</span></span></h4>
    
        <div class="panel-body">
    <div class="row">
        <div class="col-sm-4 text-color-gray">
            <strong>
                 Summary of responses received by your team
            </strong>
        </div>
    </div>
    <div class="row">
        <div class="col-sm-12">
            <table class="table table-bordered table-responsive margin-0">
                <thead>
                <tr>
                    <td class="button-sort-ascending" id="button_sortreceiverteam" onclick="toggleSort(this,1);">Team 
                        <span class="icon-sort unsorted"></span></td>
                    <td class="button-sort-ascending" id="button_sortreceivername" onclick="toggleSort(this,2);">Recipient 
                        <span class="icon-sort unsorted"></span></td>
                    <td data-original-title="Average of the visible responses" class="button-sort-none" id="button_sortavg" onclick="toggleSort(this,3,sortByPoint)" data-toggle="tooltip" data-placement="top" data-container="body" title="">
                        <abbr title="Average of the visible responses">Average</abbr>
                        <span class="icon-sort unsorted"></span></td>
                    <td data-original-title="Maximum of the visible responses" class="button-sort-none" id="button_sortmax" onclick="toggleSort(this,4,sortByPoint)" data-toggle="tooltip" data-placement="top" data-container="body" title="">
                        <abbr title="Maximum of the visible responses">Max</abbr>
                        <span class="icon-sort unsorted"></span></td>
                    <td data-original-title="Minimum of the visible responses" class="button-sort-none" id="button_sortmin" onclick="toggleSort(this,5,sortByPoint)" data-toggle="tooltip" data-placement="top" data-container="body" title="">
                        <abbr title="Minimum of the visible responses">Min</abbr>
                        <span class="icon-sort unsorted"></span></td>
                    <td data-original-title="Average of the visible responses excluding recipient's own response to himself/herself" class="button-sort-none" id="button_sortmin" onclick="toggleSort(this,6,sortByPoint)" data-toggle="tooltip" data-placement="top" data-container="body" title="">
                        <abbr title="Average of the visible responses excluding recipient's own response to himself/herself">Average excluding self response</abbr>
                        <span class="icon-sort unsorted"></span></td>
                </tr>
                </thead>
                <tbody><tr>
    <td></td>
    <td>Your Team (Team 1)</td>
    <td>3.75</td>
    <td>4</td>
    <td>3.5</td>
    <td>3.75</td>
</tr>
            </tbody></table>
        </div>
    </div>
</div>
        
        
        
            
                





    
    
        
    


<div class="panel panel-primary">
    <div class="panel-heading"><b>To:</b> Your Team (Team 1)</div>
    <table class="table">
        <tbody>
            
                




<tr class="resultSubheader">
    <td>
        <span class="bold"><b>From:</b></span> Team 2
    </td>
</tr>

<tr>
    <!--Note: When an element has class text-preserve-space, do not insert and HTML spaces-->
    <td class="text-preserve-space">3.5</td>
</tr>
                                                            

                                                            
            
                




<tr class="resultSubheader">
    <td>
        <span class="bold"><b>From:</b></span> Team 3
    </td>
</tr>

<tr>
    <!--Note: When an element has class text-preserve-space, do not insert and HTML spaces-->
    <td class="text-preserve-space">4</td>
</tr>
                                                            

                                                            
                                                                    
        </tbody>
    </table>
</div>
             
            
                  
    </div>
</div>
<br>
    
        




<div class="panel panel-default">
    <div class="panel-heading">            
        <!--Note: When an element has class text-preserve-space, do not insert HTML spaces-->
        <h4>Question 6: <span class="text-preserve-space">Rate other team's products. Responses are visible to the entire class&nbsp;<span style=" white-space: normal;">
    <a href="javascript:;" id="questionAdditionalInfoButton-6-" class="color_gray" onclick="toggleAdditionalQuestionInfo('6-')" data-more="[more]" data-less="[less]">[more]</a>
    <br>
    <span id="questionAdditionalInfo-6-" style="display:none;">Numerical-scale question:<br>Minimum value: -5. Increment: 0.5. Maximum value: 5.</span>
</span></span></h4>
    
        <div class="panel-body">
    <div class="row">
        <div class="col-sm-4 text-color-gray">
            <strong>
                 Response Summary
            </strong>
        </div>
    </div>
    <div class="row">
        <div class="col-sm-12">
            <table class="table table-bordered table-responsive margin-0">
                <thead>
                <tr>
                    <td class="button-sort-ascending" id="button_sortreceiverteam" onclick="toggleSort(this,1);">Team 
                        <span class="icon-sort unsorted"></span></td>
                    <td class="button-sort-ascending" id="button_sortreceivername" onclick="toggleSort(this,2);">Recipient 
                        <span class="icon-sort unsorted"></span></td>
                    <td data-original-title="Average of the visible responses" class="button-sort-none" id="button_sortavg" onclick="toggleSort(this,3,sortByPoint)" data-toggle="tooltip" data-placement="top" data-container="body" title="">
                        <abbr title="Average of the visible responses">Average</abbr>
                        <span class="icon-sort unsorted"></span></td>
                    <td data-original-title="Maximum of the visible responses" class="button-sort-none" id="button_sortmax" onclick="toggleSort(this,4,sortByPoint)" data-toggle="tooltip" data-placement="top" data-container="body" title="">
                        <abbr title="Maximum of the visible responses">Max</abbr>
                        <span class="icon-sort unsorted"></span></td>
                    <td data-original-title="Minimum of the visible responses" class="button-sort-none" id="button_sortmin" onclick="toggleSort(this,5,sortByPoint)" data-toggle="tooltip" data-placement="top" data-container="body" title="">
                        <abbr title="Minimum of the visible responses">Min</abbr>
                        <span class="icon-sort unsorted"></span></td>
                    <td data-original-title="Average of the visible responses excluding recipient's own response to himself/herself" class="button-sort-none" id="button_sortmin" onclick="toggleSort(this,6,sortByPoint)" data-toggle="tooltip" data-placement="top" data-container="body" title="">
                        <abbr title="Average of the visible responses excluding recipient's own response to himself/herself">Average excluding self response</abbr>
                        <span class="icon-sort unsorted"></span></td>
                </tr>
                </thead>
                <tbody><tr>
    <td></td>
    <td>Your Team (Team 1)</td>
    <td>4</td>
    <td>4.5</td>
    <td>3.5</td>
    <td>4</td>
</tr><tr>
    <td></td>
    <td>Team 2</td>
    <td>4.25</td>
    <td>5</td>
    <td>3.5</td>
    <td>4.25</td>
</tr>
            </tbody></table>
        </div>
    </div>
</div>
        
        
        
            
                





    
    
        
    


<div class="panel panel-primary">
    <div class="panel-heading"><b>To:</b> Your Team (Team 1)</div>
    <table class="table">
        <tbody>
            
                




<tr class="resultSubheader">
    <td>
        <span class="bold"><b>From:</b></span> Team 2
    </td>
</tr>

<tr>
    <!--Note: When an element has class text-preserve-space, do not insert and HTML spaces-->
    <td class="text-preserve-space">4.5</td>
</tr>
                                                            

                                                            
            
                




<tr class="resultSubheader">
    <td>
        <span class="bold"><b>From:</b></span> Team 2
    </td>
</tr>

<tr>
    <!--Note: When an element has class text-preserve-space, do not insert and HTML spaces-->
    <td class="text-preserve-space">3.5</td>
</tr>
                                                            

                                                            
                                                                    
        </tbody>
    </table>
</div>
            
                





    
    
        
    


<div class="panel panel-primary">
    <div class="panel-heading"><b>To:</b> Team 2</div>
    <table class="table">
        <tbody>
            
                




<tr class="resultSubheader">
    <td>
        <span class="bold"><b>From:</b></span> Your Team (Team 1)
    </td>
</tr>

<tr>
    <!--Note: When an element has class text-preserve-space, do not insert and HTML spaces-->
    <td class="text-preserve-space">3.5</td>
</tr>
                                                            

                                                            
            
                




<tr class="resultSubheader">
    <td>
        <span class="bold"><b>From:</b></span> Your Team (Team 1)
    </td>
</tr>

<tr>
    <!--Note: When an element has class text-preserve-space, do not insert and HTML spaces-->
    <td class="text-preserve-space">5</td>
</tr>
                                                            

                                                            
                                                                    
        </tbody>
    </table>
</div>
             
            
                  
    </div>
</div>
<br>
    
        




<div class="panel panel-default">
    <div class="panel-heading">            
        <!--Note: When an element has class text-preserve-space, do not insert HTML spaces-->
        <h4>Question 7: <span class="text-preserve-space">Rate your team member's individual products, including your own&nbsp;<span style=" white-space: normal;">
    <a href="javascript:;" id="questionAdditionalInfoButton-7-" class="color_gray" onclick="toggleAdditionalQuestionInfo('7-')" data-more="[more]" data-less="[less]">[more]</a>
    <br>
    <span id="questionAdditionalInfo-7-" style="display:none;">Numerical-scale question:<br>Minimum value: -5. Increment: 0.5. Maximum value: 5.</span>
</span></span></h4>
    
        <div class="panel-body">
    <div class="row">
        <div class="col-sm-4 text-color-gray">
            <strong>
                 Summary of responses received by you
            </strong>
        </div>
    </div>
    <div class="row">
        <div class="col-sm-12">
            <table class="table table-bordered table-responsive margin-0">
                <thead>
                <tr>
                    <td class="button-sort-ascending" id="button_sortreceiverteam" onclick="toggleSort(this,1);">Team 
                        <span class="icon-sort unsorted"></span></td>
                    <td class="button-sort-ascending" id="button_sortreceivername" onclick="toggleSort(this,2);">Recipient 
                        <span class="icon-sort unsorted"></span></td>
                    <td data-original-title="Average of the visible responses" class="button-sort-none" id="button_sortavg" onclick="toggleSort(this,3,sortByPoint)" data-toggle="tooltip" data-placement="top" data-container="body" title="">
                        <abbr title="Average of the visible responses">Average</abbr>
                        <span class="icon-sort unsorted"></span></td>
                    <td data-original-title="Maximum of the visible responses" class="button-sort-none" id="button_sortmax" onclick="toggleSort(this,4,sortByPoint)" data-toggle="tooltip" data-placement="top" data-container="body" title="">
                        <abbr title="Maximum of the visible responses">Max</abbr>
                        <span class="icon-sort unsorted"></span></td>
                    <td data-original-title="Minimum of the visible responses" class="button-sort-none" id="button_sortmin" onclick="toggleSort(this,5,sortByPoint)" data-toggle="tooltip" data-placement="top" data-container="body" title="">
                        <abbr title="Minimum of the visible responses">Min</abbr>
                        <span class="icon-sort unsorted"></span></td>
                    <td data-original-title="Average of the visible responses excluding recipient's own response to himself/herself" class="button-sort-none" id="button_sortmin" onclick="toggleSort(this,6,sortByPoint)" data-toggle="tooltip" data-placement="top" data-container="body" title="">
                        <abbr title="Average of the visible responses excluding recipient's own response to himself/herself">Average excluding self response</abbr>
                        <span class="icon-sort unsorted"></span></td>
                </tr>
                </thead>
                <tbody><tr>
    <td>Team 1</td>
    <td>You</td>
    <td>3.25</td>
    <td>3.5</td>
    <td>3</td>
    <td>3</td>
</tr>
            </tbody></table>
        </div>
    </div>
</div>
        
        
        
            
                





    
        
    
    


<div class="panel panel-info">
    <div class="panel-heading"><b>To:</b> You</div>
    <table class="table">
        <tbody>
            
                




<tr class="resultSubheader">
    <td>
        <span class="bold"><b>From:</b></span> You
    </td>
</tr>

<tr>
    <!--Note: When an element has class text-preserve-space, do not insert and HTML spaces-->
    <td class="text-preserve-space">3.5</td>
</tr>
                                                            

                                                            
            
                




<tr class="resultSubheader">
    <td>
        <span class="bold"><b>From:</b></span> Benny Charles
    </td>
</tr>

<tr>
    <!--Note: When an element has class text-preserve-space, do not insert and HTML spaces-->
    <td class="text-preserve-space">3</td>
</tr>
                                                            

                                                            
                                                                    
        </tbody>
    </table>
</div>
            
                





    
        
    
    


<div class="panel panel-info">
    <div class="panel-heading"><b>To:</b> Benny Charles</div>
    <table class="table">
        <tbody>
            
                




<tr class="resultSubheader">
    <td>
        <span class="bold"><b>From:</b></span> You
    </td>
</tr>

<tr>
    <!--Note: When an element has class text-preserve-space, do not insert and HTML spaces-->
    <td class="text-preserve-space">5</td>
</tr>
                                                            

                                                            
                                                                    
        </tbody>
    </table>
</div>
             
            
                  
    </div>
</div>
<br>
    
        




<div class="panel panel-default">
    <div class="panel-heading">            
        <!--Note: When an element has class text-preserve-space, do not insert HTML spaces-->
        <h4>Question 8: <span class="text-preserve-space">Rate every student's individual products. Responses are visible to the entire class&nbsp;<span style=" white-space: normal;">
    <a href="javascript:;" id="questionAdditionalInfoButton-8-" class="color_gray" onclick="toggleAdditionalQuestionInfo('8-')" data-more="[more]" data-less="[less]">[more]</a>
    <br>
    <span id="questionAdditionalInfo-8-" style="display:none;">Numerical-scale question:<br>Minimum value: -5. Increment: 0.5. Maximum value: 5.</span>
</span></span></h4>
    
        <div class="panel-body">
    <div class="row">
        <div class="col-sm-4 text-color-gray">
            <strong>
                 Response Summary
            </strong>
        </div>
    </div>
    <div class="row">
        <div class="col-sm-12">
            <table class="table table-bordered table-responsive margin-0">
                <thead>
                <tr>
                    <td class="button-sort-ascending" id="button_sortreceiverteam" onclick="toggleSort(this,1);">Team 
                        <span class="icon-sort unsorted"></span></td>
                    <td class="button-sort-ascending" id="button_sortreceivername" onclick="toggleSort(this,2);">Recipient 
                        <span class="icon-sort unsorted"></span></td>
                    <td data-original-title="Average of the visible responses" class="button-sort-none" id="button_sortavg" onclick="toggleSort(this,3,sortByPoint)" data-toggle="tooltip" data-placement="top" data-container="body" title="">
                        <abbr title="Average of the visible responses">Average</abbr>
                        <span class="icon-sort unsorted"></span></td>
                    <td data-original-title="Maximum of the visible responses" class="button-sort-none" id="button_sortmax" onclick="toggleSort(this,4,sortByPoint)" data-toggle="tooltip" data-placement="top" data-container="body" title="">
                        <abbr title="Maximum of the visible responses">Max</abbr>
                        <span class="icon-sort unsorted"></span></td>
                    <td data-original-title="Minimum of the visible responses" class="button-sort-none" id="button_sortmin" onclick="toggleSort(this,5,sortByPoint)" data-toggle="tooltip" data-placement="top" data-container="body" title="">
                        <abbr title="Minimum of the visible responses">Min</abbr>
                        <span class="icon-sort unsorted"></span></td>
                    <td data-original-title="Average of the visible responses excluding recipient's own response to himself/herself" class="button-sort-none" id="button_sortmin" onclick="toggleSort(this,6,sortByPoint)" data-toggle="tooltip" data-placement="top" data-container="body" title="">
                        <abbr title="Average of the visible responses excluding recipient's own response to himself/herself">Average excluding self response</abbr>
                        <span class="icon-sort unsorted"></span></td>
                </tr>
                </thead>
                <tbody><tr>
    <td>Team 2</td>
    <td>Charlie Davis</td>
    <td>2.75</td>
    <td>4.5</td>
    <td>1</td>
    <td>2.75</td>
</tr><tr>
    <td>Team 1</td>
    <td>Benny Charles</td>
    <td>2.75</td>
    <td>4</td>
    <td>1.5</td>
    <td>2.75</td>
</tr>
            </tbody></table>
        </div>
    </div>
</div>
        
        
        
            
                





    
        
    
    


<div class="panel panel-info">
    <div class="panel-heading"><b>To:</b> Benny Charles</div>
    <table class="table">
        <tbody>
            
                




<tr class="resultSubheader">
    <td>
        <span class="bold"><b>From:</b></span> You
    </td>
</tr>

<tr>
    <!--Note: When an element has class text-preserve-space, do not insert and HTML spaces-->
    <td class="text-preserve-space">4</td>
</tr>
                                                            

                                                            
            
                




<tr class="resultSubheader">
    <td>
        <span class="bold"><b>From:</b></span> Anonymous student 23645205
    </td>
</tr>

<tr>
    <!--Note: When an element has class text-preserve-space, do not insert and HTML spaces-->
    <td class="text-preserve-space">1.5</td>
</tr>
                                                            

                                                            
                                                                    
        </tbody>
    </table>
</div>
            
                





    
        
    
    


<div class="panel panel-info">
    <div class="panel-heading"><b>To:</b> Charlie Davis</div>
    <table class="table">
        <tbody>
            
                




<tr class="resultSubheader">
    <td>
        <span class="bold"><b>From:</b></span> You
    </td>
</tr>

<tr>
    <!--Note: When an element has class text-preserve-space, do not insert and HTML spaces-->
    <td class="text-preserve-space">4.5</td>
</tr>
                                                            

                                                            
            
                




<tr class="resultSubheader">
    <td>
        <span class="bold"><b>From:</b></span> Anonymous student 410339386
    </td>
</tr>

<tr>
    <!--Note: When an element has class text-preserve-space, do not insert and HTML spaces-->
    <td class="text-preserve-space">1</td>
</tr>
                                                            

                                                            
                                                                    
        </tbody>
    </table>
</div>
             
            
                  
    </div>
</div>
<br>
    
        




<div class="panel panel-default">
    <div class="panel-heading">            
        <!--Note: When an element has class text-preserve-space, do not insert HTML spaces-->
        <h4>Question 9: <span class="text-preserve-space">Rate other teams' products. Responses, but not giver or recipient names, are visible to the entire class&nbsp;<span style=" white-space: normal;">
    <a href="javascript:;" id="questionAdditionalInfoButton-9-" class="color_gray" onclick="toggleAdditionalQuestionInfo('9-')" data-more="[more]" data-less="[less]">[more]</a>
    <br>
    <span id="questionAdditionalInfo-9-" style="display:none;">Numerical-scale question:<br>Minimum value: -5. Increment: 0.5. Maximum value: 5.</span>
</span></span></h4>
    
        
        
        
        
            
                





    
    
        
    


<div class="panel panel-primary">
    <div class="panel-heading"><b>To:</b> Anonymous team 1793847472</div>
    <table class="table">
        <tbody>
            
                




<tr class="resultSubheader">
    <td>
        <span class="bold"><b>From:</b></span> Anonymous student 410339386
    </td>
</tr>

<tr>
    <!--Note: When an element has class text-preserve-space, do not insert and HTML spaces-->
    <td class="text-preserve-space">3</td>
</tr>
                                                            

                                                            
                                                                    
        </tbody>
    </table>
</div>
            
                





    
    
        
    


<div class="panel panel-primary">
    <div class="panel-heading"><b>To:</b> Anonymous team 1793847473</div>
    <table class="table">
        <tbody>
            
                




<tr class="resultSubheader">
    <td>
        <span class="bold"><b>From:</b></span> Anonymous student 410339386
    </td>
</tr>

<tr>
    <!--Note: When an element has class text-preserve-space, do not insert and HTML spaces-->
    <td class="text-preserve-space">2</td>
</tr>
                                                            

                                                            
                                                                    
        </tbody>
    </table>
</div>
            
                





    
        
    
    


<div class="panel panel-info">
    <div class="panel-heading"><b>To:</b> Team 2</div>
    <table class="table">
        <tbody>
            
                




<tr class="resultSubheader">
    <td>
        <span class="bold"><b>From:</b></span> You
    </td>
</tr>

<tr>
    <!--Note: When an element has class text-preserve-space, do not insert and HTML spaces-->
    <td class="text-preserve-space">5</td>
</tr>
                                                            

                                                            
                                                                    
        </tbody>
    </table>
</div>
             
            
                  
    </div>
</div>
<br/>
<div class="panel panel-default">
         <div class="panel-heading">
            <h4>
               Question 10:
               <span class="text-preserve-space">
                  Rate teammates, recipient hidden.  
                  <span style=" white-space: normal;">
                     <a class="color_gray" data-less="[less]" data-more="[more]" href="javascript:;" id="questionAdditionalInfoButton-10-" onclick="toggleAdditionalQuestionInfo(&#39;10-&#39;)">
                        [more]
                     </a>
                     <br/>
                                          <span id="questionAdditionalInfo-10-" style="display:none;">
>>>>>>> 5fd34ab5
                        Numerical-scale question:
                        <br/>
                                                Minimum value: -5. Increment: 0.5. Maximum value: 5.
                     </span>
                  </span>
               </span>
            </h4>
<<<<<<< HEAD
            <div class="panel-body">
               <div class="row">
                  <div class="col-sm-4 text-color-gray">
                     <strong>
                        Summary of responses received by you
                     </strong>
                  </div>
               </div>
               <div class="row">
                  <div class="col-sm-12">
                     <table class="table table-bordered table-responsive margin-0">
                        <thead>
                           <tr>
                              <td class="button-sort-ascending" id="button_sortreceiverteam" onclick="toggleSort(this,1);">
                                 Team
                                 <span class="icon-sort unsorted">
                                 </span>
                              </td>
                              <td class="button-sort-ascending" id="button_sortreceivername" onclick="toggleSort(this,2);">
                                 Recipient
                                 <span class="icon-sort unsorted">
                                 </span>
                              </td>
                              <td class="button-sort-none" data-container="body" data-original-title="Average of the visible responses" data-placement="top" data-toggle="tooltip" id="button_sortavg" onclick="toggleSort(this,3,sortByPoint)" title="">
                                 <abbr title="Average of the visible responses">
                                    Average
                                 </abbr>
                                 <span class="icon-sort unsorted">
                                 </span>
                              </td>
                              <td class="button-sort-none" data-container="body" data-original-title="Maximum of the visible responses" data-placement="top" data-toggle="tooltip" id="button_sortmax" onclick="toggleSort(this,4,sortByPoint)" title="">
                                 <abbr title="Maximum of the visible responses">
                                    Max
                                 </abbr>
                                 <span class="icon-sort unsorted">
                                 </span>
                              </td>
                              <td class="button-sort-none" data-container="body" data-original-title="Minimum of the visible responses" data-placement="top" data-toggle="tooltip" id="button_sortmin" onclick="toggleSort(this,5,sortByPoint)" title="">
                                 <abbr title="Minimum of the visible responses">
                                    Min
                                 </abbr>
                                 <span class="icon-sort unsorted">
                                 </span>
                              </td>
                              <td class="button-sort-none" data-container="body" data-original-title="Average of the visible responses excluding recipient&#39;s own response to himself&#x2f;herself" data-placement="top" data-toggle="tooltip" id="button_sortmin" onclick="toggleSort(this,6,sortByPoint)" title="">
                                 <abbr title="Average of the visible responses excluding recipient&#39;s own response to himself&#x2f;herself">
                                    Average excluding self response
                                 </abbr>
                                 <span class="icon-sort unsorted">
                                 </span>
                              </td>
                           </tr>
                        </thead>
                        <tbody>
                           <tr>
                              <td>
                                 Team 1
                              </td>
                              <td>
                                 You
                              </td>
                              <td>
                                 3.25
                              </td>
                              <td>
                                 3.5
                              </td>
                              <td>
                                 3
                              </td>
                              <td>
                                 3
                              </td>
                           </tr>
                        </tbody>
                     </table>
                  </div>
               </div>
            </div>
            <div class="panel panel-info">
=======
            <div class="panel panel-primary">
>>>>>>> 5fd34ab5
               <div class="panel-heading">
                  <b>
                     To:
                  </b>
<<<<<<< HEAD
                  You
=======
                  Anonymous student 410339386
>>>>>>> 5fd34ab5
               </div>
               <table class="table">
                  <tbody>
                     <tr class="resultSubheader">
                        <td>
                           <span class="bold">
                              <b>
                                 From:
                              </b>
                           </span>
<<<<<<< HEAD
                           You
                        </td>
                     </tr>
                     <tr>
                        <td class="text-preserve-space">
                           3.5
                        </td>
                     </tr>
                     <tr class="resultSubheader">
                        <td>
                           <span class="bold">
                              <b>
                                 From:
                              </b>
                           </span>
                           Benny Charles
=======
                           Charlie Davis
>>>>>>> 5fd34ab5
                        </td>
                     </tr>
                     <tr>
                        <td class="text-preserve-space">
<<<<<<< HEAD
                           3
                        </td>
                     </tr>
                  </tbody>
               </table>
            </div>
            <div class="panel panel-info">
               <div class="panel-heading">
                  <b>
                     To:
                  </b>
                  Benny Charles
               </div>
               <table class="table">
                  <tbody>
=======
                           2
                        </td>
                     </tr>
>>>>>>> 5fd34ab5
                     <tr class="resultSubheader">
                        <td>
                           <span class="bold">
                              <b>
                                 From:
                              </b>
                           </span>
<<<<<<< HEAD
                           You
=======
                           Emily
>>>>>>> 5fd34ab5
                        </td>
                     </tr>
                     <tr>
                        <td class="text-preserve-space">
<<<<<<< HEAD
                           5
=======
                           1
>>>>>>> 5fd34ab5
                        </td>
                     </tr>
                  </tbody>
               </table>
            </div>
<<<<<<< HEAD
         </div>
      </div>
      <br/>
            <div class="panel panel-default">
         <div class="panel-heading">
            <h4>
               Question 8:
               <span class="text-preserve-space">
                  Rate every student&#39;s individual products. Responses are visible to the entire class 
                  <span style=" white-space: normal;">
                     <a class="color_gray" data-less="[less]" data-more="[more]" href="javascript:;" id="questionAdditionalInfoButton-8-" onclick="toggleAdditionalQuestionInfo(&#39;8-&#39;)">
                        [more]
                     </a>
                     <br/>
                                          <span id="questionAdditionalInfo-8-" style="display:none;">
                        Numerical-scale question:
                        <br/>
                                                Minimum value: -5. Increment: 0.5. Maximum value: 5.
                     </span>
                  </span>
               </span>
            </h4>
            <div class="panel-body">
               <div class="row">
                  <div class="col-sm-4 text-color-gray">
                     <strong>
                        Response Summary
                     </strong>
                  </div>
               </div>
               <div class="row">
                  <div class="col-sm-12">
                     <table class="table table-bordered table-responsive margin-0">
                        <thead>
                           <tr>
                              <td class="button-sort-ascending" id="button_sortreceiverteam" onclick="toggleSort(this,1);">
                                 Team
                                 <span class="icon-sort unsorted">
                                 </span>
                              </td>
                              <td class="button-sort-ascending" id="button_sortreceivername" onclick="toggleSort(this,2);">
                                 Recipient
                                 <span class="icon-sort unsorted">
                                 </span>
                              </td>
                              <td class="button-sort-none" data-container="body" data-original-title="Average of the visible responses" data-placement="top" data-toggle="tooltip" id="button_sortavg" onclick="toggleSort(this,3,sortByPoint)" title="">
                                 <abbr title="Average of the visible responses">
                                    Average
                                 </abbr>
                                 <span class="icon-sort unsorted">
                                 </span>
                              </td>
                              <td class="button-sort-none" data-container="body" data-original-title="Maximum of the visible responses" data-placement="top" data-toggle="tooltip" id="button_sortmax" onclick="toggleSort(this,4,sortByPoint)" title="">
                                 <abbr title="Maximum of the visible responses">
                                    Max
                                 </abbr>
                                 <span class="icon-sort unsorted">
                                 </span>
                              </td>
                              <td class="button-sort-none" data-container="body" data-original-title="Minimum of the visible responses" data-placement="top" data-toggle="tooltip" id="button_sortmin" onclick="toggleSort(this,5,sortByPoint)" title="">
                                 <abbr title="Minimum of the visible responses">
                                    Min
                                 </abbr>
                                 <span class="icon-sort unsorted">
                                 </span>
                              </td>
                              <td class="button-sort-none" data-container="body" data-original-title="Average of the visible responses excluding recipient&#39;s own response to himself&#x2f;herself" data-placement="top" data-toggle="tooltip" id="button_sortmin" onclick="toggleSort(this,6,sortByPoint)" title="">
                                 <abbr title="Average of the visible responses excluding recipient&#39;s own response to himself&#x2f;herself">
                                    Average excluding self response
                                 </abbr>
                                 <span class="icon-sort unsorted">
                                 </span>
                              </td>
                           </tr>
                        </thead>
                        <tbody>
                           <tr>
                              <td>
                                 Team 2
                              </td>
                              <td>
                                 Charlie Davis
                              </td>
                              <td>
                                 2.75
                              </td>
                              <td>
                                 4.5
                              </td>
                              <td>
                                 1
                              </td>
                              <td>
                                 2.75
                              </td>
                           </tr>
                           <tr>
                              <td>
                                 Team 1
                              </td>
                              <td>
                                 Benny Charles
                              </td>
                              <td>
                                 2.75
                              </td>
                              <td>
                                 4
                              </td>
                              <td>
                                 1.5
                              </td>
                              <td>
                                 2.75
                              </td>
                           </tr>
                        </tbody>
                     </table>
                  </div>
               </div>
            </div>
=======
>>>>>>> 5fd34ab5
            <div class="panel panel-info">
               <div class="panel-heading">
                  <b>
                     To:
                  </b>
                  Benny Charles
               </div>
               <table class="table">
                  <tbody>
                     <tr class="resultSubheader">
                        <td>
                           <span class="bold">
                              <b>
                                 From:
                              </b>
                           </span>
                           You
                        </td>
                     </tr>
                     <tr>
                        <td class="text-preserve-space">
<<<<<<< HEAD
                           4
                        </td>
                     </tr>
                     <tr class="resultSubheader">
                        <td>
                           <span class="bold">
                              <b>
                                 From:
                              </b>
                           </span>
                           Anonymous student 23645205
                        </td>
                     </tr>
                     <tr>
                        <td class="text-preserve-space">
                           1.5
                        </td>
                     </tr>
                  </tbody>
               </table>
            </div>
            <div class="panel panel-info">
               <div class="panel-heading">
                  <b>
                     To:
                  </b>
                  Charlie Davis
               </div>
               <table class="table">
                  <tbody>
                     <tr class="resultSubheader">
                        <td>
                           <span class="bold">
                              <b>
                                 From:
                              </b>
                           </span>
                           You
                        </td>
                     </tr>
                     <tr>
                        <td class="text-preserve-space">
                           4.5
                        </td>
                     </tr>
                     <tr class="resultSubheader">
                        <td>
                           <span class="bold">
                              <b>
                                 From:
                              </b>
                           </span>
                           Anonymous student 410339386
                        </td>
                     </tr>
                     <tr>
                        <td class="text-preserve-space">
                           1
                        </td>
                     </tr>
                  </tbody>
               </table>
            </div>
         </div>
      </div>
      <br/>
            <div class="panel panel-default">
         <div class="panel-heading">
            <h4>
               Question 9:
               <span class="text-preserve-space">
                  Rate other teams&#39; products. Responses, but not giver or recipient names, are visible to the entire class 
                  <span style=" white-space: normal;">
                     <a class="color_gray" data-less="[less]" data-more="[more]" href="javascript:;" id="questionAdditionalInfoButton-9-" onclick="toggleAdditionalQuestionInfo(&#39;9-&#39;)">
                        [more]
                     </a>
                     <br/>
                                          <span id="questionAdditionalInfo-9-" style="display:none;">
                        Numerical-scale question:
                        <br/>
                                                Minimum value: -5. Increment: 0.5. Maximum value: 5.
                     </span>
                  </span>
               </span>
            </h4>
            <div class="panel panel-primary">
               <div class="panel-heading">
                  <b>
                     To:
                  </b>
                  Anonymous team 1793847472
               </div>
               <table class="table">
                  <tbody>
                     <tr class="resultSubheader">
                        <td>
                           <span class="bold">
                              <b>
                                 From:
                              </b>
                           </span>
                           Anonymous student 410339386
                        </td>
                     </tr>
                     <tr>
                        <td class="text-preserve-space">
                           3
                        </td>
                     </tr>
                  </tbody>
               </table>
            </div>
            <div class="panel panel-primary">
               <div class="panel-heading">
                  <b>
                     To:
                  </b>
                  Anonymous team 1793847473
               </div>
               <table class="table">
                  <tbody>
                     <tr class="resultSubheader">
                        <td>
                           <span class="bold">
                              <b>
                                 From:
                              </b>
                           </span>
                           Anonymous student 410339386
                        </td>
                     </tr>
                     <tr>
                        <td class="text-preserve-space">
                           2
                        </td>
                     </tr>
                  </tbody>
               </table>
            </div>
            <div class="panel panel-info">
               <div class="panel-heading">
                  <b>
                     To:
                  </b>
                  Team 2
               </div>
               <table class="table">
                  <tbody>
                     <tr class="resultSubheader">
                        <td>
                           <span class="bold">
                              <b>
                                 From:
                              </b>
                           </span>
                           You
                        </td>
                     </tr>
                     <tr>
                        <td class="text-preserve-space">
                           5
                        </td>
                     </tr>
=======
                           4.5
                        </td>
                     </tr>
>>>>>>> 5fd34ab5
                  </tbody>
               </table>
            </div>
         </div>
      </div>
<<<<<<< HEAD
      <br/>
         </div>
=======
<br>
    
    
    

    
    </div>
>>>>>>> 5fd34ab5
<|MERGE_RESOLUTION|>--- conflicted
+++ resolved
@@ -51,14 +51,13 @@
                   </div>
                </div>
             </div>
-<<<<<<< HEAD
          </div>
       </div>
       <br/>
             <div class="alert alert-info" id="statusMessage">
          You have received feedback from others. Please see below.
       </div>
-      <script src="&#x2f;js&#x2f;statusMessage.js" type="text&#x2f;javascript">
+      <script src="/js/statusMessage.js" type="text/javascript">
       </script>
       <br/>
             <div class="panel panel-default">
@@ -68,7 +67,7 @@
                <span class="text-preserve-space">
                   Rate your product? 
                   <span style=" white-space: normal;">
-                     <a class="color_gray" data-less="[less]" data-more="[more]" href="javascript:;" id="questionAdditionalInfoButton-1-" onclick="toggleAdditionalQuestionInfo(&#39;1-&#39;)">
+                     <a class="color_gray" data-less="[less]" data-more="[more]" href="javascript:;" id="questionAdditionalInfoButton-1-" onclick="toggleAdditionalQuestionInfo('1-')">
                         [more]
                      </a>
                      <br/>
@@ -115,9 +114,9 @@
             <h4>
                Question 2:
                <span class="text-preserve-space">
-                  Rate others&#39; product? 
+                  Rate others' product? 
                   <span style=" white-space: normal;">
-                     <a class="color_gray" data-less="[less]" data-more="[more]" href="javascript:;" id="questionAdditionalInfoButton-2-" onclick="toggleAdditionalQuestionInfo(&#39;2-&#39;)">
+                     <a class="color_gray" data-less="[less]" data-more="[more]" href="javascript:;" id="questionAdditionalInfoButton-2-" onclick="toggleAdditionalQuestionInfo('2-')">
                         [more]
                      </a>
                      <br/>
@@ -191,9 +190,9 @@
             <h4>
                Question 3:
                <span class="text-preserve-space">
-                  Rate your team&#39;s product? 
+                  Rate your team's product? 
                   <span style=" white-space: normal;">
-                     <a class="color_gray" data-less="[less]" data-more="[more]" href="javascript:;" id="questionAdditionalInfoButton-3-" onclick="toggleAdditionalQuestionInfo(&#39;3-&#39;)">
+                     <a class="color_gray" data-less="[less]" data-more="[more]" href="javascript:;" id="questionAdditionalInfoButton-3-" onclick="toggleAdditionalQuestionInfo('3-')">
                         [more]
                      </a>
                      <br/>
@@ -249,8 +248,8 @@
                                  <span class="icon-sort unsorted">
                                  </span>
                               </td>
-                              <td class="button-sort-none" data-container="body" data-original-title="Average of the visible responses excluding recipient&#39;s own response to himself&#x2f;herself" data-placement="top" data-toggle="tooltip" id="button_sortmin" onclick="toggleSort(this,6,sortByPoint)" title="">
-                                 <abbr title="Average of the visible responses excluding recipient&#39;s own response to himself&#x2f;herself">
+                              <td class="button-sort-none" data-container="body" data-original-title="Average of the visible responses excluding recipient's own response to himself/herself" data-placement="top" data-toggle="tooltip" id="button_sortmin" onclick="toggleSort(this,6,sortByPoint)" title="">
+                                 <abbr title="Average of the visible responses excluding recipient's own response to himself/herself">
                                     Average excluding self response
                                  </abbr>
                                  <span class="icon-sort unsorted">
@@ -336,7 +335,7 @@
                <span class="text-preserve-space">
                   Rate the class 
                   <span style=" white-space: normal;">
-                     <a class="color_gray" data-less="[less]" data-more="[more]" href="javascript:;" id="questionAdditionalInfoButton-4-" onclick="toggleAdditionalQuestionInfo(&#39;4-&#39;)">
+                     <a class="color_gray" data-less="[less]" data-more="[more]" href="javascript:;" id="questionAdditionalInfoButton-4-" onclick="toggleAdditionalQuestionInfo('4-')">
                         [more]
                      </a>
                      <br/>
@@ -467,9 +466,9 @@
             <h4>
                Question 5:
                <span class="text-preserve-space">
-                  Rate other team&#39;s products 
+                  Rate other team's products 
                   <span style=" white-space: normal;">
-                     <a class="color_gray" data-less="[less]" data-more="[more]" href="javascript:;" id="questionAdditionalInfoButton-5-" onclick="toggleAdditionalQuestionInfo(&#39;5-&#39;)">
+                     <a class="color_gray" data-less="[less]" data-more="[more]" href="javascript:;" id="questionAdditionalInfoButton-5-" onclick="toggleAdditionalQuestionInfo('5-')">
                         [more]
                      </a>
                      <br/>
@@ -525,8 +524,8 @@
                                  <span class="icon-sort unsorted">
                                  </span>
                               </td>
-                              <td class="button-sort-none" data-container="body" data-original-title="Average of the visible responses excluding recipient&#39;s own response to himself&#x2f;herself" data-placement="top" data-toggle="tooltip" id="button_sortmin" onclick="toggleSort(this,6,sortByPoint)" title="">
-                                 <abbr title="Average of the visible responses excluding recipient&#39;s own response to himself&#x2f;herself">
+                              <td class="button-sort-none" data-container="body" data-original-title="Average of the visible responses excluding recipient's own response to himself/herself" data-placement="top" data-toggle="tooltip" id="button_sortmin" onclick="toggleSort(this,6,sortByPoint)" title="">
+                                 <abbr title="Average of the visible responses excluding recipient's own response to himself/herself">
                                     Average excluding self response
                                  </abbr>
                                  <span class="icon-sort unsorted">
@@ -609,9 +608,9 @@
             <h4>
                Question 6:
                <span class="text-preserve-space">
-                  Rate other team&#39;s products. Responses are visible to the entire class 
+                  Rate other team's products. Responses are visible to the entire class 
                   <span style=" white-space: normal;">
-                     <a class="color_gray" data-less="[less]" data-more="[more]" href="javascript:;" id="questionAdditionalInfoButton-6-" onclick="toggleAdditionalQuestionInfo(&#39;6-&#39;)">
+                     <a class="color_gray" data-less="[less]" data-more="[more]" href="javascript:;" id="questionAdditionalInfoButton-6-" onclick="toggleAdditionalQuestionInfo('6-')">
                         [more]
                      </a>
                      <br/>
@@ -667,8 +666,8 @@
                                  <span class="icon-sort unsorted">
                                  </span>
                               </td>
-                              <td class="button-sort-none" data-container="body" data-original-title="Average of the visible responses excluding recipient&#39;s own response to himself&#x2f;herself" data-placement="top" data-toggle="tooltip" id="button_sortmin" onclick="toggleSort(this,6,sortByPoint)" title="">
-                                 <abbr title="Average of the visible responses excluding recipient&#39;s own response to himself&#x2f;herself">
+                              <td class="button-sort-none" data-container="body" data-original-title="Average of the visible responses excluding recipient's own response to himself/herself" data-placement="top" data-toggle="tooltip" id="button_sortmin" onclick="toggleSort(this,6,sortByPoint)" title="">
+                                 <abbr title="Average of the visible responses excluding recipient's own response to himself/herself">
                                     Average excluding self response
                                  </abbr>
                                  <span class="icon-sort unsorted">
@@ -812,1286 +811,13 @@
             <h4>
                Question 7:
                <span class="text-preserve-space">
-                  Rate your team member&#39;s individual products, including your own 
+                  Rate your team member's individual products, including your own 
                   <span style=" white-space: normal;">
-                     <a class="color_gray" data-less="[less]" data-more="[more]" href="javascript:;" id="questionAdditionalInfoButton-7-" onclick="toggleAdditionalQuestionInfo(&#39;7-&#39;)">
+                     <a class="color_gray" data-less="[less]" data-more="[more]" href="javascript:;" id="questionAdditionalInfoButton-7-" onclick="toggleAdditionalQuestionInfo('7-')">
                         [more]
                      </a>
                      <br/>
                                           <span id="questionAdditionalInfo-7-" style="display:none;">
-=======
-        </div>
-    </div>
-</div>
-<br>
-    
-
-
-
-
-
-    
-        <div id="statusMessage" class="alert alert-info">
-            You have received feedback from others. Please see below.
-        </div>
-        <script type="text/javascript" src="/js/statusMessage.js"></script>
-    
-    
-
-    <br>
-    
-    
-        
-
-
-
-
-<div class="panel panel-default">
-    <div class="panel-heading">            
-        <!--Note: When an element has class text-preserve-space, do not insert HTML spaces-->
-        <h4>Question 1: <span class="text-preserve-space">Rate your product?&nbsp;<span style=" white-space: normal;">
-    <a href="javascript:;" id="questionAdditionalInfoButton-1-" class="color_gray" onclick="toggleAdditionalQuestionInfo('1-')" data-more="[more]" data-less="[less]">[more]</a>
-    <br>
-    <span id="questionAdditionalInfo-1-" style="display:none;">Numerical-scale question:<br>Minimum value: 1. Increment: 0.5. Maximum value: 5.</span>
-</span></span></h4>
-    
-        
-        
-        
-        
-            
-                
-
-
-
-
-
-    
-        
-    
-    
-
-
-<div class="panel panel-info">
-    <div class="panel-heading"><b>To:</b> You</div>
-    <table class="table">
-        <tbody>
-            
-                
-
-
-
-
-<tr class="resultSubheader">
-    <td>
-        <span class="bold"><b>From:</b></span> You
-    </td>
-</tr>
-
-<tr>
-    <!--Note: When an element has class text-preserve-space, do not insert and HTML spaces-->
-    <td class="text-preserve-space">1</td>
-</tr>
-                                                            
-
-                                                            
-                                                                    
-        </tbody>
-    </table>
-</div>
-             
-            
-                  
-    </div>
-</div>
-<br>
-    
-        
-
-
-
-
-<div class="panel panel-default">
-    <div class="panel-heading">            
-        <!--Note: When an element has class text-preserve-space, do not insert HTML spaces-->
-        <h4>Question 2: <span class="text-preserve-space">Rate others' product?&nbsp;<span style=" white-space: normal;">
-    <a href="javascript:;" id="questionAdditionalInfoButton-2-" class="color_gray" onclick="toggleAdditionalQuestionInfo('2-')" data-more="[more]" data-less="[less]">[more]</a>
-    <br>
-    <span id="questionAdditionalInfo-2-" style="display:none;">Numerical-scale question:<br>Minimum value: 1. Increment: 0.5. Maximum value: 5.</span>
-</span></span></h4>
-    
-        
-        
-        
-        
-            
-                
-
-
-
-
-
-    
-        
-    
-    
-
-
-<div class="panel panel-info">
-    <div class="panel-heading"><b>To:</b> Benny Charles</div>
-    <table class="table">
-        <tbody>
-            
-                
-
-
-
-
-<tr class="resultSubheader">
-    <td>
-        <span class="bold"><b>From:</b></span> You
-    </td>
-</tr>
-
-<tr>
-    <!--Note: When an element has class text-preserve-space, do not insert and HTML spaces-->
-    <td class="text-preserve-space">5</td>
-</tr>
-                                                            
-
-                                                            
-                                                                    
-        </tbody>
-    </table>
-</div>
-            
-                
-
-
-
-
-
-    
-        
-    
-    
-
-
-<div class="panel panel-info">
-    <div class="panel-heading"><b>To:</b> Danny Engrid</div>
-    <table class="table">
-        <tbody>
-            
-                
-
-
-
-
-<tr class="resultSubheader">
-    <td>
-        <span class="bold"><b>From:</b></span> You
-    </td>
-</tr>
-
-<tr>
-    <!--Note: When an element has class text-preserve-space, do not insert and HTML spaces-->
-    <td class="text-preserve-space">3.5</td>
-</tr>
-                                                            
-
-                                                            
-                                                                    
-        </tbody>
-    </table>
-</div>
-             
-            
-                  
-    </div>
-</div>
-<br>
-    
-        
-
-
-
-
-<div class="panel panel-default">
-    <div class="panel-heading">            
-        <!--Note: When an element has class text-preserve-space, do not insert HTML spaces-->
-        <h4>Question 3: <span class="text-preserve-space">Rate your team's product?&nbsp;<span style=" white-space: normal;">
-    <a href="javascript:;" id="questionAdditionalInfoButton-3-" class="color_gray" onclick="toggleAdditionalQuestionInfo('3-')" data-more="[more]" data-less="[less]">[more]</a>
-    <br>
-    <span id="questionAdditionalInfo-3-" style="display:none;">Numerical-scale question:<br>Minimum value: 1. Increment: 0.5. Maximum value: 5.</span>
-</span></span></h4>
-    
-        <div class="panel-body">
-    <div class="row">
-        <div class="col-sm-4 text-color-gray">
-            <strong>
-                 Summary of responses received by you
-            </strong>
-        </div>
-    </div>
-    <div class="row">
-        <div class="col-sm-12">
-            <table class="table table-bordered table-responsive margin-0">
-                <thead>
-                <tr>
-                    <td class="button-sort-ascending" id="button_sortreceiverteam" onclick="toggleSort(this,1);">Team 
-                        <span class="icon-sort unsorted"></span></td>
-                    <td class="button-sort-ascending" id="button_sortreceivername" onclick="toggleSort(this,2);">Recipient 
-                        <span class="icon-sort unsorted"></span></td>
-                    <td data-original-title="Average of the visible responses" class="button-sort-none" id="button_sortavg" onclick="toggleSort(this,3,sortByPoint)" data-toggle="tooltip" data-placement="top" data-container="body" title="">
-                        <abbr title="Average of the visible responses">Average</abbr>
-                        <span class="icon-sort unsorted"></span></td>
-                    <td data-original-title="Maximum of the visible responses" class="button-sort-none" id="button_sortmax" onclick="toggleSort(this,4,sortByPoint)" data-toggle="tooltip" data-placement="top" data-container="body" title="">
-                        <abbr title="Maximum of the visible responses">Max</abbr>
-                        <span class="icon-sort unsorted"></span></td>
-                    <td data-original-title="Minimum of the visible responses" class="button-sort-none" id="button_sortmin" onclick="toggleSort(this,5,sortByPoint)" data-toggle="tooltip" data-placement="top" data-container="body" title="">
-                        <abbr title="Minimum of the visible responses">Min</abbr>
-                        <span class="icon-sort unsorted"></span></td>
-                    <td data-original-title="Average of the visible responses excluding recipient's own response to himself/herself" class="button-sort-none" id="button_sortmin" onclick="toggleSort(this,6,sortByPoint)" data-toggle="tooltip" data-placement="top" data-container="body" title="">
-                        <abbr title="Average of the visible responses excluding recipient's own response to himself/herself">Average excluding self response</abbr>
-                        <span class="icon-sort unsorted"></span></td>
-                </tr>
-                </thead>
-                <tbody><tr>
-    <td>Team 1</td>
-    <td>You</td>
-    <td>2.25</td>
-    <td>2.5</td>
-    <td>2</td>
-    <td>2.25</td>
-</tr>
-            </tbody></table>
-        </div>
-    </div>
-</div>
-        
-        
-        
-            
-                
-
-
-
-
-
-    
-    
-        
-    
-
-
-<div class="panel panel-primary">
-    <div class="panel-heading"><b>To:</b> You</div>
-    <table class="table">
-        <tbody>
-            
-                
-
-
-
-
-<tr class="resultSubheader">
-    <td>
-        <span class="bold"><b>From:</b></span> Benny Charles
-    </td>
-</tr>
-
-<tr>
-    <!--Note: When an element has class text-preserve-space, do not insert and HTML spaces-->
-    <td class="text-preserve-space">2.5</td>
-</tr>
-                                                            
-
-                                                            
-            
-                
-
-
-
-
-<tr class="resultSubheader">
-    <td>
-        <span class="bold"><b>From:</b></span> Danny Engrid
-    </td>
-</tr>
-
-<tr>
-    <!--Note: When an element has class text-preserve-space, do not insert and HTML spaces-->
-    <td class="text-preserve-space">2</td>
-</tr>
-                                                            
-
-                                                            
-                                                                    
-        </tbody>
-    </table>
-</div>
-             
-            
-                  
-    </div>
-</div>
-<br>
-    
-        
-
-
-
-
-<div class="panel panel-default">
-    <div class="panel-heading">            
-        <!--Note: When an element has class text-preserve-space, do not insert HTML spaces-->
-        <h4>Question 4: <span class="text-preserve-space">Rate the class&nbsp;<span style=" white-space: normal;">
-    <a href="javascript:;" id="questionAdditionalInfoButton-4-" class="color_gray" onclick="toggleAdditionalQuestionInfo('4-')" data-more="[more]" data-less="[less]">[more]</a>
-    <br>
-    <span id="questionAdditionalInfo-4-" style="display:none;">Numerical-scale question:<br>Minimum value: -5. Increment: 0.5. Maximum value: 5.</span>
-</span></span></h4>
-    
-        <div class="panel-body">
-    <div class="row">
-        <div class="col-sm-4 text-color-gray">
-            <strong>
-                Response Summary
-            </strong>
-        </div>
-    </div>
-    <div class="row">
-        <div class="col-sm-12">
-            <table class="table table-bordered table-responsive margin-0">
-                <thead>
-                <tr>
-                    <td class="button-sort-ascending" id="button_sortreceiverteam" onclick="toggleSort(this,1);">Team 
-                        <span class="icon-sort unsorted"></span></td>
-                    <td class="button-sort-ascending" id="button_sortreceivername" onclick="toggleSort(this,2);">Recipient 
-                        <span class="icon-sort unsorted"></span></td>
-                    <td data-original-title="Average of the visible responses" class="button-sort-none" id="button_sortavg" onclick="toggleSort(this,3,sortByPoint)" data-toggle="tooltip" data-placement="top" data-container="body" title="">
-                        <abbr title="Average of the visible responses">Average</abbr>
-                        <span class="icon-sort unsorted"></span></td>
-                    <td data-original-title="Maximum of the visible responses" class="button-sort-none" id="button_sortmax" onclick="toggleSort(this,4,sortByPoint)" data-toggle="tooltip" data-placement="top" data-container="body" title="">
-                        <abbr title="Maximum of the visible responses">Max</abbr>
-                        <span class="icon-sort unsorted"></span></td>
-                    <td data-original-title="Minimum of the visible responses" class="button-sort-none" id="button_sortmin" onclick="toggleSort(this,5,sortByPoint)" data-toggle="tooltip" data-placement="top" data-container="body" title="">
-                        <abbr title="Minimum of the visible responses">Min</abbr>
-                        <span class="icon-sort unsorted"></span></td>
-                </tr>
-                </thead>
-                <tbody><tr>
-    <td>-</td>
-    <td>General</td>
-    <td>0.25</td>
-    <td>2.5</td>
-    <td>-2</td>
-</tr>
-            </tbody></table>
-        </div>
-    </div>
-</div>
-        
-        
-        
-            
-                
-
-
-
-
-
-    
-        
-    
-    
-
-
-<div class="panel panel-info">
-    <div class="panel-heading"><b>To:</b> -</div>
-    <table class="table">
-        <tbody>
-            
-                
-
-
-
-
-<tr class="resultSubheader">
-    <td>
-        <span class="bold"><b>From:</b></span> You
-    </td>
-</tr>
-
-<tr>
-    <!--Note: When an element has class text-preserve-space, do not insert and HTML spaces-->
-    <td class="text-preserve-space">2.5</td>
-</tr>
-                                                            
-
-                                                            
-            
-                
-
-
-
-
-<tr class="resultSubheader">
-    <td>
-        <span class="bold"><b>From:</b></span> Anonymous student 410339386
-    </td>
-</tr>
-
-<tr>
-    <!--Note: When an element has class text-preserve-space, do not insert and HTML spaces-->
-    <td class="text-preserve-space">-2</td>
-</tr>
-                                                            
-
-                                                            
-                                                                    
-        </tbody>
-    </table>
-</div>
-             
-            
-                  
-    </div>
-</div>
-<br>
-    
-        
-
-
-
-
-<div class="panel panel-default">
-    <div class="panel-heading">            
-        <!--Note: When an element has class text-preserve-space, do not insert HTML spaces-->
-        <h4>Question 5: <span class="text-preserve-space">Rate other team's products&nbsp;<span style=" white-space: normal;">
-    <a href="javascript:;" id="questionAdditionalInfoButton-5-" class="color_gray" onclick="toggleAdditionalQuestionInfo('5-')" data-more="[more]" data-less="[less]">[more]</a>
-    <br>
-    <span id="questionAdditionalInfo-5-" style="display:none;">Numerical-scale question:<br>Minimum value: -5. Increment: 0.5. Maximum value: 5.</span>
-</span></span></h4>
-    
-        <div class="panel-body">
-    <div class="row">
-        <div class="col-sm-4 text-color-gray">
-            <strong>
-                 Summary of responses received by your team
-            </strong>
-        </div>
-    </div>
-    <div class="row">
-        <div class="col-sm-12">
-            <table class="table table-bordered table-responsive margin-0">
-                <thead>
-                <tr>
-                    <td class="button-sort-ascending" id="button_sortreceiverteam" onclick="toggleSort(this,1);">Team 
-                        <span class="icon-sort unsorted"></span></td>
-                    <td class="button-sort-ascending" id="button_sortreceivername" onclick="toggleSort(this,2);">Recipient 
-                        <span class="icon-sort unsorted"></span></td>
-                    <td data-original-title="Average of the visible responses" class="button-sort-none" id="button_sortavg" onclick="toggleSort(this,3,sortByPoint)" data-toggle="tooltip" data-placement="top" data-container="body" title="">
-                        <abbr title="Average of the visible responses">Average</abbr>
-                        <span class="icon-sort unsorted"></span></td>
-                    <td data-original-title="Maximum of the visible responses" class="button-sort-none" id="button_sortmax" onclick="toggleSort(this,4,sortByPoint)" data-toggle="tooltip" data-placement="top" data-container="body" title="">
-                        <abbr title="Maximum of the visible responses">Max</abbr>
-                        <span class="icon-sort unsorted"></span></td>
-                    <td data-original-title="Minimum of the visible responses" class="button-sort-none" id="button_sortmin" onclick="toggleSort(this,5,sortByPoint)" data-toggle="tooltip" data-placement="top" data-container="body" title="">
-                        <abbr title="Minimum of the visible responses">Min</abbr>
-                        <span class="icon-sort unsorted"></span></td>
-                    <td data-original-title="Average of the visible responses excluding recipient's own response to himself/herself" class="button-sort-none" id="button_sortmin" onclick="toggleSort(this,6,sortByPoint)" data-toggle="tooltip" data-placement="top" data-container="body" title="">
-                        <abbr title="Average of the visible responses excluding recipient's own response to himself/herself">Average excluding self response</abbr>
-                        <span class="icon-sort unsorted"></span></td>
-                </tr>
-                </thead>
-                <tbody><tr>
-    <td></td>
-    <td>Your Team (Team 1)</td>
-    <td>3.75</td>
-    <td>4</td>
-    <td>3.5</td>
-    <td>3.75</td>
-</tr>
-            </tbody></table>
-        </div>
-    </div>
-</div>
-        
-        
-        
-            
-                
-
-
-
-
-
-    
-    
-        
-    
-
-
-<div class="panel panel-primary">
-    <div class="panel-heading"><b>To:</b> Your Team (Team 1)</div>
-    <table class="table">
-        <tbody>
-            
-                
-
-
-
-
-<tr class="resultSubheader">
-    <td>
-        <span class="bold"><b>From:</b></span> Team 2
-    </td>
-</tr>
-
-<tr>
-    <!--Note: When an element has class text-preserve-space, do not insert and HTML spaces-->
-    <td class="text-preserve-space">3.5</td>
-</tr>
-                                                            
-
-                                                            
-            
-                
-
-
-
-
-<tr class="resultSubheader">
-    <td>
-        <span class="bold"><b>From:</b></span> Team 3
-    </td>
-</tr>
-
-<tr>
-    <!--Note: When an element has class text-preserve-space, do not insert and HTML spaces-->
-    <td class="text-preserve-space">4</td>
-</tr>
-                                                            
-
-                                                            
-                                                                    
-        </tbody>
-    </table>
-</div>
-             
-            
-                  
-    </div>
-</div>
-<br>
-    
-        
-
-
-
-
-<div class="panel panel-default">
-    <div class="panel-heading">            
-        <!--Note: When an element has class text-preserve-space, do not insert HTML spaces-->
-        <h4>Question 6: <span class="text-preserve-space">Rate other team's products. Responses are visible to the entire class&nbsp;<span style=" white-space: normal;">
-    <a href="javascript:;" id="questionAdditionalInfoButton-6-" class="color_gray" onclick="toggleAdditionalQuestionInfo('6-')" data-more="[more]" data-less="[less]">[more]</a>
-    <br>
-    <span id="questionAdditionalInfo-6-" style="display:none;">Numerical-scale question:<br>Minimum value: -5. Increment: 0.5. Maximum value: 5.</span>
-</span></span></h4>
-    
-        <div class="panel-body">
-    <div class="row">
-        <div class="col-sm-4 text-color-gray">
-            <strong>
-                 Response Summary
-            </strong>
-        </div>
-    </div>
-    <div class="row">
-        <div class="col-sm-12">
-            <table class="table table-bordered table-responsive margin-0">
-                <thead>
-                <tr>
-                    <td class="button-sort-ascending" id="button_sortreceiverteam" onclick="toggleSort(this,1);">Team 
-                        <span class="icon-sort unsorted"></span></td>
-                    <td class="button-sort-ascending" id="button_sortreceivername" onclick="toggleSort(this,2);">Recipient 
-                        <span class="icon-sort unsorted"></span></td>
-                    <td data-original-title="Average of the visible responses" class="button-sort-none" id="button_sortavg" onclick="toggleSort(this,3,sortByPoint)" data-toggle="tooltip" data-placement="top" data-container="body" title="">
-                        <abbr title="Average of the visible responses">Average</abbr>
-                        <span class="icon-sort unsorted"></span></td>
-                    <td data-original-title="Maximum of the visible responses" class="button-sort-none" id="button_sortmax" onclick="toggleSort(this,4,sortByPoint)" data-toggle="tooltip" data-placement="top" data-container="body" title="">
-                        <abbr title="Maximum of the visible responses">Max</abbr>
-                        <span class="icon-sort unsorted"></span></td>
-                    <td data-original-title="Minimum of the visible responses" class="button-sort-none" id="button_sortmin" onclick="toggleSort(this,5,sortByPoint)" data-toggle="tooltip" data-placement="top" data-container="body" title="">
-                        <abbr title="Minimum of the visible responses">Min</abbr>
-                        <span class="icon-sort unsorted"></span></td>
-                    <td data-original-title="Average of the visible responses excluding recipient's own response to himself/herself" class="button-sort-none" id="button_sortmin" onclick="toggleSort(this,6,sortByPoint)" data-toggle="tooltip" data-placement="top" data-container="body" title="">
-                        <abbr title="Average of the visible responses excluding recipient's own response to himself/herself">Average excluding self response</abbr>
-                        <span class="icon-sort unsorted"></span></td>
-                </tr>
-                </thead>
-                <tbody><tr>
-    <td></td>
-    <td>Your Team (Team 1)</td>
-    <td>4</td>
-    <td>4.5</td>
-    <td>3.5</td>
-    <td>4</td>
-</tr><tr>
-    <td></td>
-    <td>Team 2</td>
-    <td>4.25</td>
-    <td>5</td>
-    <td>3.5</td>
-    <td>4.25</td>
-</tr>
-            </tbody></table>
-        </div>
-    </div>
-</div>
-        
-        
-        
-            
-                
-
-
-
-
-
-    
-    
-        
-    
-
-
-<div class="panel panel-primary">
-    <div class="panel-heading"><b>To:</b> Your Team (Team 1)</div>
-    <table class="table">
-        <tbody>
-            
-                
-
-
-
-
-<tr class="resultSubheader">
-    <td>
-        <span class="bold"><b>From:</b></span> Team 2
-    </td>
-</tr>
-
-<tr>
-    <!--Note: When an element has class text-preserve-space, do not insert and HTML spaces-->
-    <td class="text-preserve-space">4.5</td>
-</tr>
-                                                            
-
-                                                            
-            
-                
-
-
-
-
-<tr class="resultSubheader">
-    <td>
-        <span class="bold"><b>From:</b></span> Team 2
-    </td>
-</tr>
-
-<tr>
-    <!--Note: When an element has class text-preserve-space, do not insert and HTML spaces-->
-    <td class="text-preserve-space">3.5</td>
-</tr>
-                                                            
-
-                                                            
-                                                                    
-        </tbody>
-    </table>
-</div>
-            
-                
-
-
-
-
-
-    
-    
-        
-    
-
-
-<div class="panel panel-primary">
-    <div class="panel-heading"><b>To:</b> Team 2</div>
-    <table class="table">
-        <tbody>
-            
-                
-
-
-
-
-<tr class="resultSubheader">
-    <td>
-        <span class="bold"><b>From:</b></span> Your Team (Team 1)
-    </td>
-</tr>
-
-<tr>
-    <!--Note: When an element has class text-preserve-space, do not insert and HTML spaces-->
-    <td class="text-preserve-space">3.5</td>
-</tr>
-                                                            
-
-                                                            
-            
-                
-
-
-
-
-<tr class="resultSubheader">
-    <td>
-        <span class="bold"><b>From:</b></span> Your Team (Team 1)
-    </td>
-</tr>
-
-<tr>
-    <!--Note: When an element has class text-preserve-space, do not insert and HTML spaces-->
-    <td class="text-preserve-space">5</td>
-</tr>
-                                                            
-
-                                                            
-                                                                    
-        </tbody>
-    </table>
-</div>
-             
-            
-                  
-    </div>
-</div>
-<br>
-    
-        
-
-
-
-
-<div class="panel panel-default">
-    <div class="panel-heading">            
-        <!--Note: When an element has class text-preserve-space, do not insert HTML spaces-->
-        <h4>Question 7: <span class="text-preserve-space">Rate your team member's individual products, including your own&nbsp;<span style=" white-space: normal;">
-    <a href="javascript:;" id="questionAdditionalInfoButton-7-" class="color_gray" onclick="toggleAdditionalQuestionInfo('7-')" data-more="[more]" data-less="[less]">[more]</a>
-    <br>
-    <span id="questionAdditionalInfo-7-" style="display:none;">Numerical-scale question:<br>Minimum value: -5. Increment: 0.5. Maximum value: 5.</span>
-</span></span></h4>
-    
-        <div class="panel-body">
-    <div class="row">
-        <div class="col-sm-4 text-color-gray">
-            <strong>
-                 Summary of responses received by you
-            </strong>
-        </div>
-    </div>
-    <div class="row">
-        <div class="col-sm-12">
-            <table class="table table-bordered table-responsive margin-0">
-                <thead>
-                <tr>
-                    <td class="button-sort-ascending" id="button_sortreceiverteam" onclick="toggleSort(this,1);">Team 
-                        <span class="icon-sort unsorted"></span></td>
-                    <td class="button-sort-ascending" id="button_sortreceivername" onclick="toggleSort(this,2);">Recipient 
-                        <span class="icon-sort unsorted"></span></td>
-                    <td data-original-title="Average of the visible responses" class="button-sort-none" id="button_sortavg" onclick="toggleSort(this,3,sortByPoint)" data-toggle="tooltip" data-placement="top" data-container="body" title="">
-                        <abbr title="Average of the visible responses">Average</abbr>
-                        <span class="icon-sort unsorted"></span></td>
-                    <td data-original-title="Maximum of the visible responses" class="button-sort-none" id="button_sortmax" onclick="toggleSort(this,4,sortByPoint)" data-toggle="tooltip" data-placement="top" data-container="body" title="">
-                        <abbr title="Maximum of the visible responses">Max</abbr>
-                        <span class="icon-sort unsorted"></span></td>
-                    <td data-original-title="Minimum of the visible responses" class="button-sort-none" id="button_sortmin" onclick="toggleSort(this,5,sortByPoint)" data-toggle="tooltip" data-placement="top" data-container="body" title="">
-                        <abbr title="Minimum of the visible responses">Min</abbr>
-                        <span class="icon-sort unsorted"></span></td>
-                    <td data-original-title="Average of the visible responses excluding recipient's own response to himself/herself" class="button-sort-none" id="button_sortmin" onclick="toggleSort(this,6,sortByPoint)" data-toggle="tooltip" data-placement="top" data-container="body" title="">
-                        <abbr title="Average of the visible responses excluding recipient's own response to himself/herself">Average excluding self response</abbr>
-                        <span class="icon-sort unsorted"></span></td>
-                </tr>
-                </thead>
-                <tbody><tr>
-    <td>Team 1</td>
-    <td>You</td>
-    <td>3.25</td>
-    <td>3.5</td>
-    <td>3</td>
-    <td>3</td>
-</tr>
-            </tbody></table>
-        </div>
-    </div>
-</div>
-        
-        
-        
-            
-                
-
-
-
-
-
-    
-        
-    
-    
-
-
-<div class="panel panel-info">
-    <div class="panel-heading"><b>To:</b> You</div>
-    <table class="table">
-        <tbody>
-            
-                
-
-
-
-
-<tr class="resultSubheader">
-    <td>
-        <span class="bold"><b>From:</b></span> You
-    </td>
-</tr>
-
-<tr>
-    <!--Note: When an element has class text-preserve-space, do not insert and HTML spaces-->
-    <td class="text-preserve-space">3.5</td>
-</tr>
-                                                            
-
-                                                            
-            
-                
-
-
-
-
-<tr class="resultSubheader">
-    <td>
-        <span class="bold"><b>From:</b></span> Benny Charles
-    </td>
-</tr>
-
-<tr>
-    <!--Note: When an element has class text-preserve-space, do not insert and HTML spaces-->
-    <td class="text-preserve-space">3</td>
-</tr>
-                                                            
-
-                                                            
-                                                                    
-        </tbody>
-    </table>
-</div>
-            
-                
-
-
-
-
-
-    
-        
-    
-    
-
-
-<div class="panel panel-info">
-    <div class="panel-heading"><b>To:</b> Benny Charles</div>
-    <table class="table">
-        <tbody>
-            
-                
-
-
-
-
-<tr class="resultSubheader">
-    <td>
-        <span class="bold"><b>From:</b></span> You
-    </td>
-</tr>
-
-<tr>
-    <!--Note: When an element has class text-preserve-space, do not insert and HTML spaces-->
-    <td class="text-preserve-space">5</td>
-</tr>
-                                                            
-
-                                                            
-                                                                    
-        </tbody>
-    </table>
-</div>
-             
-            
-                  
-    </div>
-</div>
-<br>
-    
-        
-
-
-
-
-<div class="panel panel-default">
-    <div class="panel-heading">            
-        <!--Note: When an element has class text-preserve-space, do not insert HTML spaces-->
-        <h4>Question 8: <span class="text-preserve-space">Rate every student's individual products. Responses are visible to the entire class&nbsp;<span style=" white-space: normal;">
-    <a href="javascript:;" id="questionAdditionalInfoButton-8-" class="color_gray" onclick="toggleAdditionalQuestionInfo('8-')" data-more="[more]" data-less="[less]">[more]</a>
-    <br>
-    <span id="questionAdditionalInfo-8-" style="display:none;">Numerical-scale question:<br>Minimum value: -5. Increment: 0.5. Maximum value: 5.</span>
-</span></span></h4>
-    
-        <div class="panel-body">
-    <div class="row">
-        <div class="col-sm-4 text-color-gray">
-            <strong>
-                 Response Summary
-            </strong>
-        </div>
-    </div>
-    <div class="row">
-        <div class="col-sm-12">
-            <table class="table table-bordered table-responsive margin-0">
-                <thead>
-                <tr>
-                    <td class="button-sort-ascending" id="button_sortreceiverteam" onclick="toggleSort(this,1);">Team 
-                        <span class="icon-sort unsorted"></span></td>
-                    <td class="button-sort-ascending" id="button_sortreceivername" onclick="toggleSort(this,2);">Recipient 
-                        <span class="icon-sort unsorted"></span></td>
-                    <td data-original-title="Average of the visible responses" class="button-sort-none" id="button_sortavg" onclick="toggleSort(this,3,sortByPoint)" data-toggle="tooltip" data-placement="top" data-container="body" title="">
-                        <abbr title="Average of the visible responses">Average</abbr>
-                        <span class="icon-sort unsorted"></span></td>
-                    <td data-original-title="Maximum of the visible responses" class="button-sort-none" id="button_sortmax" onclick="toggleSort(this,4,sortByPoint)" data-toggle="tooltip" data-placement="top" data-container="body" title="">
-                        <abbr title="Maximum of the visible responses">Max</abbr>
-                        <span class="icon-sort unsorted"></span></td>
-                    <td data-original-title="Minimum of the visible responses" class="button-sort-none" id="button_sortmin" onclick="toggleSort(this,5,sortByPoint)" data-toggle="tooltip" data-placement="top" data-container="body" title="">
-                        <abbr title="Minimum of the visible responses">Min</abbr>
-                        <span class="icon-sort unsorted"></span></td>
-                    <td data-original-title="Average of the visible responses excluding recipient's own response to himself/herself" class="button-sort-none" id="button_sortmin" onclick="toggleSort(this,6,sortByPoint)" data-toggle="tooltip" data-placement="top" data-container="body" title="">
-                        <abbr title="Average of the visible responses excluding recipient's own response to himself/herself">Average excluding self response</abbr>
-                        <span class="icon-sort unsorted"></span></td>
-                </tr>
-                </thead>
-                <tbody><tr>
-    <td>Team 2</td>
-    <td>Charlie Davis</td>
-    <td>2.75</td>
-    <td>4.5</td>
-    <td>1</td>
-    <td>2.75</td>
-</tr><tr>
-    <td>Team 1</td>
-    <td>Benny Charles</td>
-    <td>2.75</td>
-    <td>4</td>
-    <td>1.5</td>
-    <td>2.75</td>
-</tr>
-            </tbody></table>
-        </div>
-    </div>
-</div>
-        
-        
-        
-            
-                
-
-
-
-
-
-    
-        
-    
-    
-
-
-<div class="panel panel-info">
-    <div class="panel-heading"><b>To:</b> Benny Charles</div>
-    <table class="table">
-        <tbody>
-            
-                
-
-
-
-
-<tr class="resultSubheader">
-    <td>
-        <span class="bold"><b>From:</b></span> You
-    </td>
-</tr>
-
-<tr>
-    <!--Note: When an element has class text-preserve-space, do not insert and HTML spaces-->
-    <td class="text-preserve-space">4</td>
-</tr>
-                                                            
-
-                                                            
-            
-                
-
-
-
-
-<tr class="resultSubheader">
-    <td>
-        <span class="bold"><b>From:</b></span> Anonymous student 23645205
-    </td>
-</tr>
-
-<tr>
-    <!--Note: When an element has class text-preserve-space, do not insert and HTML spaces-->
-    <td class="text-preserve-space">1.5</td>
-</tr>
-                                                            
-
-                                                            
-                                                                    
-        </tbody>
-    </table>
-</div>
-            
-                
-
-
-
-
-
-    
-        
-    
-    
-
-
-<div class="panel panel-info">
-    <div class="panel-heading"><b>To:</b> Charlie Davis</div>
-    <table class="table">
-        <tbody>
-            
-                
-
-
-
-
-<tr class="resultSubheader">
-    <td>
-        <span class="bold"><b>From:</b></span> You
-    </td>
-</tr>
-
-<tr>
-    <!--Note: When an element has class text-preserve-space, do not insert and HTML spaces-->
-    <td class="text-preserve-space">4.5</td>
-</tr>
-                                                            
-
-                                                            
-            
-                
-
-
-
-
-<tr class="resultSubheader">
-    <td>
-        <span class="bold"><b>From:</b></span> Anonymous student 410339386
-    </td>
-</tr>
-
-<tr>
-    <!--Note: When an element has class text-preserve-space, do not insert and HTML spaces-->
-    <td class="text-preserve-space">1</td>
-</tr>
-                                                            
-
-                                                            
-                                                                    
-        </tbody>
-    </table>
-</div>
-             
-            
-                  
-    </div>
-</div>
-<br>
-    
-        
-
-
-
-
-<div class="panel panel-default">
-    <div class="panel-heading">            
-        <!--Note: When an element has class text-preserve-space, do not insert HTML spaces-->
-        <h4>Question 9: <span class="text-preserve-space">Rate other teams' products. Responses, but not giver or recipient names, are visible to the entire class&nbsp;<span style=" white-space: normal;">
-    <a href="javascript:;" id="questionAdditionalInfoButton-9-" class="color_gray" onclick="toggleAdditionalQuestionInfo('9-')" data-more="[more]" data-less="[less]">[more]</a>
-    <br>
-    <span id="questionAdditionalInfo-9-" style="display:none;">Numerical-scale question:<br>Minimum value: -5. Increment: 0.5. Maximum value: 5.</span>
-</span></span></h4>
-    
-        
-        
-        
-        
-            
-                
-
-
-
-
-
-    
-    
-        
-    
-
-
-<div class="panel panel-primary">
-    <div class="panel-heading"><b>To:</b> Anonymous team 1793847472</div>
-    <table class="table">
-        <tbody>
-            
-                
-
-
-
-
-<tr class="resultSubheader">
-    <td>
-        <span class="bold"><b>From:</b></span> Anonymous student 410339386
-    </td>
-</tr>
-
-<tr>
-    <!--Note: When an element has class text-preserve-space, do not insert and HTML spaces-->
-    <td class="text-preserve-space">3</td>
-</tr>
-                                                            
-
-                                                            
-                                                                    
-        </tbody>
-    </table>
-</div>
-            
-                
-
-
-
-
-
-    
-    
-        
-    
-
-
-<div class="panel panel-primary">
-    <div class="panel-heading"><b>To:</b> Anonymous team 1793847473</div>
-    <table class="table">
-        <tbody>
-            
-                
-
-
-
-
-<tr class="resultSubheader">
-    <td>
-        <span class="bold"><b>From:</b></span> Anonymous student 410339386
-    </td>
-</tr>
-
-<tr>
-    <!--Note: When an element has class text-preserve-space, do not insert and HTML spaces-->
-    <td class="text-preserve-space">2</td>
-</tr>
-                                                            
-
-                                                            
-                                                                    
-        </tbody>
-    </table>
-</div>
-            
-                
-
-
-
-
-
-    
-        
-    
-    
-
-
-<div class="panel panel-info">
-    <div class="panel-heading"><b>To:</b> Team 2</div>
-    <table class="table">
-        <tbody>
-            
-                
-
-
-
-
-<tr class="resultSubheader">
-    <td>
-        <span class="bold"><b>From:</b></span> You
-    </td>
-</tr>
-
-<tr>
-    <!--Note: When an element has class text-preserve-space, do not insert and HTML spaces-->
-    <td class="text-preserve-space">5</td>
-</tr>
-                                                            
-
-                                                            
-                                                                    
-        </tbody>
-    </table>
-</div>
-             
-            
-                  
-    </div>
-</div>
-<br/>
-<div class="panel panel-default">
-         <div class="panel-heading">
-            <h4>
-               Question 10:
-               <span class="text-preserve-space">
-                  Rate teammates, recipient hidden.  
-                  <span style=" white-space: normal;">
-                     <a class="color_gray" data-less="[less]" data-more="[more]" href="javascript:;" id="questionAdditionalInfoButton-10-" onclick="toggleAdditionalQuestionInfo(&#39;10-&#39;)">
-                        [more]
-                     </a>
-                     <br/>
-                                          <span id="questionAdditionalInfo-10-" style="display:none;">
->>>>>>> 5fd34ab5
                         Numerical-scale question:
                         <br/>
                                                 Minimum value: -5. Increment: 0.5. Maximum value: 5.
@@ -2099,7 +825,6 @@
                   </span>
                </span>
             </h4>
-<<<<<<< HEAD
             <div class="panel-body">
                <div class="row">
                   <div class="col-sm-4 text-color-gray">
@@ -2144,8 +869,8 @@
                                  <span class="icon-sort unsorted">
                                  </span>
                               </td>
-                              <td class="button-sort-none" data-container="body" data-original-title="Average of the visible responses excluding recipient&#39;s own response to himself&#x2f;herself" data-placement="top" data-toggle="tooltip" id="button_sortmin" onclick="toggleSort(this,6,sortByPoint)" title="">
-                                 <abbr title="Average of the visible responses excluding recipient&#39;s own response to himself&#x2f;herself">
+                              <td class="button-sort-none" data-container="body" data-original-title="Average of the visible responses excluding recipient's own response to himself/herself" data-placement="top" data-toggle="tooltip" id="button_sortmin" onclick="toggleSort(this,6,sortByPoint)" title="">
+                                 <abbr title="Average of the visible responses excluding recipient's own response to himself/herself">
                                     Average excluding self response
                                  </abbr>
                                  <span class="icon-sort unsorted">
@@ -2180,29 +905,21 @@
                </div>
             </div>
             <div class="panel panel-info">
-=======
-            <div class="panel panel-primary">
->>>>>>> 5fd34ab5
-               <div class="panel-heading">
-                  <b>
-                     To:
-                  </b>
-<<<<<<< HEAD
+               <div class="panel-heading">
+                  <b>
+                     To:
+                  </b>
                   You
-=======
-                  Anonymous student 410339386
->>>>>>> 5fd34ab5
-               </div>
-               <table class="table">
-                  <tbody>
-                     <tr class="resultSubheader">
-                        <td>
-                           <span class="bold">
-                              <b>
-                                 From:
-                              </b>
-                           </span>
-<<<<<<< HEAD
+               </div>
+               <table class="table">
+                  <tbody>
+                     <tr class="resultSubheader">
+                        <td>
+                           <span class="bold">
+                              <b>
+                                 From:
+                              </b>
+                           </span>
                            You
                         </td>
                      </tr>
@@ -2219,14 +936,10 @@
                               </b>
                            </span>
                            Benny Charles
-=======
-                           Charlie Davis
->>>>>>> 5fd34ab5
-                        </td>
-                     </tr>
-                     <tr>
-                        <td class="text-preserve-space">
-<<<<<<< HEAD
+                        </td>
+                     </tr>
+                     <tr>
+                        <td class="text-preserve-space">
                            3
                         </td>
                      </tr>
@@ -2242,38 +955,24 @@
                </div>
                <table class="table">
                   <tbody>
-=======
-                           2
-                        </td>
-                     </tr>
->>>>>>> 5fd34ab5
-                     <tr class="resultSubheader">
-                        <td>
-                           <span class="bold">
-                              <b>
-                                 From:
-                              </b>
-                           </span>
-<<<<<<< HEAD
+                     <tr class="resultSubheader">
+                        <td>
+                           <span class="bold">
+                              <b>
+                                 From:
+                              </b>
+                           </span>
                            You
-=======
-                           Emily
->>>>>>> 5fd34ab5
-                        </td>
-                     </tr>
-                     <tr>
-                        <td class="text-preserve-space">
-<<<<<<< HEAD
+                        </td>
+                     </tr>
+                     <tr>
+                        <td class="text-preserve-space">
                            5
-=======
-                           1
->>>>>>> 5fd34ab5
-                        </td>
-                     </tr>
-                  </tbody>
-               </table>
-            </div>
-<<<<<<< HEAD
+                        </td>
+                     </tr>
+                  </tbody>
+               </table>
+            </div>
          </div>
       </div>
       <br/>
@@ -2282,9 +981,9 @@
             <h4>
                Question 8:
                <span class="text-preserve-space">
-                  Rate every student&#39;s individual products. Responses are visible to the entire class 
+                  Rate every student's individual products. Responses are visible to the entire class 
                   <span style=" white-space: normal;">
-                     <a class="color_gray" data-less="[less]" data-more="[more]" href="javascript:;" id="questionAdditionalInfoButton-8-" onclick="toggleAdditionalQuestionInfo(&#39;8-&#39;)">
+                     <a class="color_gray" data-less="[less]" data-more="[more]" href="javascript:;" id="questionAdditionalInfoButton-8-" onclick="toggleAdditionalQuestionInfo('8-')">
                         [more]
                      </a>
                      <br/>
@@ -2340,8 +1039,8 @@
                                  <span class="icon-sort unsorted">
                                  </span>
                               </td>
-                              <td class="button-sort-none" data-container="body" data-original-title="Average of the visible responses excluding recipient&#39;s own response to himself&#x2f;herself" data-placement="top" data-toggle="tooltip" id="button_sortmin" onclick="toggleSort(this,6,sortByPoint)" title="">
-                                 <abbr title="Average of the visible responses excluding recipient&#39;s own response to himself&#x2f;herself">
+                              <td class="button-sort-none" data-container="body" data-original-title="Average of the visible responses excluding recipient's own response to himself/herself" data-placement="top" data-toggle="tooltip" id="button_sortmin" onclick="toggleSort(this,6,sortByPoint)" title="">
+                                 <abbr title="Average of the visible responses excluding recipient's own response to himself/herself">
                                     Average excluding self response
                                  </abbr>
                                  <span class="icon-sort unsorted">
@@ -2395,8 +1094,6 @@
                   </div>
                </div>
             </div>
-=======
->>>>>>> 5fd34ab5
             <div class="panel panel-info">
                <div class="panel-heading">
                   <b>
@@ -2418,7 +1115,6 @@
                      </tr>
                      <tr>
                         <td class="text-preserve-space">
-<<<<<<< HEAD
                            4
                         </td>
                      </tr>
@@ -2490,9 +1186,9 @@
             <h4>
                Question 9:
                <span class="text-preserve-space">
-                  Rate other teams&#39; products. Responses, but not giver or recipient names, are visible to the entire class 
+                  Rate other teams' products. Responses, but not giver or recipient names, are visible to the entire class 
                   <span style=" white-space: normal;">
-                     <a class="color_gray" data-less="[less]" data-more="[more]" href="javascript:;" id="questionAdditionalInfoButton-9-" onclick="toggleAdditionalQuestionInfo(&#39;9-&#39;)">
+                     <a class="color_gray" data-less="[less]" data-more="[more]" href="javascript:;" id="questionAdditionalInfoButton-9-" onclick="toggleAdditionalQuestionInfo('9-')">
                         [more]
                      </a>
                      <br/>
@@ -2582,25 +1278,101 @@
                            5
                         </td>
                      </tr>
-=======
-                           4.5
-                        </td>
-                     </tr>
->>>>>>> 5fd34ab5
                   </tbody>
                </table>
             </div>
          </div>
       </div>
-<<<<<<< HEAD
+      <br/>
+            <div class="panel panel-default">
+         <div class="panel-heading">
+            <h4>
+               Question 10:
+               <span class="text-preserve-space">
+                  Rate teammates, recipient hidden.  
+                  <span style=" white-space: normal;">
+                     <a class="color_gray" data-less="[less]" data-more="[more]" href="javascript:;" id="questionAdditionalInfoButton-10-" onclick="toggleAdditionalQuestionInfo('10-')">
+                        [more]
+                     </a>
+                     <br/>
+                                          <span id="questionAdditionalInfo-10-" style="display:none;">
+                        Numerical-scale question:
+                        <br/>
+                                                Minimum value: -5. Increment: 0.5. Maximum value: 5.
+                     </span>
+                  </span>
+               </span>
+            </h4>
+            <div class="panel panel-primary">
+               <div class="panel-heading">
+                  <b>
+                     To:
+                  </b>
+                  Anonymous student 410339386
+               </div>
+               <table class="table">
+                  <tbody>
+                     <tr class="resultSubheader">
+                        <td>
+                           <span class="bold">
+                              <b>
+                                 From:
+                              </b>
+                           </span>
+                           Charlie Davis
+                        </td>
+                     </tr>
+                     <tr>
+                        <td class="text-preserve-space">
+                           2
+                        </td>
+                     </tr>
+                     <tr class="resultSubheader">
+                        <td>
+                           <span class="bold">
+                              <b>
+                                 From:
+                              </b>
+                           </span>
+                           Emily
+                        </td>
+                     </tr>
+                     <tr>
+                        <td class="text-preserve-space">
+                           1
+                        </td>
+                     </tr>
+                  </tbody>
+               </table>
+            </div>
+            <div class="panel panel-info">
+               <div class="panel-heading">
+                  <b>
+                     To:
+                  </b>
+                  Benny Charles
+               </div>
+               <table class="table">
+                  <tbody>
+                     <tr class="resultSubheader">
+                        <td>
+                           <span class="bold">
+                              <b>
+                                 From:
+                              </b>
+                           </span>
+                           You
+                        </td>
+                     </tr>
+                     <tr>
+                        <td class="text-preserve-space">
+                           4.5
+                        </td>
+                     </tr>
+                  </tbody>
+               </table>
+            </div>
+         </div>
+      </div>
       <br/>
          </div>
-=======
-<br>
-    
-    
-    
-
-    
-    </div>
->>>>>>> 5fd34ab5
