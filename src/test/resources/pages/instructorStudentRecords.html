<html>
<head>
<title>
  TEAMMATES - Instructor
</title>
<link href="/favicon.png" rel="shortcut icon">
<meta content="text/html; charset=UTF-8" http-equiv="Content-Type">
<meta content="width=device-width, initial-scale=1.0" name="viewport">
<link href="/bootstrap/css/bootstrap.min.css" rel="stylesheet" type="text/css">
<link href="/bootstrap/css/bootstrap-theme.min.css" rel="stylesheet" type="text/css">
<link href="/stylesheets/teammatesCommon.css" rel="stylesheet" type="text/css">
<script async="" src="https://ssl.google-analytics.com/ga.js" type="text/javascript">
</script>
<script src="/js/googleAnalytics.js" type="text/javascript">
</script>
<script src="${lib.path}/jquery.min.js" type="text/javascript">
</script>
<script src="${lib.path}/jquery-ui.min.js" type="text/javascript">
</script>
<script src="/js/common.js" type="text/javascript">
</script>
<script src="/bootstrap/js/bootstrap.min.js" type="text/javascript">
</script>
<script src="/js/instructor.js" type="text/javascript">
</script>
<script src="/js/instructorStudentRecords.js" type="text/javascript">
</script>
<script src="/js/additionalQuestionInfo.js" type="text/javascript">
</script>
<script type="text/javascript">
  var showCommentBox = "";
</script>
</head>
<body>
<div class="navbar navbar-inverse navbar-fixed-top" role="navigation">
  <div class="container">
    <div class="navbar-header">
      <button class="navbar-toggle" data-target="#contentLinks" data-toggle="collapse" type="button">
        <span class="sr-only">
          Toggle navigation
        </span>
        <span class="icon-bar">
        </span>
        <span class="icon-bar">
        </span>
        <span class="icon-bar">
        </span>
      </button>
      <a class="navbar-brand" href="/index.html">
        TEAMMATES
      </a>
    </div>
    <div class="collapse navbar-collapse" id="contentLinks">
      <ul class="nav navbar-nav">
        <li>
          <a class="nav home" data-link="instructorHome" href="/page/instructorHomePage?user=ISR.teammates.test">
            Home
          </a>
        </li>
        <li>
          <a class="nav courses" data-link="instructorCourse" href="/page/instructorCoursesPage?user=ISR.teammates.test">
            Courses
          </a>
        </li>
        <li>
          <a class="nav evaluations" data-link="instructorEval" href="/page/instructorFeedbacksPage?user=ISR.teammates.test">
            Sessions
          </a>
        </li>
        <li class="active">
          <a class="nav students" data-link="instructorStudent" href="/page/instructorStudentListPage?user=ISR.teammates.test">
            Students
          </a>
        </li>
        <li>
          <a class="nav comments" data-link="instructorComments" href="/page/instructorCommentsPage?user=ISR.teammates.test">
            Comments
          </a>
        </li>
        <li>
          <a class="nav search" data-link="instructorSearch" href="/page/instructorSearchPage?user=ISR.teammates.test">
            Search
          </a>
        </li>
        <li>
          <a class="nav help" href="/instructorHelp.html" target="_blank">
            Help
          </a>
        </li>
      </ul>
      <ul class="nav navbar-nav pull-right">
        <li>
          <a class="nav logout" href="/logout.jsp" id="btnLogout">
            Logout (
            <span class="text-info" data-original-title="ISR.teammates.test" data-placement="bottom" data-toggle="tooltip" title="">
              ISR.teammates.test
            </span>
            )
          </a>
        </li>
      </ul>
    </div>
  </div>
</div>
<div class="container" id="mainContent">
  <div id="topOfPage">
  </div>
  <h1>
    Benny Charlés's Records
    <small class="muted">
      - ISR.CS2104
    </small>
  </h1>
  <br>
  <div id="statusMessagesToUser" style="display: none;">
  </div>
  <script src="/js/statusMessage.js" type="text/javascript">
  </script>
  <div class="container-fluid">
    <div class="row">
      <div class="col-xs-12">
        <div class="row" id="studentProfile">
          <div class="col-md-2 col-xs-3 block-center">
            <img class="profile-pic pull-right" src="/images/profile_picture_default.png">
          </div>
          <div class="col-md-10 col-sm-9 col-xs-8">
            <table class="table table-striped">
              <thead>
                <tr>
                  <th colspan="2">
                    Profile
                  </th>
                </tr>
              </thead>
              <tbody>
                <tr>
                  <td class="text-bold">
                    Short Name (Gender)
                  </td>
                  <td>
                    Ben (
                    <i>
                      male
                    </i>
                    )
                  </td>
                </tr>
                <tr>
                  <td class="text-bold">
                    Personal Email
                  </td>
                  <td>
                    <i class="text-muted">
                      Not Specified
                    </i>
                  </td>
                </tr>
                <tr>
                  <td class="text-bold">
                    Institution
                  </td>
                  <td>
                    TEAMMATES Test Institute 7
                  </td>
                </tr>
                <tr>
                  <td class="text-bold">
                    Nationality
                  </td>
                  <td>
                    Singapore
                  </td>
                </tr>
              </tbody>
            </table>
          </div>
        </div>
      </div>
    </div>
    <div aria-hidden="true" aria-labelledby="myModalLabel" class="modal fade" id="studentProfileMoreInfo" role="dialog">
      <div class="modal-dialog modal-lg">
        <div class="modal-content">
          <div class="modal-header">
            <button aria-hidden="true" class="close" data-dismiss="modal" type="button">
              ×
            </button>
            <h4 class="modal-title">
              Benny Charlés's Profile - More Info
            </h4>
          </div>
          <div class="modal-body">
            <br>
            <p class="text-preserve-space height-fixed-md">
              This is a lot of info!
            </p>
          </div>
          <div class="modal-footer">
            <button class="btn btn-primary" data-dismiss="modal" type="button">
              Close
            </button>
          </div>
        </div>
      </div>
    </div>
    <div class="row">
      <div class="col-xs-12">
        <div class="panel panel-default">
          <div class="panel-body">
            <span class="text-muted pull-right glyphicon glyphicon-resize-full cursor-pointer" data-target="#studentProfileMoreInfo" data-toggle="modal">
            </span>
            <h5>
              More Info
            </h5>
            <p class="text-preserve-space height-fixed-md">
              This is a lot of info!
            </p>
          </div>
        </div>
      </div>
    </div>
    <div class="row">
      <div class="col-md-12">
        <div class="panel panel-primary">
          <div class="panel-heading cursor-pointer" data-target="#panelBodyCollapse" data-toggle="collapse" onclick="toggleChevron(this)">
            <div class="display-icon pull-right">
              <span class="glyphicon glyphicon-chevron-up pull-right">
              </span>
            </div>
            <strong>
              Comments for Benny Charlés
            </strong>
          </div>
          <div class="panel-collapse collapse in" id="panelBodyCollapse">
            <div class="panel-body">
              <div class="panel panel-info student-record-comments">
                <div class="panel-heading">
                  From
                  <b>
                    You (ISR.CS2104)
                  </b>
                  <button class="btn btn-default btn-xs icon-button pull-right" data-original-title="Add comment" data-placement="top" data-toggle="tooltip" id="button_add_comment" onclick="showAddCommentBox();" title="" type="button">
                    <span class="glyphicon glyphicon-comment glyphicon-primary">
                    </span>
                  </button>
                </div>
                <ul class="list-group comments">
                  <li class="list-group-item list-group-item-warning">
                    <div id="commentBar-1">
                      <span class="text-muted">
                        To
                        <b>
                          Benny Charlés (Team 1, benny.c.tmms@gmail.tmt)
                        </b>
                        [Fri, 01 Jun 2012, 07:20 PM UTC]
                      </span>
                      <a class="btn btn-default btn-xs icon-button pull-right" data-original-title="Delete this comment" data-placement="top" data-toggle="tooltip" id="commentdelete-1" onclick="return deleteComment('1');" title="" type="button">
                        <span class="glyphicon glyphicon-trash glyphicon-primary">
                        </span>
                      </a>
                      <a class="btn btn-default btn-xs icon-button pull-right" data-original-title="Edit this comment" data-placement="top" data-toggle="tooltip" id="commentedit-1" onclick="return enableEdit('1', '2');" title="" type="button">
                        <span class="glyphicon glyphicon-pencil glyphicon-primary">
                        </span>
                      </a>
                    </div>
                    <div id="plainCommentText1" style="margin-left: 15px;">
                      Comment 2 from ISR.CS2104 teammates.test Instructor to Benny
                    </div>
                    <form action="/page/instructorStudentCommentEdit" class="form_comment" id="form_commentedit-1" method="post" name="form_commentedit">
                      <div id="commentTextEdit1" style="display: none;">
                        <div class="form-group form-inline">
                          <div class="form-group text-muted">
                            <p>
                              Comment about Benny Charlés (Team 1, benny.c.tmms@gmail.tmt):
                            </p>
                            You may change comment's visibility using the visibility options on the right hand side.
                          </div>
                          <a class="btn btn-sm btn-info pull-right" id="visibility-options-trigger1">
                            <span class="glyphicon glyphicon-eye-close">
                            </span>
                            Show Visibility Options
                          </a>
                        </div>
                        <div class="panel panel-default" id="visibility-options1" style="display: none;">
                          <div class="panel-heading">
                            Visibility Options
                          </div>
                          <table class="table text-center" style="color: #000;">
                            <tbody>
                              <tr>
                                <th class="text-center">
                                  User/Group
                                </th>
                                <th class="text-center">
                                  Can see your comment
                                </th>
                                <th class="text-center">
                                  Can see giver's name
                                </th>
                                <th class="text-center">
                                  Can see recipient's name
                                </th>
                              </tr>
                              <tr id="recipient-person1">
                                <td class="text-left">
                                  <div data-original-title="Control what comment recipient(s) can view" data-placement="top" data-toggle="tooltip" title="">
                                    Recipient(s)
                                  </div>
                                </td>
                                <td>
                                  <input class="visibilityCheckbox answerCheckbox centered" name="receiverLeaderCheckbox" type="checkbox" value="PERSON">
                                </td>
                                <td>
                                  <input class="visibilityCheckbox giverCheckbox" type="checkbox" value="PERSON">
                                </td>
                                <td>
                                  <input class="visibilityCheckbox recipientCheckbox" disabled="disabled" name="receiverFollowerCheckbox" type="checkbox" value="PERSON">
                                </td>
                              </tr>
                              <tr id="recipient-team1">
                                <td class="text-left">
                                  <div data-original-title="Control what team members of comment recipients can view" data-placement="top" data-toggle="tooltip" title="">
                                    Recipient's Team
                                  </div>
                                </td>
                                <td>
                                  <input class="visibilityCheckbox answerCheckbox" type="checkbox" value="TEAM">
                                </td>
                                <td>
                                  <input class="visibilityCheckbox giverCheckbox" type="checkbox" value="TEAM">
                                </td>
                                <td>
                                  <input class="visibilityCheckbox recipientCheckbox" type="checkbox" value="TEAM">
                                </td>
                              </tr>
                              <tr id="recipient-section1">
                                <td class="text-left">
                                  <div data-original-title="Control what other students in the same section can view" data-placement="top" data-toggle="tooltip" title="">
                                    Recipient's Section
                                  </div>
                                </td>
                                <td>
                                  <input class="visibilityCheckbox answerCheckbox" type="checkbox" value="SECTION">
                                </td>
                                <td>
                                  <input class="visibilityCheckbox giverCheckbox" type="checkbox" value="SECTION">
                                </td>
                                <td>
                                  <input class="visibilityCheckbox recipientCheckbox" type="checkbox" value="SECTION">
                                </td>
                              </tr>
                              <tr id="recipient-course1">
                                <td class="text-left">
                                  <div data-original-title="Control what other students in this course can view" data-placement="top" data-toggle="tooltip" title="">
                                    Other students in this course
                                  </div>
                                </td>
                                <td>
                                  <input class="visibilityCheckbox answerCheckbox" type="checkbox" value="COURSE">
                                </td>
                                <td>
                                  <input class="visibilityCheckbox giverCheckbox" type="checkbox" value="COURSE">
                                </td>
                                <td>
                                  <input class="visibilityCheckbox recipientCheckbox" type="checkbox" value="COURSE">
                                </td>
                              </tr>
                              <tr>
                                <td class="text-left">
                                  <div data-original-title="Control what instructors can view" data-placement="top" data-toggle="tooltip" title="">
                                    Instructors
                                  </div>
                                </td>
                                <td>
                                  <input class="visibilityCheckbox answerCheckbox" type="checkbox" value="INSTRUCTOR">
                                </td>
                                <td>
                                  <input class="visibilityCheckbox giverCheckbox" type="checkbox" value="INSTRUCTOR">
                                </td>
                                <td>
                                  <input class="visibilityCheckbox recipientCheckbox" type="checkbox" value="INSTRUCTOR">
                                </td>
                              </tr>
                            </tbody>
                          </table>
                        </div>
                        <div class="form-group">
                          <textarea class="form-control" id="commentText1" name="commenttext" placeholder="Your comment about this student" rows="3">
                            Comment 2 from ISR.CS2104 teammates.test Instructor to Benny
                          </textarea>
                        </div>
                        <div class="col-sm-offset-5">
                          <input class="btn btn-primary" id="commentsave-1" onclick="return submitCommentForm('1');" title="Save comment" type="submit" value="Save">
                          <input class="btn btn-default" onclick="return disableComment('1');" type="button" value="Cancel">
                        </div>
<<<<<<< HEAD
=======
                        <table class="table text-center" style="color: #000;">
                          <tbody>
                            <tr>
                              <th class="text-center">
                                User/Group
                              </th>
                              <th class="text-center">
                                Can see your comment
                              </th>
                              <th class="text-center">
                                Can see giver's name
                              </th>
                              <th class="text-center">
                                Can see recipient's name
                              </th>
                            </tr>
                            <tr id="recipient-person1">
                              <td class="text-left">
                                <div data-original-title="Control what comment recipient(s) can view" data-placement="top" data-toggle="tooltip" title="">
                                  Recipient(s)
                                </div>
                              </td>
                              <td>
                                <input class="visibilityCheckbox answerCheckbox centered" name="receiverLeaderCheckbox" type="checkbox" value="PERSON">
                              </td>
                              <td>
                                <input class="visibilityCheckbox giverCheckbox" type="checkbox" value="PERSON">
                              </td>
                              <td>
                                <input class="visibilityCheckbox recipientCheckbox" disabled="" name="receiverFollowerCheckbox" type="checkbox" value="PERSON">
                              </td>
                            </tr>
                            <tr id="recipient-team1">
                              <td class="text-left">
                                <div data-original-title="Control what team members of comment recipients can view" data-placement="top" data-toggle="tooltip" title="">
                                  Recipient's Team
                                </div>
                              </td>
                              <td>
                                <input class="visibilityCheckbox answerCheckbox" type="checkbox" value="TEAM">
                              </td>
                              <td>
                                <input class="visibilityCheckbox giverCheckbox" type="checkbox" value="TEAM">
                              </td>
                              <td>
                                <input class="visibilityCheckbox recipientCheckbox" type="checkbox" value="TEAM">
                              </td>
                            </tr>
                            <tr id="recipient-section1">
                              <td class="text-left">
                                <div data-original-title="Control what other students in the same section can view" data-placement="top" data-toggle="tooltip" title="">
                                  Recipient's Section
                                </div>
                              </td>
                              <td>
                                <input class="visibilityCheckbox answerCheckbox" type="checkbox" value="SECTION">
                              </td>
                              <td>
                                <input class="visibilityCheckbox giverCheckbox" type="checkbox" value="SECTION">
                              </td>
                              <td>
                                <input class="visibilityCheckbox recipientCheckbox" type="checkbox" value="SECTION">
                              </td>
                            </tr>
                            <tr id="recipient-course1">
                              <td class="text-left">
                                <div data-original-title="Control what other students in this course can view" data-placement="top" data-toggle="tooltip" title="">
                                  Other students in this course
                                </div>
                              </td>
                              <td>
                                <input class="visibilityCheckbox answerCheckbox" type="checkbox" value="COURSE">
                              </td>
                              <td>
                                <input class="visibilityCheckbox giverCheckbox" type="checkbox" value="COURSE">
                              </td>
                              <td>
                                <input class="visibilityCheckbox recipientCheckbox" type="checkbox" value="COURSE">
                              </td>
                            </tr>
                            <tr>
                              <td class="text-left">
                                <div data-original-title="Control what instructors can view" data-placement="top" data-toggle="tooltip" title="">
                                  Instructors
                                </div>
                              </td>
                              <td>
                                <input class="visibilityCheckbox answerCheckbox" type="checkbox" value="INSTRUCTOR">
                              </td>
                              <td>
                                <input class="visibilityCheckbox giverCheckbox" type="checkbox" value="INSTRUCTOR">
                              </td>
                              <td>
                                <input class="visibilityCheckbox recipientCheckbox" type="checkbox" value="INSTRUCTOR">
                              </td>
                            </tr>
                          </tbody>
                        </table>
                      </div>
                      <div class="form-group">
                        <textarea class="form-control" id="commentText1" name="commenttext" placeholder="Your comment about this student" rows="3">
                          Comment 2 from ISR.CS2104 teammates.test Instructor to Benny
                        </textarea>
                      </div>
                      <div class="col-sm-offset-5">
                        <input class="btn btn-primary" id="commentsave-1" onclick="return submitCommentForm('1');" title="Save comment" type="submit" value="Save">
                        <input class="btn btn-default" onclick="return disableComment('1');" type="button" value="Cancel">
>>>>>>> 4369aa3d
                      </div>
                      <input id="commentedittype-1" name="commentedittype" type="hidden" value="edit">
                      <input name="commentid" type="hidden" value="${comment.id}">
                      <input name="courseid" type="hidden" value="ISR.CS2104">
                      <input name="commentpage" type="hidden" value="false">
                      <input name="studentemail" type="hidden" value="benny.c.tmms@gmail.tmt">
                      <input name="recipienttype" type="hidden" value="PERSON">
                      <input name="recipients" type="hidden" value="benny.c.tmms@gmail.tmt">
                      <input name="showcommentsto" type="hidden" value="">
                      <input name="showgiverto" type="hidden" value="">
                      <input name="showrecipientto" type="hidden" value="">
                      <input name="user" type="hidden" value="ISR.teammates.test">
                    </form>
                  </li>
                  <li class="list-group-item list-group-item-warning">
                    <div id="commentBar-2">
                      <span class="text-muted">
                        To
                        <b>
                          Benny Charlés (Team 1, benny.c.tmms@gmail.tmt)
                        </b>
                        [Tue, 01 May 2012, 08:51 AM UTC]
                      </span>
                      <a class="btn btn-default btn-xs icon-button pull-right" data-original-title="Delete this comment" data-placement="top" data-toggle="tooltip" id="commentdelete-2" onclick="return deleteComment('2');" title="" type="button">
                        <span class="glyphicon glyphicon-trash glyphicon-primary">
                        </span>
                      </a>
                      <a class="btn btn-default btn-xs icon-button pull-right" data-original-title="Edit this comment" data-placement="top" data-toggle="tooltip" id="commentedit-2" onclick="return enableEdit('2', '2');" title="" type="button">
                        <span class="glyphicon glyphicon-pencil glyphicon-primary">
                        </span>
                      </a>
                    </div>
                    <div id="plainCommentText2" style="margin-left: 15px;">
                      Comment 1 from ISR.CS2104 teammates.test Instructor to Benny
                    </div>
                    <form action="/page/instructorStudentCommentEdit" class="form_comment" id="form_commentedit-2" method="post" name="form_commentedit">
                      <div id="commentTextEdit2" style="display: none;">
                        <div class="form-group form-inline">
                          <div class="form-group text-muted">
                            <p>
                              Comment about Benny Charlés (Team 1, benny.c.tmms@gmail.tmt):
                            </p>
                            You may change comment's visibility using the visibility options on the right hand side.
                          </div>
                          <a class="btn btn-sm btn-info pull-right" id="visibility-options-trigger2">
                            <span class="glyphicon glyphicon-eye-close">
                            </span>
                            Show Visibility Options
                          </a>
                        </div>
                        <div class="panel panel-default" id="visibility-options2" style="display: none;">
                          <div class="panel-heading">
                            Visibility Options
                          </div>
                          <table class="table text-center" style="color: #000;">
                            <tbody>
                              <tr>
                                <th class="text-center">
                                  User/Group
                                </th>
                                <th class="text-center">
                                  Can see your comment
                                </th>
                                <th class="text-center">
                                  Can see giver's name
                                </th>
                                <th class="text-center">
                                  Can see recipient's name
                                </th>
                              </tr>
                              <tr id="recipient-person2">
                                <td class="text-left">
                                  <div data-original-title="Control what comment recipient(s) can view" data-placement="top" data-toggle="tooltip" title="">
                                    Recipient(s)
                                  </div>
                                </td>
                                <td>
                                  <input class="visibilityCheckbox answerCheckbox centered" name="receiverLeaderCheckbox" type="checkbox" value="PERSON">
                                </td>
                                <td>
                                  <input class="visibilityCheckbox giverCheckbox" type="checkbox" value="PERSON">
                                </td>
                                <td>
                                  <input class="visibilityCheckbox recipientCheckbox" disabled="disabled" name="receiverFollowerCheckbox" type="checkbox" value="PERSON">
                                </td>
                              </tr>
                              <tr id="recipient-team2">
                                <td class="text-left">
                                  <div data-original-title="Control what team members of comment recipients can view" data-placement="top" data-toggle="tooltip" title="">
                                    Recipient's Team
                                  </div>
                                </td>
                                <td>
                                  <input class="visibilityCheckbox answerCheckbox" type="checkbox" value="TEAM">
                                </td>
                                <td>
                                  <input class="visibilityCheckbox giverCheckbox" type="checkbox" value="TEAM">
                                </td>
                                <td>
                                  <input class="visibilityCheckbox recipientCheckbox" type="checkbox" value="TEAM">
                                </td>
                              </tr>
                              <tr id="recipient-section2">
                                <td class="text-left">
                                  <div data-original-title="Control what other students in the same section can view" data-placement="top" data-toggle="tooltip" title="">
                                    Recipient's Section
                                  </div>
                                </td>
                                <td>
                                  <input class="visibilityCheckbox answerCheckbox" type="checkbox" value="SECTION">
                                </td>
                                <td>
                                  <input class="visibilityCheckbox giverCheckbox" type="checkbox" value="SECTION">
                                </td>
                                <td>
                                  <input class="visibilityCheckbox recipientCheckbox" type="checkbox" value="SECTION">
                                </td>
                              </tr>
                              <tr id="recipient-course2">
                                <td class="text-left">
                                  <div data-original-title="Control what other students in this course can view" data-placement="top" data-toggle="tooltip" title="">
                                    Other students in this course
                                  </div>
                                </td>
                                <td>
                                  <input class="visibilityCheckbox answerCheckbox" type="checkbox" value="COURSE">
                                </td>
                                <td>
                                  <input class="visibilityCheckbox giverCheckbox" type="checkbox" value="COURSE">
                                </td>
                                <td>
                                  <input class="visibilityCheckbox recipientCheckbox" type="checkbox" value="COURSE">
                                </td>
                              </tr>
                              <tr>
                                <td class="text-left">
                                  <div data-original-title="Control what instructors can view" data-placement="top" data-toggle="tooltip" title="">
                                    Instructors
                                  </div>
                                </td>
                                <td>
                                  <input class="visibilityCheckbox answerCheckbox" type="checkbox" value="INSTRUCTOR">
                                </td>
                                <td>
                                  <input class="visibilityCheckbox giverCheckbox" type="checkbox" value="INSTRUCTOR">
                                </td>
                                <td>
                                  <input class="visibilityCheckbox recipientCheckbox" type="checkbox" value="INSTRUCTOR">
                                </td>
                              </tr>
                            </tbody>
                          </table>
                        </div>
                        <div class="form-group">
                          <textarea class="form-control" id="commentText2" name="commenttext" placeholder="Your comment about this student" rows="3">
                            Comment 1 from ISR.CS2104 teammates.test Instructor to Benny
                          </textarea>
                        </div>
                        <div class="col-sm-offset-5">
                          <input class="btn btn-primary" id="commentsave-2" onclick="return submitCommentForm('2');" title="Save comment" type="submit" value="Save">
                          <input class="btn btn-default" onclick="return disableComment('2');" type="button" value="Cancel">
                        </div>
                      </div>
                      <input id="commentedittype-2" name="commentedittype" type="hidden" value="edit">
                      <input name="commentid" type="hidden" value="${comment.id}">
                      <input name="courseid" type="hidden" value="ISR.CS2104">
                      <input name="commentpage" type="hidden" value="false">
                      <input name="studentemail" type="hidden" value="benny.c.tmms@gmail.tmt">
                      <input name="recipienttype" type="hidden" value="PERSON">
                      <input name="recipients" type="hidden" value="benny.c.tmms@gmail.tmt">
                      <input name="showcommentsto" type="hidden" value="">
                      <input name="showgiverto" type="hidden" value="">
                      <input name="showrecipientto" type="hidden" value="">
                      <input name="user" type="hidden" value="ISR.teammates.test">
                    </form>
                  </li>
                  <li class="list-group-item list-group-item-warning" id="comment_box" style="display: none;">
                    <form action="/page/instructorStudentCommentAdd" class="form_comment" method="post" name="form_commentadd">
                      <div class="form-group form-inline">
                        <div class="form-group text-muted">
                          <p>
                            Comment about Benny Charlés:
                          </p>
                          The default visibility for your comment is private. You may change it using the visibility options.
                        </div>
                        <a class="btn btn-sm btn-info pull-right" id="visibility-options-trigger2">
                          <span class="glyphicon glyphicon-eye-close">
                          </span>
                          Show Visibility Options
                        </a>
                      </div>
                      <div class="panel panel-default" id="visibility-options2" style="display: none;">
                        <div class="panel-heading">
                          Visibility Options
                        </div>
                        <table class="table text-center" style="color: #000;">
                          <tbody>
                            <tr>
                              <th class="text-center">
                                User/Group
                              </th>
                              <th class="text-center">
                                Can see your comment
                              </th>
                              <th class="text-center">
                                Can see giver's name
                              </th>
                              <th class="text-center">
                                Can see recipient's name
                              </th>
                            </tr>
                            <tr id="recipient-person2">
                              <td class="text-left">
                                <div data-original-title="Control what comment recipient(s) can view" data-placement="top" data-toggle="tooltip" title="">
                                  Recipient(s)
                                </div>
                              </td>
                              <td>
                                <input class="visibilityCheckbox answerCheckbox centered" name="receiverLeaderCheckbox" type="checkbox" value="PERSON">
                              </td>
                              <td>
                                <input class="visibilityCheckbox giverCheckbox" type="checkbox" value="PERSON">
                              </td>
                              <td>
                                <input class="visibilityCheckbox recipientCheckbox" disabled="" name="receiverFollowerCheckbox" type="checkbox" value="PERSON">
                              </td>
                            </tr>
                            <tr id="recipient-team2">
                              <td class="text-left">
                                <div data-original-title="Control what team members of comment recipients can view" data-placement="top" data-toggle="tooltip" title="">
                                  Recipient's Team
                                </div>
                              </td>
                              <td>
                                <input class="visibilityCheckbox answerCheckbox" type="checkbox" value="TEAM">
                              </td>
                              <td>
                                <input class="visibilityCheckbox giverCheckbox" type="checkbox" value="TEAM">
                              </td>
                              <td>
                                <input class="visibilityCheckbox recipientCheckbox" type="checkbox" value="TEAM">
                              </td>
                            </tr>
                            <tr id="recipient-section2">
                              <td class="text-left">
                                <div data-original-title="Control what other students in the same section can view" data-placement="top" data-toggle="tooltip" title="">
                                  Recipient's Section
                                </div>
                              </td>
                              <td>
                                <input class="visibilityCheckbox answerCheckbox" type="checkbox" value="SECTION">
                              </td>
                              <td>
                                <input class="visibilityCheckbox giverCheckbox" type="checkbox" value="SECTION">
                              </td>
                              <td>
                                <input class="visibilityCheckbox recipientCheckbox" type="checkbox" value="SECTION">
                              </td>
                            </tr>
                            <tr id="recipient-course2">
                              <td class="text-left">
                                <div data-original-title="Control what other students in this course can view" data-placement="top" data-toggle="tooltip" title="">
                                  Other students in this course
                                </div>
                              </td>
                              <td>
                                <input class="visibilityCheckbox answerCheckbox" type="checkbox" value="COURSE">
                              </td>
                              <td>
                                <input class="visibilityCheckbox giverCheckbox" type="checkbox" value="COURSE">
                              </td>
                              <td>
                                <input class="visibilityCheckbox recipientCheckbox" type="checkbox" value="COURSE">
                              </td>
                            </tr>
                            <tr>
                              <td class="text-left">
                                <div data-original-title="Control what instructors can view" data-placement="top" data-toggle="tooltip" title="">
                                  Instructors
                                </div>
                              </td>
                              <td>
                                <input class="visibilityCheckbox answerCheckbox" type="checkbox" value="INSTRUCTOR">
                              </td>
                              <td>
                                <input class="visibilityCheckbox giverCheckbox" type="checkbox" value="INSTRUCTOR">
                              </td>
                              <td>
                                <input class="visibilityCheckbox recipientCheckbox" type="checkbox" value="INSTRUCTOR">
                              </td>
                            </tr>
                          </tbody>
                        </table>
                      </div>
                      <div class="form-group">
                        <textarea class="form-control" id="commentText" name="commenttext" placeholder="Your comment about this student" rows="3">
                        </textarea>
                      </div>
                      <div class="col-sm-offset-5">
                        <input class="btn btn-primary" id="button_save_comment" type="submit" value="Save">
                        <input class="btn btn-default" onclick="hideAddCommentBox();" type="button" value="Cancel">
                        <input name="courseid" type="hidden" value="ISR.CS2104">
                        <input name="studentemail" type="hidden" value="benny.c.tmms@gmail.tmt">
                        <input name="recipienttype" type="hidden" value="PERSON">
                        <input name="recipients" type="hidden" value="benny.c.tmms@gmail.tmt">
                        <input name="showcommentsto" type="hidden" value="">
                        <input name="showgiverto" type="hidden" value="">
                        <input name="showrecipientto" type="hidden" value="">
                        <input name="user" type="hidden" value="ISR.teammates.test">
                      </div>
<<<<<<< HEAD
                    </form>
                  </li>
                </ul>
              </div>
=======
                    </div>
                    <input id="commentedittype-2" name="commentedittype" type="hidden" value="edit">
                    <input name="commentid" type="hidden" value="${comment.id}">
                    <input name="courseid" type="hidden" value="ISR.CS2104">
                    <input name="commentpage" type="hidden" value="false">
                    <input name="studentemail" type="hidden" value="benny.c.tmms@gmail.tmt">
                    <input name="recipienttype" type="hidden" value="PERSON">
                    <input name="recipients" type="hidden" value="benny.c.tmms@gmail.tmt">
                    <input name="showcommentsto" type="hidden" value="">
                    <input name="showgiverto" type="hidden" value="">
                    <input name="showrecipientto" type="hidden" value="">
                    <input name="user" type="hidden" value="ISR.teammates.test">
                  </form>
                </li>
                <li class="list-group-item list-group-item-warning" id="comment_box" style="display: none;">
                  <form action="/page/instructorStudentCommentAdd" class="form_comment" method="post" name="form_commentadd">
                    <div class="form-group form-inline">
                      <div class="form-group text-muted">
                        <p>
                          Comment about Benny Charlés:
                        </p>
                        The default visibility for your comment is private. You may change it using the visibility options.
                      </div>
                      <a class="btn btn-sm btn-info pull-right" id="visibility-options-trigger2">
                        <span class="glyphicon glyphicon-eye-close">
                        </span>
                        Show Visibility Options
                      </a>
                    </div>
                    <div class="panel panel-default" id="visibility-options2" style="display: none;">
                      <div class="panel-heading">
                        Visibility Options
                      </div>
                      <table class="table text-center" style="color: #000;">
                        <tbody>
                          <tr>
                            <th class="text-center">
                              User/Group
                            </th>
                            <th class="text-center">
                              Can see your comment
                            </th>
                            <th class="text-center">
                              Can see giver's name
                            </th>
                            <th class="text-center">
                              Can see recipient's name
                            </th>
                          </tr>
                          <tr id="recipient-person2">
                            <td class="text-left">
                              <div data-original-title="Control what comment recipient(s) can view" data-placement="top" data-toggle="tooltip" title="">
                                Recipient(s)
                              </div>
                            </td>
                            <td>
                              <input class="visibilityCheckbox answerCheckbox centered" name="receiverLeaderCheckbox" type="checkbox" value="PERSON">
                            </td>
                            <td>
                              <input class="visibilityCheckbox giverCheckbox" type="checkbox" value="PERSON">
                            </td>
                            <td>
                              <input class="visibilityCheckbox recipientCheckbox" disabled="" name="receiverFollowerCheckbox" type="checkbox" value="PERSON">
                            </td>
                          </tr>
                          <tr id="recipient-team2">
                            <td class="text-left">
                              <div data-original-title="Control what team members of comment recipients can view" data-placement="top" data-toggle="tooltip" title="">
                                Recipient's Team
                              </div>
                            </td>
                            <td>
                              <input class="visibilityCheckbox answerCheckbox" type="checkbox" value="TEAM">
                            </td>
                            <td>
                              <input class="visibilityCheckbox giverCheckbox" type="checkbox" value="TEAM">
                            </td>
                            <td>
                              <input class="visibilityCheckbox recipientCheckbox" type="checkbox" value="TEAM">
                            </td>
                          </tr>
                          <tr id="recipient-section2">
                            <td class="text-left">
                              <div data-original-title="Control what other students in the same section can view" data-placement="top" data-toggle="tooltip" title="">
                                Recipient's Section
                              </div>
                            </td>
                            <td>
                              <input class="visibilityCheckbox answerCheckbox" type="checkbox" value="SECTION">
                            </td>
                            <td>
                              <input class="visibilityCheckbox giverCheckbox" type="checkbox" value="SECTION">
                            </td>
                            <td>
                              <input class="visibilityCheckbox recipientCheckbox" type="checkbox" value="SECTION">
                            </td>
                          </tr>
                          <tr id="recipient-course2">
                            <td class="text-left">
                              <div data-original-title="Control what other students in this course can view" data-placement="top" data-toggle="tooltip" title="">
                                Other students in this course
                              </div>
                            </td>
                            <td>
                              <input class="visibilityCheckbox answerCheckbox" type="checkbox" value="COURSE">
                            </td>
                            <td>
                              <input class="visibilityCheckbox giverCheckbox" type="checkbox" value="COURSE">
                            </td>
                            <td>
                              <input class="visibilityCheckbox recipientCheckbox" type="checkbox" value="COURSE">
                            </td>
                          </tr>
                          <tr>
                            <td class="text-left">
                              <div data-original-title="Control what instructors can view" data-placement="top" data-toggle="tooltip" title="">
                                Instructors
                              </div>
                            </td>
                            <td>
                              <input class="visibilityCheckbox answerCheckbox" type="checkbox" value="INSTRUCTOR">
                            </td>
                            <td>
                              <input class="visibilityCheckbox giverCheckbox" type="checkbox" value="INSTRUCTOR">
                            </td>
                            <td>
                              <input class="visibilityCheckbox recipientCheckbox" type="checkbox" value="INSTRUCTOR">
                            </td>
                          </tr>
                        </tbody>
                      </table>
                    </div>
                    <div class="form-group">
                      <textarea class="form-control" id="commentText" name="commenttext" placeholder="Your comment about this student" rows="3">
                      </textarea>
                    </div>
                    <div class="col-sm-offset-5">
                      <input class="btn btn-primary" id="button_save_comment" type="submit" value="Save">
                      <input class="btn btn-default" onclick="hideAddCommentBox();" type="button" value="Cancel">
                      <input name="courseid" type="hidden" value="ISR.CS2104">
                      <input name="studentemail" type="hidden" value="benny.c.tmms@gmail.tmt">
                      <input name="recipienttype" type="hidden" value="PERSON">
                      <input name="recipients" type="hidden" value="benny.c.tmms@gmail.tmt">
                      <input name="showcommentsto" type="hidden" value="">
                      <input name="showgiverto" type="hidden" value="">
                      <input name="showrecipientto" type="hidden" value="">
                      <input name="user" type="hidden" value="ISR.teammates.test">
                    </div>
                  </form>
                </li>
              </ul>
>>>>>>> 4369aa3d
            </div>
          </div>
        </div>
        <br>
        <div class="well well-plain student_feedback" id="studentFeedback-0">
          <div class="text-primary">
            <h2 id="feedback_name-0">
              <strong>
                Feedback Session : First feedback session
              </strong>
            </h2>
          </div>
          <div class="placeholder-img-loading">
          </div>
          <div id="target-feedback-0">
            <br>
            <div class="panel panel-primary">
              <div class="panel-heading">
                To:
                <strong>
                  Benny Charlés (Team 1)
                </strong>
              </div>
              <div class="panel-body">
                <div class="row">
                  <div class="col-md-2">
                    From:
                    <strong>
                      Alice Betsy (Team 2)
                    </strong>
                  </div>
                  <div class="col-md-10">
                    <div class="panel panel-info">
                      <div class="panel-heading">
                        Question 2:
                        <span class="text-preserve-space">
                          Rate 5 other students' products
                        </span>
                      </div>
                      <div class="panel-body">
                        <div style="clear:both; overflow: hidden">
                          <div class="pull-left text-preserve-space">
                            Benny is a good student.
                          </div>
                        </div>
                        <ul class="list-group" id="responseCommentTable-0-1-1-GRQ" style="margin-top:15px;">
                          <li class="list-group-item list-group-item-warning" id="responseCommentRow-${comment.id}">
                            <div id="commentBar-${comment.id}">
                              <span class="text-muted">
                                From: teammates.test@gmail.tmt [Sun, 01 Mar 2026, 11:59 PM UTC] (last edited by teammates.test@gmail.tmt at Mon, 02 Mar 2026, 11:59 PM UTC)
                              </span>
                            </div>
                            <div id="plainCommentText-${comment.id}" style="margin-left: 15px;">
                              Instructor first comment to Alice about feedback to Benny
                            </div>
                          </li>
                          <li class="list-group-item list-group-item-warning" id="responseCommentRow-${comment.id}">
                            <div id="commentBar-${comment.id}">
                              <span class="text-muted">
                                From: teammates.test@gmail.tmt [Mon, 02 Mar 2026, 11:59 PM UTC]
                              </span>
                            </div>
                            <div id="plainCommentText-${comment.id}" style="margin-left: 15px;">
                              Instructor second comment to Alice about feedback to Benny
                            </div>
                          </li>
                        </ul>
                      </div>
                    </div>
                  </div>
                </div>
                <br>
              </div>
            </div>
            <br>
            <div class="panel panel-primary">
              <div class="panel-heading">
                From:
                <strong>
                  Benny Charlés (Team 1)
                </strong>
              </div>
              <div class="panel-body">
                <div class="row">
                  <div class="col-md-2">
                    To:
                    <strong>
                      Charlie Davis (Team 1)
                    </strong>
                  </div>
                  <div class="col-md-10">
                    <div class="panel panel-info">
                      <div class="panel-heading">
                        Question 2:
                        <span class="text-preserve-space">
                          Rate 5 other students' products
                        </span>
                      </div>
                      <div class="panel-body">
                        <div style="clear:both; overflow: hidden">
                          <div class="pull-left text-preserve-space">
                            Charlie did alot of work.
                          </div>
                        </div>
                      </div>
                    </div>
                  </div>
                </div>
                <br>
                <div class="row border-top-gray">
                  <div class="col-md-2">
                    To:
                    <strong>
                      Danny Engrid (Team 2)
                    </strong>
                  </div>
                  <div class="col-md-10">
                    <div class="panel panel-info">
                      <div class="panel-heading">
                        Question 2:
                        <span class="text-preserve-space">
                          Rate 5 other students' products
                        </span>
                      </div>
                      <div class="panel-body">
                        <div style="clear:both; overflow: hidden">
                          <div class="pull-left text-preserve-space">
                            Danny starts with D.
                          </div>
                        </div>
                      </div>
                    </div>
                  </div>
                </div>
                <br>
              </div>
            </div>
          </div>
        </div>
        <br>
        <div class="well well-plain student_feedback" id="studentFeedback-1">
          <div class="text-primary">
            <h2 id="feedback_name-1">
              <strong>
                Feedback Session : Second feedback session
              </strong>
            </h2>
          </div>
          <div class="placeholder-img-loading">
          </div>
          <div id="target-feedback-1">
            <br>
            <div class="panel panel-info">
              <div class="panel-body">
                No feedback for Benny Charlés (Team 1) found
              </div>
            </div>
            <br>
            <div class="panel panel-info">
              <div class="panel-body">
                No feedback by Benny Charlés (Team 1) found
              </div>
            </div>
          </div>
        </div>
        <br>
        <div class="well well-plain student_feedback" id="studentFeedback-2">
          <div class="text-primary">
            <h2 id="feedback_name-2">
              <strong>
                Feedback Session : 3rd feedback session
              </strong>
            </h2>
          </div>
          <div class="placeholder-img-loading">
          </div>
          <div id="target-feedback-2">
            <br>
            <div class="panel panel-info">
              <div class="panel-body">
                No feedback for Benny Charlés (Team 1) found
              </div>
            </div>
            <br>
            <div class="panel panel-info">
              <div class="panel-body">
                No feedback by Benny Charlés (Team 1) found
              </div>
            </div>
          </div>
        </div>
        <br>
      </div>
    </div>
  </div>
</div>
<div class="container-fluid" id="footerComponent">
  <div class="container">
    <div class="row">
      <div class="col-md-2">
        <span>
          [
          <a href="/index.html">
            TEAMMATES
          </a>
          V${version}]
        </span>
      </div>
      <div class="col-md-8">
        [for
        <span class="highlight-white">
          TEAMMATES Test Institute 10
        </span>
        ]
      </div>
      <div class="col-md-2">
        <span>
          [Send
          <a class="link" href="../contact.html" target="_blank">
            Feedback
          </a>
          ]
        </span>
      </div>
    </div>
  </div>
</div>
</body>
</html><|MERGE_RESOLUTION|>--- conflicted
+++ resolved
@@ -313,7 +313,7 @@
                                   <input class="visibilityCheckbox giverCheckbox" type="checkbox" value="PERSON">
                                 </td>
                                 <td>
-                                  <input class="visibilityCheckbox recipientCheckbox" disabled="disabled" name="receiverFollowerCheckbox" type="checkbox" value="PERSON">
+                                <input class="visibilityCheckbox recipientCheckbox" disabled="" name="receiverFollowerCheckbox" type="checkbox" value="PERSON">
                                 </td>
                               </tr>
                               <tr id="recipient-team1">
@@ -392,116 +392,6 @@
                           <input class="btn btn-primary" id="commentsave-1" onclick="return submitCommentForm('1');" title="Save comment" type="submit" value="Save">
                           <input class="btn btn-default" onclick="return disableComment('1');" type="button" value="Cancel">
                         </div>
-<<<<<<< HEAD
-=======
-                        <table class="table text-center" style="color: #000;">
-                          <tbody>
-                            <tr>
-                              <th class="text-center">
-                                User/Group
-                              </th>
-                              <th class="text-center">
-                                Can see your comment
-                              </th>
-                              <th class="text-center">
-                                Can see giver's name
-                              </th>
-                              <th class="text-center">
-                                Can see recipient's name
-                              </th>
-                            </tr>
-                            <tr id="recipient-person1">
-                              <td class="text-left">
-                                <div data-original-title="Control what comment recipient(s) can view" data-placement="top" data-toggle="tooltip" title="">
-                                  Recipient(s)
-                                </div>
-                              </td>
-                              <td>
-                                <input class="visibilityCheckbox answerCheckbox centered" name="receiverLeaderCheckbox" type="checkbox" value="PERSON">
-                              </td>
-                              <td>
-                                <input class="visibilityCheckbox giverCheckbox" type="checkbox" value="PERSON">
-                              </td>
-                              <td>
-                                <input class="visibilityCheckbox recipientCheckbox" disabled="" name="receiverFollowerCheckbox" type="checkbox" value="PERSON">
-                              </td>
-                            </tr>
-                            <tr id="recipient-team1">
-                              <td class="text-left">
-                                <div data-original-title="Control what team members of comment recipients can view" data-placement="top" data-toggle="tooltip" title="">
-                                  Recipient's Team
-                                </div>
-                              </td>
-                              <td>
-                                <input class="visibilityCheckbox answerCheckbox" type="checkbox" value="TEAM">
-                              </td>
-                              <td>
-                                <input class="visibilityCheckbox giverCheckbox" type="checkbox" value="TEAM">
-                              </td>
-                              <td>
-                                <input class="visibilityCheckbox recipientCheckbox" type="checkbox" value="TEAM">
-                              </td>
-                            </tr>
-                            <tr id="recipient-section1">
-                              <td class="text-left">
-                                <div data-original-title="Control what other students in the same section can view" data-placement="top" data-toggle="tooltip" title="">
-                                  Recipient's Section
-                                </div>
-                              </td>
-                              <td>
-                                <input class="visibilityCheckbox answerCheckbox" type="checkbox" value="SECTION">
-                              </td>
-                              <td>
-                                <input class="visibilityCheckbox giverCheckbox" type="checkbox" value="SECTION">
-                              </td>
-                              <td>
-                                <input class="visibilityCheckbox recipientCheckbox" type="checkbox" value="SECTION">
-                              </td>
-                            </tr>
-                            <tr id="recipient-course1">
-                              <td class="text-left">
-                                <div data-original-title="Control what other students in this course can view" data-placement="top" data-toggle="tooltip" title="">
-                                  Other students in this course
-                                </div>
-                              </td>
-                              <td>
-                                <input class="visibilityCheckbox answerCheckbox" type="checkbox" value="COURSE">
-                              </td>
-                              <td>
-                                <input class="visibilityCheckbox giverCheckbox" type="checkbox" value="COURSE">
-                              </td>
-                              <td>
-                                <input class="visibilityCheckbox recipientCheckbox" type="checkbox" value="COURSE">
-                              </td>
-                            </tr>
-                            <tr>
-                              <td class="text-left">
-                                <div data-original-title="Control what instructors can view" data-placement="top" data-toggle="tooltip" title="">
-                                  Instructors
-                                </div>
-                              </td>
-                              <td>
-                                <input class="visibilityCheckbox answerCheckbox" type="checkbox" value="INSTRUCTOR">
-                              </td>
-                              <td>
-                                <input class="visibilityCheckbox giverCheckbox" type="checkbox" value="INSTRUCTOR">
-                              </td>
-                              <td>
-                                <input class="visibilityCheckbox recipientCheckbox" type="checkbox" value="INSTRUCTOR">
-                              </td>
-                            </tr>
-                          </tbody>
-                        </table>
-                      </div>
-                      <div class="form-group">
-                        <textarea class="form-control" id="commentText1" name="commenttext" placeholder="Your comment about this student" rows="3">
-                          Comment 2 from ISR.CS2104 teammates.test Instructor to Benny
-                        </textarea>
-                      </div>
-                      <div class="col-sm-offset-5">
-                        <input class="btn btn-primary" id="commentsave-1" onclick="return submitCommentForm('1');" title="Save comment" type="submit" value="Save">
-                        <input class="btn btn-default" onclick="return disableComment('1');" type="button" value="Cancel">
->>>>>>> 4369aa3d
                       </div>
                       <input id="commentedittype-1" name="commentedittype" type="hidden" value="edit">
                       <input name="commentid" type="hidden" value="${comment.id}">
@@ -585,7 +475,7 @@
                                   <input class="visibilityCheckbox giverCheckbox" type="checkbox" value="PERSON">
                                 </td>
                                 <td>
-                                  <input class="visibilityCheckbox recipientCheckbox" disabled="disabled" name="receiverFollowerCheckbox" type="checkbox" value="PERSON">
+                                <input class="visibilityCheckbox recipientCheckbox" disabled="" name="receiverFollowerCheckbox" type="checkbox" value="PERSON">
                                 </td>
                               </tr>
                               <tr id="recipient-team2">
@@ -726,7 +616,7 @@
                                 <input class="visibilityCheckbox giverCheckbox" type="checkbox" value="PERSON">
                               </td>
                               <td>
-                                <input class="visibilityCheckbox recipientCheckbox" disabled="" name="receiverFollowerCheckbox" type="checkbox" value="PERSON">
+                              <input class="visibilityCheckbox recipientCheckbox" disabled="" name="receiverFollowerCheckbox" type="checkbox" value="PERSON">
                               </td>
                             </tr>
                             <tr id="recipient-team2">
@@ -812,164 +702,10 @@
                         <input name="showrecipientto" type="hidden" value="">
                         <input name="user" type="hidden" value="ISR.teammates.test">
                       </div>
-<<<<<<< HEAD
                     </form>
                   </li>
                 </ul>
               </div>
-=======
-                    </div>
-                    <input id="commentedittype-2" name="commentedittype" type="hidden" value="edit">
-                    <input name="commentid" type="hidden" value="${comment.id}">
-                    <input name="courseid" type="hidden" value="ISR.CS2104">
-                    <input name="commentpage" type="hidden" value="false">
-                    <input name="studentemail" type="hidden" value="benny.c.tmms@gmail.tmt">
-                    <input name="recipienttype" type="hidden" value="PERSON">
-                    <input name="recipients" type="hidden" value="benny.c.tmms@gmail.tmt">
-                    <input name="showcommentsto" type="hidden" value="">
-                    <input name="showgiverto" type="hidden" value="">
-                    <input name="showrecipientto" type="hidden" value="">
-                    <input name="user" type="hidden" value="ISR.teammates.test">
-                  </form>
-                </li>
-                <li class="list-group-item list-group-item-warning" id="comment_box" style="display: none;">
-                  <form action="/page/instructorStudentCommentAdd" class="form_comment" method="post" name="form_commentadd">
-                    <div class="form-group form-inline">
-                      <div class="form-group text-muted">
-                        <p>
-                          Comment about Benny Charlés:
-                        </p>
-                        The default visibility for your comment is private. You may change it using the visibility options.
-                      </div>
-                      <a class="btn btn-sm btn-info pull-right" id="visibility-options-trigger2">
-                        <span class="glyphicon glyphicon-eye-close">
-                        </span>
-                        Show Visibility Options
-                      </a>
-                    </div>
-                    <div class="panel panel-default" id="visibility-options2" style="display: none;">
-                      <div class="panel-heading">
-                        Visibility Options
-                      </div>
-                      <table class="table text-center" style="color: #000;">
-                        <tbody>
-                          <tr>
-                            <th class="text-center">
-                              User/Group
-                            </th>
-                            <th class="text-center">
-                              Can see your comment
-                            </th>
-                            <th class="text-center">
-                              Can see giver's name
-                            </th>
-                            <th class="text-center">
-                              Can see recipient's name
-                            </th>
-                          </tr>
-                          <tr id="recipient-person2">
-                            <td class="text-left">
-                              <div data-original-title="Control what comment recipient(s) can view" data-placement="top" data-toggle="tooltip" title="">
-                                Recipient(s)
-                              </div>
-                            </td>
-                            <td>
-                              <input class="visibilityCheckbox answerCheckbox centered" name="receiverLeaderCheckbox" type="checkbox" value="PERSON">
-                            </td>
-                            <td>
-                              <input class="visibilityCheckbox giverCheckbox" type="checkbox" value="PERSON">
-                            </td>
-                            <td>
-                              <input class="visibilityCheckbox recipientCheckbox" disabled="" name="receiverFollowerCheckbox" type="checkbox" value="PERSON">
-                            </td>
-                          </tr>
-                          <tr id="recipient-team2">
-                            <td class="text-left">
-                              <div data-original-title="Control what team members of comment recipients can view" data-placement="top" data-toggle="tooltip" title="">
-                                Recipient's Team
-                              </div>
-                            </td>
-                            <td>
-                              <input class="visibilityCheckbox answerCheckbox" type="checkbox" value="TEAM">
-                            </td>
-                            <td>
-                              <input class="visibilityCheckbox giverCheckbox" type="checkbox" value="TEAM">
-                            </td>
-                            <td>
-                              <input class="visibilityCheckbox recipientCheckbox" type="checkbox" value="TEAM">
-                            </td>
-                          </tr>
-                          <tr id="recipient-section2">
-                            <td class="text-left">
-                              <div data-original-title="Control what other students in the same section can view" data-placement="top" data-toggle="tooltip" title="">
-                                Recipient's Section
-                              </div>
-                            </td>
-                            <td>
-                              <input class="visibilityCheckbox answerCheckbox" type="checkbox" value="SECTION">
-                            </td>
-                            <td>
-                              <input class="visibilityCheckbox giverCheckbox" type="checkbox" value="SECTION">
-                            </td>
-                            <td>
-                              <input class="visibilityCheckbox recipientCheckbox" type="checkbox" value="SECTION">
-                            </td>
-                          </tr>
-                          <tr id="recipient-course2">
-                            <td class="text-left">
-                              <div data-original-title="Control what other students in this course can view" data-placement="top" data-toggle="tooltip" title="">
-                                Other students in this course
-                              </div>
-                            </td>
-                            <td>
-                              <input class="visibilityCheckbox answerCheckbox" type="checkbox" value="COURSE">
-                            </td>
-                            <td>
-                              <input class="visibilityCheckbox giverCheckbox" type="checkbox" value="COURSE">
-                            </td>
-                            <td>
-                              <input class="visibilityCheckbox recipientCheckbox" type="checkbox" value="COURSE">
-                            </td>
-                          </tr>
-                          <tr>
-                            <td class="text-left">
-                              <div data-original-title="Control what instructors can view" data-placement="top" data-toggle="tooltip" title="">
-                                Instructors
-                              </div>
-                            </td>
-                            <td>
-                              <input class="visibilityCheckbox answerCheckbox" type="checkbox" value="INSTRUCTOR">
-                            </td>
-                            <td>
-                              <input class="visibilityCheckbox giverCheckbox" type="checkbox" value="INSTRUCTOR">
-                            </td>
-                            <td>
-                              <input class="visibilityCheckbox recipientCheckbox" type="checkbox" value="INSTRUCTOR">
-                            </td>
-                          </tr>
-                        </tbody>
-                      </table>
-                    </div>
-                    <div class="form-group">
-                      <textarea class="form-control" id="commentText" name="commenttext" placeholder="Your comment about this student" rows="3">
-                      </textarea>
-                    </div>
-                    <div class="col-sm-offset-5">
-                      <input class="btn btn-primary" id="button_save_comment" type="submit" value="Save">
-                      <input class="btn btn-default" onclick="hideAddCommentBox();" type="button" value="Cancel">
-                      <input name="courseid" type="hidden" value="ISR.CS2104">
-                      <input name="studentemail" type="hidden" value="benny.c.tmms@gmail.tmt">
-                      <input name="recipienttype" type="hidden" value="PERSON">
-                      <input name="recipients" type="hidden" value="benny.c.tmms@gmail.tmt">
-                      <input name="showcommentsto" type="hidden" value="">
-                      <input name="showgiverto" type="hidden" value="">
-                      <input name="showrecipientto" type="hidden" value="">
-                      <input name="user" type="hidden" value="ISR.teammates.test">
-                    </div>
-                  </form>
-                </li>
-              </ul>
->>>>>>> 4369aa3d
             </div>
           </div>
         </div>
