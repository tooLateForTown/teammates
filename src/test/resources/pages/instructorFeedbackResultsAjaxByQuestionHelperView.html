<div id="frameBodyWrapper" class="container">
            <div id="topOfPage"></div>
            <div id="headerOperation">
                <h1>Session Results</h1>
            </div>            
            






<div class="well well-plain padding-0">
    <div class="form-horizontal">
        <div class="panel-heading">
          <div class="row">
          <div class="col-sm-4">
              <div class="form-group">
                <label class="col-sm-2 control-label">Course ID:</label>
                <div class="col-sm-10">
                  <p class="form-control-static">CFResultsUiT.CS2104</p>
                </div>
              </div>
              <div class="form-group">
                <label class="col-sm-2 control-label">Session:</label>
                <div class="col-sm-10">
                  <p class="form-control-static">First Session 
                      
                  </p>
                </div>
              </div>
          </div>
          <div class="col-sm-6">
              <div class="form-group">
                <label class="col-sm-4 control-label">Session duration:</label>
                <div class="col-sm-8">
                  <p class="form-control-static">Sun, 01 Apr 2012, 23:59&nbsp;&nbsp;&nbsp;<b>to</b>&nbsp;&nbsp;&nbsp;Sat, 30 Apr 2016, 23:59</p>
                </div>
              </div>
              <div class="form-group">
                <label class="col-sm-4 control-label">Results visible from:</label>
                <div class="col-sm-8">
                  <p class="form-control-static">
                    Tue, 01 May 2012, 23:59
                    
                    </p>
                </div>
              </div>
          </div>
          <div class="col-sm-2">
              
              <div class="form-group">
                  <div class="col-sm-12">
                    <form method="post" action="/page/instructorFeedbackResultsDownload">
                    <div id="feedbackDataButtons">
                        <input id="button_download" class="btn btn-primary btn-block" name="fruploaddownloadbtn" value="Download results" type="submit">
                    </div>
                    <input name="user" value="CFResultsUiT.helper1" type="hidden">
                    <input name="fsname" value="First Session" type="hidden">
                    <input name="courseid" value="CFResultsUiT.CS2104" type="hidden">
                    <input name="sectionname" value="All" type="hidden">
                    </form><br>
                    
                    <div>
                    <a data-original-title="Make responses no longer visible" class="btn btn-primary btn-block btn-tm-actions session-unpublish-for-test" href="/page/instructorFeedbackUnpublish?courseid=CFResultsUiT.CS2104&amp;fsname=First+Session&amp;next=%2Fpage%2FinstructorFeedbacksPage%3Fuser%3DCFResultsUiT.helper1&amp;user=CFResultsUiT.helper1" title="" data-toggle="tooltip" data-placement="top" onclick="return toggleUnpublishEvaluation('First Session');" disabled="disabled">Unpublish results</a> 
                    </div>
                  </div>
              </div>
              
          </div>
        </div>

            <div class="row">
                <span class="help-block align-center">

                    Non-English characters not displayed properly in the
                    downloaded file?<span class="btn-link" data-toggle="modal" data-target="#fsResultsTableWindow" onclick="submitFormAjax()"> click here </span>
            </span></div>

        </div>
      </div>
    
</div>

<form id="csvToHtmlForm">
<input name="courseid" value="CFResultsUiT.CS2104" type="hidden">
<input name="fsname" value="First Session" type="hidden">
<input name="user" value="CFResultsUiT.helper1" type="hidden">
<input name="frgroupbysection" value="All" type="hidden">
<input name="csvtohtmltable" value="true" type="hidden">
</form>

<div class="modal fade align-center" id="fsResultsTableWindow">
    <div class="modal-dialog modal-lg">
        <div class="modal-content">
            <div class="modal-header">
                 <span class="help-block" style="display:inline;"> Tips: After
                    Selecting the table, <kbd>Ctrl + C</kbd> to COPY and
                    <kbd>Ctrl + V</kbd> to PASTE to your Excel Workbook.
                </span>
                &nbsp;&nbsp;&nbsp;&nbsp;&nbsp;
                <button type="button" class="btn btn-default" data-dismiss="modal">Close</button>
                <button type="button" class="btn btn-primary" onclick="selectElementContents( document.getElementById('fsModalTable') );">
                    Select Table</button>
            </div>
            <div class="modal-body">
            <div class="table-responsive">
            <div id="fsModalTable">
               
            </div>
            <br>
             <div id="ajaxStatus"></div>      
            </div>
            </div>
            <div class="modal-footer">
               
            </div>
        </div>
    </div>
</div>



<form class="form-horizontal" role="form" method="post" action="/page/instructorFeedbackResultsPage?courseid=CFResultsUiT.CS2104&amp;fsname=First+Session&amp;user=CFResultsUiT.helper1">
    <div class="panel panel-info margin-0">
        <div class="panel-body">
            <div class="row">
                <div data-original-title="View results in different formats" class="col-sm-5" data-toggle="tooltip" title="">
                    <div class="form-group">
                        <label for="viewSelect" class="col-sm-2 control-label">
                            View:
                        </label>
                        <div class="col-sm-10">
                            <select id="viewSelect" class="form-control" name="frsorttype" onchange="this.form.submit()">
                                <option value="question" selected="selected">
                                    Group by - Question
                                </option>
                                <option value="giver-recipient-question">
                                    Group by - Giver &gt; Recipient &gt; Question
                                </option>
                                <option value="recipient-giver-question">
                                    Group by - Recipient &gt; Giver &gt; Question
                                </option>
                                <option value="giver-question-recipient">
                                    Group by - Giver &gt; Question &gt; Recipient
                                </option>
                                <option value="recipient-question-giver">
                                    Group by - Recipient &gt; Question &gt; Giver
                                </option>
                            </select>
                        </div>
                    </div>
                </div>
                <div data-original-title="Filter the results in the current view" class="col-sm-5" data-toggle="tooltip" title="">
                    <div class="form-group">
                        <label for="viewSelect" class="col-sm-2 control-label">
                            Filter:
                        </label>
                        <div class="col-sm-10">
                            <div class="input-group">
                                <input id="results-search-box" class="form-control" placeholder="Type keywords from the question to filter" onchange="updateResultsFilter()" type="text">
                                <a class="input-group-addon btn btn-default"><span class="glyphicon glyphicon-search"></span></a>
                            </div>
                        </div>
                    </div>
                </div>
                <div class="col-sm-2 pull-right">
                  <div data-original-title="Group results in the current view by team" class="col-sm-12" data-toggle="tooltip" title="">
                      <div class="checkbox padding-top-0 min-height-0">
                          <label class="text-strike">
                              <input name="frgroupbyteam" id="frgroupbyteam" type="checkbox"> Group by Teams
                          </label>
                      </div>
                  </div>
                  <div data-original-title="Show statistics" class="col-sm-12" data-toggle="tooltip" title="">
                      <div class="checkbox padding-top-0 min-height-0">
                          <label>
                              <input id="show-stats-checkbox" name="frshowstats" type="checkbox"> Show Statistics
                          </label>
                      </div>
                  </div>
                </div>
            </div>
            <div class="row">
                
                <div data-original-title="View results by sections" class="col-sm-5" data-toggle="tooltip" title="">
                    <div class="form-group">
                        <label for="sectionSelect" class="col-sm-2 control-label">
                            Section:
                        </label>
                        <div class="col-sm-10">
                            <select id="sectionSelect" class="form-control" name="frgroupbysection" onchange="this.form.submit()">
                                <option value="All" selected="selected">
                                    All
                                </option>
                                
                                <option value="Section A">
                                    Section A
                                </option>
                                
                                <option value="Section B">
                                    Section B
                                </option>
                                
                            </select>
                        </div>
                    </div>
                </div>
                
                <div class="col-sm-7 pull-right" style="padding-top:8px;">
                    
                      <div data-original-title="This button is disabled because this session contains more data than we can retrieve at one go. You can still expand one panel at a time by clicking on the panels below." style="display:inline-block;" class="pull-right" data-toggle="tooltip" title="">
                       <a class="btn btn-default btn-xs pull-right" id="collapse-panels-button" onclick="toggleCollapse(this)" disabled="disabled">
                        Expand Questions
                    </a>
                    </div>
                    
                </div>
            </div>
        </div>
    </div>
    <input name="fsname" value="First Session" type="hidden">
    <input name="courseid" value="CFResultsUiT.CS2104" type="hidden">
    <input name="user" value="CFResultsUiT.helper1" type="hidden">
</form>

<br>






    <div id="statusMessage" class="alert alert-danger">
        This session seems to have a large number of responses. It is recommended to view the results one section at at time.
    </div>
    <script type="text/javascript">
        document.getElementById( 'statusMessage' ).scrollIntoView();
    </script>

<br>


            <br>
            
            
            <div class="panel panel-default">
            
                <div style="cursor: pointer;" id="panelHeading-1" data-target="#panelBodyCollapse-1" class="panel-heading">
                    <form style="display:none;" id="seeMore-1" class="seeMoreForm-1" action="/page/instructorFeedbackResultsPage">
                        <input name="courseid" value="CFResultsUiT.CS2104" type="hidden">
                        <input name="fsname" value="First Session" type="hidden">
                        <input name="user" value="CFResultsUiT.helper1" type="hidden">
                        <input name="frgroupbyteam" value="null" type="hidden">
                        <input name="frsorttype" value="question" type="hidden">
                        <input name="frshowstats" value="off" id="showStats-1" type="hidden">
                        <input name="questionnum" value="1" type="hidden">
                    </form>
                    <div class="display-icon pull-right"><span class="glyphicon pull-right glyphicon-chevron-up"></span></div>
                    <strong>Question 1: </strong>
                    <div class="inline panel-heading-text">
                        <span class="text-preserve-space">Rate 3 other students' products</span>
                    </div>
                </div>
                <div style="height: auto;" id="panelBodyCollapse-1" class="panel-collapse collapse in">
                <div class="panel-body padding-0" id="questionBody-0">
                                    
                    <div style="display: none;" class="resultStatistics">
                        
                    </div>
                    <div class="table-responsive">
                        <table class="table table-striped table-bordered dataTable margin-0">
                            <thead class="background-color-medium-gray text-color-gray font-weight-normal">
                                <tr>
                                    <th id="button_sortFromName" class="button-sort-none" onclick="toggleSort(this,1)" style="width: 15%;">
                                        Giver
                                        <span class="icon-sort unsorted"></span>
                                    </th>
                                    <th id="button_sortFromTeam" class="button-sort-none" onclick="toggleSort(this,2)" style="width: 15%;">
                                        Team
                                        <span class="icon-sort unsorted"></span>
                                    </th>
                                    <th id="button_sortToName" class="button-sort-none" onclick="toggleSort(this,3)" style="width: 15%;">
                                        Recipient
                                        <span class="icon-sort unsorted"></span>
                                    </th>
                                    <th id="button_sortToTeam" class="button-sort-ascending" onclick="toggleSort(this,4)" style="width: 15%;">
                                        Team
                                        <span class="icon-sort unsorted"></span>
                                    </th>
                                    <th id="button_sortFeedback" class="button-sort-none" onclick="toggleSort(this,5)">
                                        Feedback
                                        <span class="icon-sort unsorted"></span>
                                    </th>
                                    <th>
                                        Actions
                                    </th>
                                </tr>
                            </thead><thead>
                            </thead><tbody>
                                
                                            
                                
                                            <tr>
                                                <td class="middlealign">
                                                    
                                                    <div title="" data-original-title="" class="profile-pic-icon-hover" data-link="/page/studentProfilePic?studentemail={*}&amp;courseid={*}&amp;user=CFResultsUiT.helper1">
                                                        Alice Betsy
                                                        <img src="" alt="No Image Given" class="hidden profile-pic-icon-hidden">
                                                    </div>             
                                                                                       
                                                </td>
                                                <td class="middlealign">Team 1</td>
                                                <td class="middlealign">
                                                    
                                                    <div title="" data-original-title="" class="profile-pic-icon-hover" data-link="/page/studentProfilePic?studentemail={*}&amp;courseid={*}&amp;user=CFResultsUiT.helper1">
                                                        Benny Charles
                                                        <img src="" alt="No Image Given" class="hidden profile-pic-icon-hidden">
                                                    </div>   
                                                                                                       
                                                </td>
                                                <td class="middlealign">Team 1</td>
                                                <td class="text-preserve-space">2 Response to Benny.</td>
                                                <td>
<<<<<<< HEAD
                                                    <form action="/page/instructorEditStudentFeedbackPage?user=CFResultsUiT.helper1" class="inline" method="post" target="_blank">
                                                        <input class="btn btn-default btn-xs" data-toggle="tooltip" disabled="disabled" title="Edit the responses given by this student" type="submit" value="Moderate Response"/>
                                                        <input name="courseid" type="hidden" value="CFResultsUiT.CS2104"/>
                                                        <input name="fsname" type="hidden" value="First Session"/>
                                                        <input name="moderatedquestion" type="hidden" value="{*}"/>
                                                        <input name="moderatedstudent" type="hidden" value="{*}@gmail.tmt"/>
=======
                                                    
                                                    <form class="inline" method="post" action="/page/instructorEditStudentFeedbackPage?user=CFResultsUiT.helper1" target="_blank"> 
                                                        <input class="btn btn-default btn-xs" value="Moderate Response" disabled="disabled" data-toggle="tooltip" title="Edit the responses given by this student" type="submit">
                                                        <input name="courseid" value="CFResultsUiT.CS2104" type="hidden">
                                                        <input name="fsname" value="First Session" type="hidden">
                                                        
                                                        <input name="moderatedstudent" value="CFResultsUiT.alice.b@gmail.tmt" type="hidden">
                                                        
>>>>>>> bf1f0185
                                                    </form>
                                                    
                                                </td>
                                            </tr>        
                                
                                            
                                
                                            <tr>
                                                <td class="middlealign">
                                                    
                                                    <div title="" data-original-title="" class="profile-pic-icon-hover" data-link="/page/studentProfilePic?studentemail={*}&amp;courseid={*}&amp;user=CFResultsUiT.helper1">
                                                        Alice Betsy
                                                        <img src="" alt="No Image Given" class="hidden profile-pic-icon-hidden">
                                                    </div>             
                                                                                       
                                                </td>
                                                <td class="middlealign">Team 1</td>
                                                <td class="middlealign">
                                                    
                                                    <div title="" data-original-title="" class="profile-pic-icon-hover" data-link="/page/studentProfilePic?studentemail={*}&amp;courseid={*}&amp;user=CFResultsUiT.helper1">
                                                        Drop out
                                                        <img src="" alt="No Image Given" class="hidden profile-pic-icon-hidden">
                                                    </div>   
                                                                                                       
                                                </td>
                                                <td class="middlealign">Team 2</td>
                                                <td class="text-preserve-space">Response to Dropout.</td>
                                                <td>
<<<<<<< HEAD
                                                    <form action="/page/instructorEditStudentFeedbackPage?user=CFResultsUiT.helper1" class="inline" method="post" target="_blank">
                                                        <input class="btn btn-default btn-xs" data-toggle="tooltip" disabled="disabled" title="Edit the responses given by this student" type="submit" value="Moderate Response"/>
                                                        <input name="courseid" type="hidden" value="CFResultsUiT.CS2104"/>
                                                        <input name="fsname" type="hidden" value="First Session"/>
                                                        <input name="moderatedquestion" type="hidden" value="{*}"/>
                                                        <input name="moderatedstudent" type="hidden" value="{*}@gmail.tmt"/>
=======
                                                    
                                                    <form class="inline" method="post" action="/page/instructorEditStudentFeedbackPage?user=CFResultsUiT.helper1" target="_blank"> 
                                                        <input class="btn btn-default btn-xs" value="Moderate Response" disabled="disabled" data-toggle="tooltip" title="Edit the responses given by this student" type="submit">
                                                        <input name="courseid" value="CFResultsUiT.CS2104" type="hidden">
                                                        <input name="fsname" value="First Session" type="hidden">
                                                        
                                                        <input name="moderatedstudent" value="CFResultsUiT.alice.b@gmail.tmt" type="hidden">
                                                        
>>>>>>> bf1f0185
                                                    </form>
                                                    
                                                </td>
                                            </tr>        
                                
                                            
                                
                                            <tr>
                                                <td class="middlealign">
                                                    
                                                    <div title="" data-original-title="" class="profile-pic-icon-hover" data-link="/page/studentProfilePic?studentemail={*}&amp;courseid={*}&amp;user=CFResultsUiT.helper1">
                                                        Benny Charles
                                                        <img src="" alt="No Image Given" class="hidden profile-pic-icon-hidden">
                                                    </div>             
                                                                                       
                                                </td>
                                                <td class="middlealign">Team 1</td>
                                                <td class="middlealign">
                                                    
                                                    <div title="" data-original-title="" class="profile-pic-icon-hover" data-link="/page/studentProfilePic?studentemail={*}&amp;courseid={*}&amp;user=CFResultsUiT.helper1">
                                                        Charlie Dávis
                                                        <img src="" alt="No Image Given" class="hidden profile-pic-icon-hidden">
                                                    </div>   
                                                                                                       
                                                </td>
                                                <td class="middlealign">Team 2</td>
                                                <td class="text-preserve-space">4 Response to Charlie.</td>
                                                <td>
<<<<<<< HEAD
                                                    <form action="/page/instructorEditStudentFeedbackPage?user=CFResultsUiT.helper1" class="inline" method="post" target="_blank">
                                                        <input class="btn btn-default btn-xs" data-toggle="tooltip" disabled="disabled" title="Edit the responses given by this student" type="submit" value="Moderate Response"/>
                                                        <input name="courseid" type="hidden" value="CFResultsUiT.CS2104"/>
                                                        <input name="fsname" type="hidden" value="First Session"/>
                                                        <input name="moderatedquestion" type="hidden" value="{*}"/>
                                                        <input name="moderatedstudent" type="hidden" value="{*}@gmail.tmt"/>
=======
                                                    
                                                    <form class="inline" method="post" action="/page/instructorEditStudentFeedbackPage?user=CFResultsUiT.helper1" target="_blank"> 
                                                        <input class="btn btn-default btn-xs" value="Moderate Response" disabled="disabled" data-toggle="tooltip" title="Edit the responses given by this student" type="submit">
                                                        <input name="courseid" value="CFResultsUiT.CS2104" type="hidden">
                                                        <input name="fsname" value="First Session" type="hidden">
                                                        
                                                        <input name="moderatedstudent" value="CFResultsUiT.benny.c@gmail.tmt" type="hidden">
                                                        
>>>>>>> bf1f0185
                                                    </form>
                                                    
                                                </td>
                                            </tr>        
                                
                                            
                                
                                            <tr>
                                                <td class="middlealign">
                                                    
                                                    <div title="" data-original-title="" class="profile-pic-icon-hover" data-link="/page/studentProfilePic?studentemail={*}&amp;courseid={*}&amp;user=CFResultsUiT.helper1">
                                                        Benny Charles
                                                        <img src="" alt="No Image Given" class="hidden profile-pic-icon-hidden">
                                                    </div>             
                                                                                       
                                                </td>
                                                <td class="middlealign">Team 1</td>
                                                <td class="middlealign">
                                                    
                                                    <div title="" data-original-title="" class="profile-pic-icon-hover" data-link="/page/studentProfilePic?studentemail={*}&amp;courseid={*}&amp;user=CFResultsUiT.helper1">
                                                        Danny Engrid
                                                        <img src="" alt="No Image Given" class="hidden profile-pic-icon-hidden">
                                                    </div>   
                                                                                                       
                                                </td>
                                                <td class="middlealign">Team 2</td>
                                                <td class="text-preserve-space">1 Response to Danny.</td>
                                                <td>
<<<<<<< HEAD
                                                    <form action="/page/instructorEditStudentFeedbackPage?user=CFResultsUiT.helper1" class="inline" method="post" target="_blank">
                                                        <input class="btn btn-default btn-xs" data-toggle="tooltip" disabled="disabled" title="Edit the responses given by this student" type="submit" value="Moderate Response"/>
                                                        <input name="courseid" type="hidden" value="CFResultsUiT.CS2104"/>
                                                        <input name="fsname" type="hidden" value="First Session"/>
                                                        <input name="moderatedquestion" type="hidden" value="{*}"/>
                                                        <input name="moderatedstudent" type="hidden" value="{*}@gmail.tmt"/>
=======
                                                    
                                                    <form class="inline" method="post" action="/page/instructorEditStudentFeedbackPage?user=CFResultsUiT.helper1" target="_blank"> 
                                                        <input class="btn btn-default btn-xs" value="Moderate Response" disabled="disabled" data-toggle="tooltip" title="Edit the responses given by this student" type="submit">
                                                        <input name="courseid" value="CFResultsUiT.CS2104" type="hidden">
                                                        <input name="fsname" value="First Session" type="hidden">
                                                        
                                                        <input name="moderatedstudent" value="CFResultsUiT.benny.c@gmail.tmt" type="hidden">
                                                        
>>>>>>> bf1f0185
                                                    </form>
                                                    
                                                </td>
                                            </tr>        
                                
                                            
                                
                                            <tr>
                                                <td class="middlealign">
                                                    
                                                    <div title="" data-original-title="" class="profile-pic-icon-hover" data-link="/page/studentProfilePic?studentemail={*}&amp;courseid={*}&amp;user=CFResultsUiT.helper1">
                                                        Charlie Dávis
                                                        <img src="" alt="No Image Given" class="hidden profile-pic-icon-hidden">
                                                    </div>             
                                                                                       
                                                </td>
                                                <td class="middlealign">Team 2</td>
                                                <td class="middlealign">
                                                    
                                                    <div title="" data-original-title="" class="profile-pic-icon-hover" data-link="/page/studentProfilePic?studentemail={*}&amp;courseid={*}&amp;user=CFResultsUiT.helper1">
                                                        Emily
                                                        <img src="" alt="No Image Given" class="hidden profile-pic-icon-hidden">
                                                    </div>   
                                                                                                       
                                                </td>
                                                <td class="middlealign">Team 3</td>
                                                <td class="text-preserve-space">3 Response to Emily.</td>
                                                <td>
<<<<<<< HEAD
                                                    <form action="/page/instructorEditStudentFeedbackPage?user=CFResultsUiT.helper1" class="inline" method="post" target="_blank">
                                                        <input class="btn btn-default btn-xs" data-toggle="tooltip" disabled="disabled" title="Edit the responses given by this student" type="submit" value="Moderate Response"/>
                                                        <input name="courseid" type="hidden" value="CFResultsUiT.CS2104"/>
                                                        <input name="fsname" type="hidden" value="First Session"/>
                                                        <input name="moderatedquestion" type="hidden" value="{*}"/>
                                                        <input name="moderatedstudent" type="hidden" value="{*}@gmail.tmt"/>
=======
                                                    
                                                    <form class="inline" method="post" action="/page/instructorEditStudentFeedbackPage?user=CFResultsUiT.helper1" target="_blank"> 
                                                        <input class="btn btn-default btn-xs" value="Moderate Response" disabled="disabled" data-toggle="tooltip" title="Edit the responses given by this student" type="submit">
                                                        <input name="courseid" value="CFResultsUiT.CS2104" type="hidden">
                                                        <input name="fsname" value="First Session" type="hidden">
                                                        
                                                        <input name="moderatedstudent" value="CFResultsUiT.charlie.d@gmail.tmt" type="hidden">
                                                        
>>>>>>> bf1f0185
                                                    </form>
                                                    
                                                </td>
                                            </tr>        
                                
                                            
                                
                                            <tr>
                                                <td class="middlealign">
                                                    
                                                    <div title="" data-original-title="" class="profile-pic-icon-hover" data-link="/page/studentProfilePic?studentemail={*}&amp;courseid={*}&amp;user=CFResultsUiT.helper1">
                                                        Drop out
                                                        <img src="" alt="No Image Given" class="hidden profile-pic-icon-hidden">
                                                    </div>             
                                                                                       
                                                </td>
                                                <td class="middlealign">Team 2</td>
                                                <td class="middlealign">
                                                    
                                                    <div title="" data-original-title="" class="profile-pic-icon-hover" data-link="/page/studentProfilePic?studentemail={*}&amp;courseid={*}&amp;user=CFResultsUiT.helper1">
                                                        Alice Betsy
                                                        <img src="" alt="No Image Given" class="hidden profile-pic-icon-hidden">
                                                    </div>   
                                                                                                       
                                                </td>
                                                <td class="middlealign">Team 1</td>
                                                <td class="text-preserve-space">Response to Alice from Dropout.</td>
                                                <td>
<<<<<<< HEAD
                                                    <form action="/page/instructorEditStudentFeedbackPage?user=CFResultsUiT.helper1" class="inline" method="post" target="_blank">
                                                        <input class="btn btn-default btn-xs" data-toggle="tooltip" disabled="disabled" title="Edit the responses given by this student" type="submit" value="Moderate Response"/>
                                                        <input name="courseid" type="hidden" value="CFResultsUiT.CS2104"/>
                                                        <input name="fsname" type="hidden" value="First Session"/>
                                                        <input name="moderatedquestion" type="hidden" value="{*}"/>
                                                        <input name="moderatedstudent" type="hidden" value="{*}@gmail.tmt"/>
=======
                                                    
                                                    <form class="inline" method="post" action="/page/instructorEditStudentFeedbackPage?user=CFResultsUiT.helper1" target="_blank"> 
                                                        <input class="btn btn-default btn-xs" value="Moderate Response" disabled="disabled" data-toggle="tooltip" title="Edit the responses given by this student" type="submit">
                                                        <input name="courseid" value="CFResultsUiT.CS2104" type="hidden">
                                                        <input name="fsname" value="First Session" type="hidden">
                                                        
                                                        <input name="moderatedstudent" value="drop.out@gmail.tmt" type="hidden">
                                                        
>>>>>>> bf1f0185
                                                    </form>
                                                    
                                                </td>
                                            </tr>        
                                
                                            
                                
                                            <tr>
                                                <td class="middlealign">
                                                    
                                                    <div title="" data-original-title="" class="profile-pic-icon-hover" data-link="/page/studentProfilePic?studentemail={*}&amp;courseid={*}&amp;user=CFResultsUiT.helper1">
                                                        Drop out
                                                        <img src="" alt="No Image Given" class="hidden profile-pic-icon-hidden">
                                                    </div>             
                                                                                       
                                                </td>
                                                <td class="middlealign">Team 2</td>
                                                <td class="middlealign">
                                                    
                                                    <div title="" data-original-title="" class="profile-pic-icon-hover" data-link="/page/studentProfilePic?studentemail={*}&amp;courseid={*}&amp;user=CFResultsUiT.helper1">
                                                        Benny Charles
                                                        <img src="" alt="No Image Given" class="hidden profile-pic-icon-hidden">
                                                    </div>   
                                                                                                       
                                                </td>
                                                <td class="middlealign">Team 1</td>
                                                <td class="text-preserve-space">Response to Benny from Dropout.</td>
                                                <td>
<<<<<<< HEAD
                                                    <form action="/page/instructorEditStudentFeedbackPage?user=CFResultsUiT.helper1" class="inline" method="post" target="_blank">
                                                        <input class="btn btn-default btn-xs" data-toggle="tooltip" disabled="disabled" title="Edit the responses given by this student" type="submit" value="Moderate Response"/>
                                                        <input name="courseid" type="hidden" value="CFResultsUiT.CS2104"/>
                                                        <input name="fsname" type="hidden" value="First Session"/>
                                                        <input name="moderatedquestion" type="hidden" value="{*}"/>
                                                        <input name="moderatedstudent" type="hidden" value="{*}@gmail.tmt"/>
=======
                                                    
                                                    <form class="inline" method="post" action="/page/instructorEditStudentFeedbackPage?user=CFResultsUiT.helper1" target="_blank"> 
                                                        <input class="btn btn-default btn-xs" value="Moderate Response" disabled="disabled" data-toggle="tooltip" title="Edit the responses given by this student" type="submit">
                                                        <input name="courseid" value="CFResultsUiT.CS2104" type="hidden">
                                                        <input name="fsname" value="First Session" type="hidden">
                                                        
                                                        <input name="moderatedstudent" value="drop.out@gmail.tmt" type="hidden">
                                                        
>>>>>>> bf1f0185
                                                    </form>
                                                    
                                                </td>
                                            </tr>        
                                
                                            
                                
                                            <tr>
                                                <td class="middlealign">
                                                    
                                                    <div title="" data-original-title="" class="profile-pic-icon-hover" data-link="/page/studentProfilePic?studentemail={*}&amp;courseid={*}&amp;user=CFResultsUiT.helper1">
                                                        Drop out
                                                        <img src="" alt="No Image Given" class="hidden profile-pic-icon-hidden">
                                                    </div>             
                                                                                       
                                                </td>
                                                <td class="middlealign">Team 2</td>
                                                <td class="middlealign">
                                                    
                                                    <div title="" data-original-title="" class="profile-pic-icon-hover" data-link="/page/studentProfilePic?studentemail={*}&amp;courseid={*}&amp;user=CFResultsUiT.helper1">
                                                        Danny Engrid
                                                        <img src="" alt="No Image Given" class="hidden profile-pic-icon-hidden">
                                                    </div>   
                                                                                                       
                                                </td>
                                                <td class="middlealign">Team 2</td>
                                                <td class="text-preserve-space">Response to Danny from Dropout.</td>
                                                <td>
<<<<<<< HEAD
                                                    <form action="/page/instructorEditStudentFeedbackPage?user=CFResultsUiT.helper1" class="inline" method="post" target="_blank">
                                                        <input class="btn btn-default btn-xs" data-toggle="tooltip" disabled="disabled" title="Edit the responses given by this student" type="submit" value="Moderate Response"/>
                                                        <input name="courseid" type="hidden" value="CFResultsUiT.CS2104"/>
                                                        <input name="fsname" type="hidden" value="First Session"/>
                                                        <input name="moderatedquestion" type="hidden" value="{*}"/>
                                                        <input name="moderatedstudent" type="hidden" value="{*}@gmail.tmt"/>
=======
                                                    
                                                    <form class="inline" method="post" action="/page/instructorEditStudentFeedbackPage?user=CFResultsUiT.helper1" target="_blank"> 
                                                        <input class="btn btn-default btn-xs" value="Moderate Response" disabled="disabled" data-toggle="tooltip" title="Edit the responses given by this student" type="submit">
                                                        <input name="courseid" value="CFResultsUiT.CS2104" type="hidden">
                                                        <input name="fsname" value="First Session" type="hidden">
                                                        
                                                        <input name="moderatedstudent" value="drop.out@gmail.tmt" type="hidden">
                                                        
>>>>>>> bf1f0185
                                                    </form>
                                                    
                                                </td>
                                            </tr>        
                                
                            </tbody>
                        </table>
                    </div>
                    
                </div>
                </div>
            </div>
            
            
            <div class="panel panel-default">
            
                <div style="cursor: pointer;" id="panelHeading-2" data-target="#panelBodyCollapse-2" class="panel-heading ajax_submit">
                    <form style="display:none;" id="seeMore-2" class="seeMoreForm-2" action="/page/instructorFeedbackResultsPage">
                        <input name="courseid" value="CFResultsUiT.CS2104" type="hidden">
                        <input name="fsname" value="First Session" type="hidden">
                        <input name="user" value="CFResultsUiT.helper1" type="hidden">
                        <input name="frgroupbyteam" value="null" type="hidden">
                        <input name="frsorttype" value="question" type="hidden">
                        <input name="frshowstats" value="on" id="showStats-2" type="hidden">
                        <input name="questionnum" value="2" type="hidden">
                    </form>
                    <div class="display-icon pull-right">
                    <span class="glyphicon glyphicon-chevron-down pull-right"></span>
                    </div>
                    <strong>Question 2: </strong>
                    <div class="inline panel-heading-text">
                        <span class="text-preserve-space">What is the best selling point of your product?</span>
                    </div>
                </div>
                <div id="panelBodyCollapse-2" class="panel-collapse collapse ">
                <div class="panel-body padding-0" id="questionBody-1">
                    
                        <div class="col-sm-12">
                            <i class="text-muted">There are no responses for this question.</i>
                        </div>
                    
                </div>
                </div>
            </div>
            
            
            <div class="panel panel-default">
            
                <div style="cursor: pointer;" id="panelHeading-3" data-target="#panelBodyCollapse-3" class="panel-heading ajax_submit">
                    <form style="display:none;" id="seeMore-3" class="seeMoreForm-3" action="/page/instructorFeedbackResultsPage">
                        <input name="courseid" value="CFResultsUiT.CS2104" type="hidden">
                        <input name="fsname" value="First Session" type="hidden">
                        <input name="user" value="CFResultsUiT.helper1" type="hidden">
                        <input name="frgroupbyteam" value="null" type="hidden">
                        <input name="frsorttype" value="question" type="hidden">
                        <input name="frshowstats" value="on" id="showStats-3" type="hidden">
                        <input name="questionnum" value="3" type="hidden">
                    </form>
                    <div class="display-icon pull-right">
                    <span class="glyphicon glyphicon-chevron-down pull-right"></span>
                    </div>
                    <strong>Question 3: </strong>
                    <div class="inline panel-heading-text">
                        <span class="text-preserve-space">My comments on the class</span>
                    </div>
                </div>
                <div id="panelBodyCollapse-3" class="panel-collapse collapse ">
                <div class="panel-body padding-0" id="questionBody-2">
                    
                        <div class="col-sm-12">
                            <i class="text-muted">There are no responses for this question.</i>
                        </div>
                    
                </div>
                </div>
            </div>
            
            
            <div class="panel panel-default">
            
                <div style="cursor: pointer;" id="panelHeading-4" data-target="#panelBodyCollapse-4" class="panel-heading ajax_submit">
                    <form style="display:none;" id="seeMore-4" class="seeMoreForm-4" action="/page/instructorFeedbackResultsPage">
                        <input name="courseid" value="CFResultsUiT.CS2104" type="hidden">
                        <input name="fsname" value="First Session" type="hidden">
                        <input name="user" value="CFResultsUiT.helper1" type="hidden">
                        <input name="frgroupbyteam" value="null" type="hidden">
                        <input name="frsorttype" value="question" type="hidden">
                        <input name="frshowstats" value="on" id="showStats-4" type="hidden">
                        <input name="questionnum" value="4" type="hidden">
                    </form>
                    <div class="display-icon pull-right">
                    <span class="glyphicon glyphicon-chevron-down pull-right"></span>
                    </div>
                    <strong>Question 4: </strong>
                    <div class="inline panel-heading-text">
                        <span class="text-preserve-space">Give feedback to 3 other teams.</span>
                    </div>
                </div>
                <div id="panelBodyCollapse-4" class="panel-collapse collapse ">
                <div class="panel-body padding-0" id="questionBody-3">
                    
                        <div class="col-sm-12">
                            <i class="text-muted">There are no responses for this question.</i>
                        </div>
                    
                </div>
                </div>
            </div>
            
            
            <div class="panel panel-default">
            
                <div style="cursor: pointer;" id="panelHeading-5" data-target="#panelBodyCollapse-5" class="panel-heading ajax_submit">
                    <form style="display:none;" id="seeMore-5" class="seeMoreForm-5" action="/page/instructorFeedbackResultsPage">
                        <input name="courseid" value="CFResultsUiT.CS2104" type="hidden">
                        <input name="fsname" value="First Session" type="hidden">
                        <input name="user" value="CFResultsUiT.helper1" type="hidden">
                        <input name="frgroupbyteam" value="null" type="hidden">
                        <input name="frsorttype" value="question" type="hidden">
                        <input name="frshowstats" value="on" id="showStats-5" type="hidden">
                        <input name="questionnum" value="5" type="hidden">
                    </form>
                    <div class="display-icon pull-right">
                    <span class="glyphicon glyphicon-chevron-down pull-right"></span>
                    </div>
                    <strong>Question 5: </strong>
                    <div class="inline panel-heading-text">
                        <span class="text-preserve-space">Give feedback to your team mates</span>
                    </div>
                </div>
                <div id="panelBodyCollapse-5" class="panel-collapse collapse ">
                <div class="panel-body padding-0" id="questionBody-4">
                    
                        <div class="col-sm-12">
                            <i class="text-muted">There are no responses for this question.</i>
                        </div>
                    
                </div>
                </div>
            </div>
            
            
            <div class="panel panel-default">
            
                <div style="cursor: pointer;" id="panelHeading-6" data-target="#panelBodyCollapse-6" class="panel-heading ajax_submit">
                    <form style="display:none;" id="seeMore-6" class="seeMoreForm-6" action="/page/instructorFeedbackResultsPage">
                        <input name="courseid" value="CFResultsUiT.CS2104" type="hidden">
                        <input name="fsname" value="First Session" type="hidden">
                        <input name="user" value="CFResultsUiT.helper1" type="hidden">
                        <input name="frgroupbyteam" value="null" type="hidden">
                        <input name="frsorttype" value="question" type="hidden">
                        <input name="frshowstats" value="on" id="showStats-6" type="hidden">
                        <input name="questionnum" value="6" type="hidden">
                    </form>
                    <div class="display-icon pull-right">
                    <span class="glyphicon glyphicon-chevron-down pull-right"></span>
                    </div>
                    <strong>Question 6: </strong>
                    <div class="inline panel-heading-text">
                        <span class="text-preserve-space">This question should be hidden.</span>
                    </div>
                </div>
                <div id="panelBodyCollapse-6" class="panel-collapse collapse ">
                <div class="panel-body padding-0" id="questionBody-5">
                    
                        <div class="col-sm-12">
                            <i class="text-muted">There are no responses for this question.</i>
                        </div>
                    
                </div>
                </div>
            </div>
            
            
            <div class="panel panel-default">
            
                <div style="cursor: pointer;" id="panelHeading-7" data-target="#panelBodyCollapse-7" class="panel-heading ajax_submit">
                    <form style="display:none;" id="seeMore-7" class="seeMoreForm-7" action="/page/instructorFeedbackResultsPage">
                        <input name="courseid" value="CFResultsUiT.CS2104" type="hidden">
                        <input name="fsname" value="First Session" type="hidden">
                        <input name="user" value="CFResultsUiT.helper1" type="hidden">
                        <input name="frgroupbyteam" value="null" type="hidden">
                        <input name="frsorttype" value="question" type="hidden">
                        <input name="frshowstats" value="on" id="showStats-7" type="hidden">
                        <input name="questionnum" value="7" type="hidden">
                    </form>
                    <div class="display-icon pull-right">
                    <span class="glyphicon glyphicon-chevron-down pull-right"></span>
                    </div>
                    <strong>Question 7: </strong>
                    <div class="inline panel-heading-text">
                        <span class="text-preserve-space">What is your extra feature?&nbsp;<span style=" white-space: normal;">
    <a href="javascript:;" id="questionAdditionalInfoButton-7-" class="color_gray" onclick="toggleAdditionalQuestionInfo('7-')" data-more="[more]" data-less="[less]">[more]</a>
    <br>
    <span id="questionAdditionalInfo-7-" style="display:none;">Multiple-choice (single answer) question options:
<ul style="list-style-type: disc;margin-left: 20px;"><li>FlexiCommand</li><li>PowerSearch</li><li>GoodUI</li><li>Google Integration</li></ul></span>
</span></span>
                    </div>
                </div>
                <div id="panelBodyCollapse-7" class="panel-collapse collapse ">
                <div class="panel-body padding-0" id="questionBody-6">
                    
                        <div class="col-sm-12">
                            <i class="text-muted">There are no responses for this question.</i>
                        </div>
                    
                </div>
                </div>
            </div>
            
            
            <div class="panel panel-default">
            
                <div style="cursor: pointer;" id="panelHeading-8" data-target="#panelBodyCollapse-8" class="panel-heading ajax_submit">
                    <form style="display:none;" id="seeMore-8" class="seeMoreForm-8" action="/page/instructorFeedbackResultsPage">
                        <input name="courseid" value="CFResultsUiT.CS2104" type="hidden">
                        <input name="fsname" value="First Session" type="hidden">
                        <input name="user" value="CFResultsUiT.helper1" type="hidden">
                        <input name="frgroupbyteam" value="null" type="hidden">
                        <input name="frsorttype" value="question" type="hidden">
                        <input name="frshowstats" value="on" id="showStats-8" type="hidden">
                        <input name="questionnum" value="8" type="hidden">
                    </form>
                    <div class="display-icon pull-right">
                    <span class="glyphicon glyphicon-chevron-down pull-right"></span>
                    </div>
                    <strong>Question 8: </strong>
                    <div class="inline panel-heading-text">
                        <span class="text-preserve-space">What is your extra feature?&nbsp;<span style=" white-space: normal;">
    <a href="javascript:;" id="questionAdditionalInfoButton-8-" class="color_gray" onclick="toggleAdditionalQuestionInfo('8-')" data-more="[more]" data-less="[less]">[more]</a>
    <br>
    <span id="questionAdditionalInfo-8-" style="display:none;">Multiple-choice (multiple answers) question options:
<ul style="list-style-type: disc;margin-left: 20px;"><li>FlexiCommand</li><li>PowerSearch</li><li>GoodUI</li><li>Google Integration</li></ul></span>
</span></span>
                    </div>
                </div>
                <div id="panelBodyCollapse-8" class="panel-collapse collapse ">
                <div class="panel-body padding-0" id="questionBody-7">
                    
                        <div class="col-sm-12">
                            <i class="text-muted">There are no responses for this question.</i>
                        </div>
                    
                </div>
                </div>
            </div>
            
            
            <div class="panel panel-default">
            
                <div style="cursor: pointer;" id="panelHeading-9" data-target="#panelBodyCollapse-9" class="panel-heading ajax_submit">
                    <form style="display:none;" id="seeMore-9" class="seeMoreForm-9" action="/page/instructorFeedbackResultsPage">
                        <input name="courseid" value="CFResultsUiT.CS2104" type="hidden">
                        <input name="fsname" value="First Session" type="hidden">
                        <input name="user" value="CFResultsUiT.helper1" type="hidden">
                        <input name="frgroupbyteam" value="null" type="hidden">
                        <input name="frsorttype" value="question" type="hidden">
                        <input name="frshowstats" value="on" id="showStats-9" type="hidden">
                        <input name="questionnum" value="9" type="hidden">
                    </form>
                    <div class="display-icon pull-right">
                    <span class="glyphicon glyphicon-chevron-down pull-right"></span>
                    </div>
                    <strong>Question 9: </strong>
                    <div class="inline panel-heading-text">
                        <span class="text-preserve-space">Who do you think is the most hardworking student?&nbsp;<span style=" white-space: normal;">
    <a href="javascript:;" id="questionAdditionalInfoButton-9-" class="color_gray" onclick="toggleAdditionalQuestionInfo('9-')" data-more="[more]" data-less="[less]">[more]</a>
    <br>
    <span id="questionAdditionalInfo-9-" style="display:none;">Multiple-choice (single answer) question options:
<br>The options for this question is automatically generated from the list of all students in this course.</span>
</span></span>
                    </div>
                </div>
                <div id="panelBodyCollapse-9" class="panel-collapse collapse ">
                <div class="panel-body padding-0" id="questionBody-8">
                    
                        <div class="col-sm-12">
                            <i class="text-muted">There are no responses for this question.</i>
                        </div>
                    
                </div>
                </div>
            </div>
            
            
            <div class="panel panel-default">
            
                <div style="cursor: pointer;" id="panelHeading-10" data-target="#panelBodyCollapse-10" class="panel-heading ajax_submit">
                    <form style="display:none;" id="seeMore-10" class="seeMoreForm-10" action="/page/instructorFeedbackResultsPage">
                        <input name="courseid" value="CFResultsUiT.CS2104" type="hidden">
                        <input name="fsname" value="First Session" type="hidden">
                        <input name="user" value="CFResultsUiT.helper1" type="hidden">
                        <input name="frgroupbyteam" value="null" type="hidden">
                        <input name="frsorttype" value="question" type="hidden">
                        <input name="frshowstats" value="on" id="showStats-10" type="hidden">
                        <input name="questionnum" value="10" type="hidden">
                    </form>
                    <div class="display-icon pull-right">
                    <span class="glyphicon glyphicon-chevron-down pull-right"></span>
                    </div>
                    <strong>Question 10: </strong>
                    <div class="inline panel-heading-text">
                        <span class="text-preserve-space">Which team do you think has the best feature?&nbsp;<span style=" white-space: normal;">
    <a href="javascript:;" id="questionAdditionalInfoButton-10-" class="color_gray" onclick="toggleAdditionalQuestionInfo('10-')" data-more="[more]" data-less="[less]">[more]</a>
    <br>
    <span id="questionAdditionalInfo-10-" style="display:none;">Multiple-choice (single answer) question options:
<br>The options for this question is automatically generated from the list of all teams in this course.</span>
</span></span>
                    </div>
                </div>
                <div id="panelBodyCollapse-10" class="panel-collapse collapse ">
                <div class="panel-body padding-0" id="questionBody-9">
                    
                        <div class="col-sm-12">
                            <i class="text-muted">There are no responses for this question.</i>
                        </div>
                    
                </div>
                </div>
            </div>
            
            
            <div class="panel panel-default">
            
                <div style="cursor: pointer;" id="panelHeading-11" data-target="#panelBodyCollapse-11" class="panel-heading ajax_submit">
                    <form style="display:none;" id="seeMore-11" class="seeMoreForm-11" action="/page/instructorFeedbackResultsPage">
                        <input name="courseid" value="CFResultsUiT.CS2104" type="hidden">
                        <input name="fsname" value="First Session" type="hidden">
                        <input name="user" value="CFResultsUiT.helper1" type="hidden">
                        <input name="frgroupbyteam" value="null" type="hidden">
                        <input name="frsorttype" value="question" type="hidden">
                        <input name="frshowstats" value="on" id="showStats-11" type="hidden">
                        <input name="questionnum" value="11" type="hidden">
                    </form>
                    <div class="display-icon pull-right">
                    <span class="glyphicon glyphicon-chevron-down pull-right"></span>
                    </div>
                    <strong>Question 11: </strong>
                    <div class="inline panel-heading-text">
                        <span class="text-preserve-space">Who are your teammates?&nbsp;<span style=" white-space: normal;">
    <a href="javascript:;" id="questionAdditionalInfoButton-11-" class="color_gray" onclick="toggleAdditionalQuestionInfo('11-')" data-more="[more]" data-less="[less]">[more]</a>
    <br>
    <span id="questionAdditionalInfo-11-" style="display:none;">Multiple-choice (multiple answers) question options:
<br>The options for this question is automatically generated from the list of all students in this course.</span>
</span></span>
                    </div>
                </div>
                <div id="panelBodyCollapse-11" class="panel-collapse collapse ">
                <div class="panel-body padding-0" id="questionBody-10">
                    
                        <div class="col-sm-12">
                            <i class="text-muted">There are no responses for this question.</i>
                        </div>
                    
                </div>
                </div>
            </div>
            
            
            <div class="panel panel-default">
            
                <div style="cursor: pointer;" id="panelHeading-12" data-target="#panelBodyCollapse-12" class="panel-heading ajax_submit">
                    <form style="display:none;" id="seeMore-12" class="seeMoreForm-12" action="/page/instructorFeedbackResultsPage">
                        <input name="courseid" value="CFResultsUiT.CS2104" type="hidden">
                        <input name="fsname" value="First Session" type="hidden">
                        <input name="user" value="CFResultsUiT.helper1" type="hidden">
                        <input name="frgroupbyteam" value="null" type="hidden">
                        <input name="frsorttype" value="question" type="hidden">
                        <input name="frshowstats" value="on" id="showStats-12" type="hidden">
                        <input name="questionnum" value="12" type="hidden">
                    </form>
                    <div class="display-icon pull-right">
                    <span class="glyphicon glyphicon-chevron-down pull-right"></span>
                    </div>
                    <strong>Question 12: </strong>
                    <div class="inline panel-heading-text">
                        <span class="text-preserve-space">Which teams do you like?&nbsp;<span style=" white-space: normal;">
    <a href="javascript:;" id="questionAdditionalInfoButton-12-" class="color_gray" onclick="toggleAdditionalQuestionInfo('12-')" data-more="[more]" data-less="[less]">[more]</a>
    <br>
    <span id="questionAdditionalInfo-12-" style="display:none;">Multiple-choice (multiple answers) question options:
<br>The options for this question is automatically generated from the list of all teams in this course.</span>
</span></span>
                    </div>
                </div>
                <div id="panelBodyCollapse-12" class="panel-collapse collapse ">
                <div class="panel-body padding-0" id="questionBody-11">
                    
                        <div class="col-sm-12">
                            <i class="text-muted">There are no responses for this question.</i>
                        </div>
                    
                </div>
                </div>
            </div>
            
            
            <div class="panel panel-default">
            
                <div style="cursor: pointer;" id="panelHeading-13" data-target="#panelBodyCollapse-13" class="panel-heading ajax_submit">
                    <form style="display:none;" id="seeMore-13" class="seeMoreForm-13" action="/page/instructorFeedbackResultsPage">
                        <input name="courseid" value="CFResultsUiT.CS2104" type="hidden">
                        <input name="fsname" value="First Session" type="hidden">
                        <input name="user" value="CFResultsUiT.helper1" type="hidden">
                        <input name="frgroupbyteam" value="null" type="hidden">
                        <input name="frsorttype" value="question" type="hidden">
                        <input name="frshowstats" value="on" id="showStats-13" type="hidden">
                        <input name="questionnum" value="13" type="hidden">
                    </form>
                    <div class="display-icon pull-right">
                    <span class="glyphicon glyphicon-chevron-down pull-right"></span>
                    </div>
                    <strong>Question 13: </strong>
                    <div class="inline panel-heading-text">
                        <span class="text-preserve-space">Rate our product.&nbsp;<span style=" white-space: normal;">
    <a href="javascript:;" id="questionAdditionalInfoButton-13-" class="color_gray" onclick="toggleAdditionalQuestionInfo('13-')" data-more="[more]" data-less="[less]">[more]</a>
    <br>
    <span id="questionAdditionalInfo-13-" style="display:none;">Numerical-scale question:<br>Minimum value: 1. Increment: 0.5. Maximum value: 5.</span>
</span></span>
                    </div>
                </div>
                <div id="panelBodyCollapse-13" class="panel-collapse collapse ">
                <div class="panel-body padding-0" id="questionBody-12">
                    
                        <div class="col-sm-12">
                            <i class="text-muted">There are no responses for this question.</i>
                        </div>
                    
                </div>
                </div>
            </div>
            
            
            <div class="panel panel-default">
            
                <div style="cursor: pointer;" id="panelHeading-14" data-target="#panelBodyCollapse-14" class="panel-heading ajax_submit">
                    <form style="display:none;" id="seeMore-14" class="seeMoreForm-14" action="/page/instructorFeedbackResultsPage">
                        <input name="courseid" value="CFResultsUiT.CS2104" type="hidden">
                        <input name="fsname" value="First Session" type="hidden">
                        <input name="user" value="CFResultsUiT.helper1" type="hidden">
                        <input name="frgroupbyteam" value="null" type="hidden">
                        <input name="frsorttype" value="question" type="hidden">
                        <input name="frshowstats" value="on" id="showStats-14" type="hidden">
                        <input name="questionnum" value="14" type="hidden">
                    </form>
                    <div class="display-icon pull-right">
                    <span class="glyphicon glyphicon-chevron-down pull-right"></span>
                    </div>
                    <strong>Question 14: </strong>
                    <div class="inline panel-heading-text">
                        <span class="text-preserve-space">How important are the following factors to you? Give points accordingly.&nbsp;<span style=" white-space: normal;">
    <a href="javascript:;" id="questionAdditionalInfoButton-14-" class="color_gray" onclick="toggleAdditionalQuestionInfo('14-')" data-more="[more]" data-less="[less]">[more]</a>
    <br>
    <span id="questionAdditionalInfo-14-" style="display:none;">Distribute points (among options) question options:
<ul style="list-style-type: disc;margin-left: 20px;"><li>Grades</li><li>Fun</li></ul>Total points: 100</span>
</span></span>
                    </div>
                </div>
                <div id="panelBodyCollapse-14" class="panel-collapse collapse ">
                <div class="panel-body padding-0" id="questionBody-13">
                    
                        <div class="col-sm-12">
                            <i class="text-muted">There are no responses for this question.</i>
                        </div>
                    
                </div>
                </div>
            </div>
            
            
            <div class="panel panel-default">
            
                <div style="cursor: pointer;" id="panelHeading-15" data-target="#panelBodyCollapse-15" class="panel-heading ajax_submit">
                    <form style="display:none;" id="seeMore-15" class="seeMoreForm-15" action="/page/instructorFeedbackResultsPage">
                        <input name="courseid" value="CFResultsUiT.CS2104" type="hidden">
                        <input name="fsname" value="First Session" type="hidden">
                        <input name="user" value="CFResultsUiT.helper1" type="hidden">
                        <input name="frgroupbyteam" value="null" type="hidden">
                        <input name="frsorttype" value="question" type="hidden">
                        <input name="frshowstats" value="on" id="showStats-15" type="hidden">
                        <input name="questionnum" value="15" type="hidden">
                    </form>
                    <div class="display-icon pull-right">
                    <span class="glyphicon glyphicon-chevron-down pull-right"></span>
                    </div>
                    <strong>Question 15: </strong>
                    <div class="inline panel-heading-text">
                        <span class="text-preserve-space">Split points among the your team members and yourself, according to how much you think each member has contributed.&nbsp;<span style=" white-space: normal;">
    <a href="javascript:;" id="questionAdditionalInfoButton-15-" class="color_gray" onclick="toggleAdditionalQuestionInfo('15-')" data-more="[more]" data-less="[less]">[more]</a>
    <br>
    <span id="questionAdditionalInfo-15-" style="display:none;">Distribute points (among recipients) question<br>Points per recipient: 100</span>
</span></span>
                    </div>
                </div>
                <div id="panelBodyCollapse-15" class="panel-collapse collapse ">
                <div class="panel-body padding-0" id="questionBody-14">
                    
                        <div class="col-sm-12">
                            <i class="text-muted">There are no responses for this question.</i>
                        </div>
                    
                </div>
                </div>
            </div>
            
            
            <div class="panel panel-default">
            
                <div style="cursor: pointer;" id="panelHeading-16" data-target="#panelBodyCollapse-16" class="panel-heading ajax_submit">
                    <form style="display:none;" id="seeMore-16" class="seeMoreForm-16" action="/page/instructorFeedbackResultsPage">
                        <input name="courseid" value="CFResultsUiT.CS2104" type="hidden">
                        <input name="fsname" value="First Session" type="hidden">
                        <input name="user" value="CFResultsUiT.helper1" type="hidden">
                        <input name="frgroupbyteam" value="null" type="hidden">
                        <input name="frsorttype" value="question" type="hidden">
                        <input name="frshowstats" value="on" id="showStats-16" type="hidden">
                        <input name="questionnum" value="16" type="hidden">
                    </form>
                    <div class="display-icon pull-right">
                    <span class="glyphicon glyphicon-chevron-down pull-right"></span>
                    </div>
                    <strong>Question 16: </strong>
                    <div class="inline panel-heading-text">
                        <span class="text-preserve-space">Rate the contribution of yourself and your team members towards the latest project.&nbsp;<span style=" white-space: normal;">
    <a href="javascript:;" id="questionAdditionalInfoButton-16-" class="color_gray" onclick="toggleAdditionalQuestionInfo('16-')" data-more="[more]" data-less="[less]">[more]</a>
    <br>
    <span id="questionAdditionalInfo-16-" style="display:none;">Team contribution question</span>
</span></span>
                    </div>
                </div>
                <div id="panelBodyCollapse-16" class="panel-collapse collapse ">
                <div class="panel-body padding-0" id="questionBody-15">
                    
                        <div class="col-sm-12">
                            <i class="text-muted">There are no responses for this question.</i>
                        </div>
                    
                </div>
                </div>
            </div>
            
            
            <div class="panel panel-default">
            
                <div style="cursor: pointer;" id="panelHeading-17" data-target="#panelBodyCollapse-17" class="panel-heading ajax_submit">
                    <form style="display:none;" id="seeMore-17" class="seeMoreForm-17" action="/page/instructorFeedbackResultsPage">
                        <input name="courseid" value="CFResultsUiT.CS2104" type="hidden">
                        <input name="fsname" value="First Session" type="hidden">
                        <input name="user" value="CFResultsUiT.helper1" type="hidden">
                        <input name="frgroupbyteam" value="null" type="hidden">
                        <input name="frsorttype" value="question" type="hidden">
                        <input name="frshowstats" value="on" id="showStats-17" type="hidden">
                        <input name="questionnum" value="17" type="hidden">
                    </form>
                    <div class="display-icon pull-right">
                    <span class="glyphicon glyphicon-chevron-down pull-right"></span>
                    </div>
                    <strong>Question 17: </strong>
                    <div class="inline panel-heading-text">
                        <span class="text-preserve-space">Rate you and your team members work.&nbsp;<span style=" white-space: normal;">
    <a href="javascript:;" id="questionAdditionalInfoButton-17-" class="color_gray" onclick="toggleAdditionalQuestionInfo('17-')" data-more="[more]" data-less="[less]">[more]</a>
    <br>
    <span id="questionAdditionalInfo-17-" style="display:none;">Numerical-scale question:<br>Minimum value: 1. Increment: 0.5. Maximum value: 5.</span>
</span></span>
                    </div>
                </div>
                <div id="panelBodyCollapse-17" class="panel-collapse collapse ">
                <div class="panel-body padding-0" id="questionBody-16">
                    
                        <div class="col-sm-12">
                            <i class="text-muted">There are no responses for this question.</i>
                        </div>
                    
                </div>
                </div>
            </div>
            
            
            <div class="panel panel-default">
            
                <div style="cursor: pointer;" id="panelHeading-18" data-target="#panelBodyCollapse-18" class="panel-heading ajax_submit">
                    <form style="display:none;" id="seeMore-18" class="seeMoreForm-18" action="/page/instructorFeedbackResultsPage">
                        <input name="courseid" value="CFResultsUiT.CS2104" type="hidden">
                        <input name="fsname" value="First Session" type="hidden">
                        <input name="user" value="CFResultsUiT.helper1" type="hidden">
                        <input name="frgroupbyteam" value="null" type="hidden">
                        <input name="frsorttype" value="question" type="hidden">
                        <input name="frshowstats" value="on" id="showStats-18" type="hidden">
                        <input name="questionnum" value="18" type="hidden">
                    </form>
                    <div class="display-icon pull-right">
                    <span class="glyphicon glyphicon-chevron-down pull-right"></span>
                    </div>
                    <strong>Question 18: </strong>
                    <div class="inline panel-heading-text">
                        <span class="text-preserve-space">Rate the class&nbsp;<span style=" white-space: normal;">
    <a href="javascript:;" id="questionAdditionalInfoButton-18-" class="color_gray" onclick="toggleAdditionalQuestionInfo('18-')" data-more="[more]" data-less="[less]">[more]</a>
    <br>
    <span id="questionAdditionalInfo-18-" style="display:none;">Numerical-scale question:<br>Minimum value: -5. Increment: 0.25. Maximum value: 5.</span>
</span></span>
                    </div>
                </div>
                <div id="panelBodyCollapse-18" class="panel-collapse collapse ">
                <div class="panel-body padding-0" id="questionBody-17">
                    
                        <div class="col-sm-12">
                            <i class="text-muted">There are no responses for this question.</i>
                        </div>
                    
                </div>
                </div>
            </div>
            
            









  <div class="panel panel-warning">
      <div style="cursor: pointer;" id="panelHeading-19" data-target="#panelBodyCollapse-19" class="panel-heading ajax_response_rate_submit">
          <form style="display:none;" id="responseRate" class="responseRateForm" action="/page/instructorFeedbackResultsPage">
              <input name="courseid" value="CFResultsUiT.CS2104" type="hidden">
              <input name="fsname" value="First Session" type="hidden">
              <input name="user" value="CFResultsUiT.helper1" type="hidden">
              <input name="questionnum" value="-1" type="hidden">
          </form>
          <div class="display-icon pull-right">
          <span class="glyphicon glyphicon-chevron-down pull-right"></span>
          </div>
          Participants who have not responded to any question</div>
      <div class="panel-collapse collapse " id="panelBodyCollapse-19">
  
      </div>
      </div>
  
            </div><|MERGE_RESOLUTION|>--- conflicted
+++ resolved
@@ -322,14 +322,6 @@
                                                 <td class="middlealign">Team 1</td>
                                                 <td class="text-preserve-space">2 Response to Benny.</td>
                                                 <td>
-<<<<<<< HEAD
-                                                    <form action="/page/instructorEditStudentFeedbackPage?user=CFResultsUiT.helper1" class="inline" method="post" target="_blank">
-                                                        <input class="btn btn-default btn-xs" data-toggle="tooltip" disabled="disabled" title="Edit the responses given by this student" type="submit" value="Moderate Response"/>
-                                                        <input name="courseid" type="hidden" value="CFResultsUiT.CS2104"/>
-                                                        <input name="fsname" type="hidden" value="First Session"/>
-                                                        <input name="moderatedquestion" type="hidden" value="{*}"/>
-                                                        <input name="moderatedstudent" type="hidden" value="{*}@gmail.tmt"/>
-=======
                                                     
                                                     <form class="inline" method="post" action="/page/instructorEditStudentFeedbackPage?user=CFResultsUiT.helper1" target="_blank"> 
                                                         <input class="btn btn-default btn-xs" value="Moderate Response" disabled="disabled" data-toggle="tooltip" title="Edit the responses given by this student" type="submit">
@@ -338,7 +330,6 @@
                                                         
                                                         <input name="moderatedstudent" value="CFResultsUiT.alice.b@gmail.tmt" type="hidden">
                                                         
->>>>>>> bf1f0185
                                                     </form>
                                                     
                                                 </td>
@@ -367,14 +358,6 @@
                                                 <td class="middlealign">Team 2</td>
                                                 <td class="text-preserve-space">Response to Dropout.</td>
                                                 <td>
-<<<<<<< HEAD
-                                                    <form action="/page/instructorEditStudentFeedbackPage?user=CFResultsUiT.helper1" class="inline" method="post" target="_blank">
-                                                        <input class="btn btn-default btn-xs" data-toggle="tooltip" disabled="disabled" title="Edit the responses given by this student" type="submit" value="Moderate Response"/>
-                                                        <input name="courseid" type="hidden" value="CFResultsUiT.CS2104"/>
-                                                        <input name="fsname" type="hidden" value="First Session"/>
-                                                        <input name="moderatedquestion" type="hidden" value="{*}"/>
-                                                        <input name="moderatedstudent" type="hidden" value="{*}@gmail.tmt"/>
-=======
                                                     
                                                     <form class="inline" method="post" action="/page/instructorEditStudentFeedbackPage?user=CFResultsUiT.helper1" target="_blank"> 
                                                         <input class="btn btn-default btn-xs" value="Moderate Response" disabled="disabled" data-toggle="tooltip" title="Edit the responses given by this student" type="submit">
@@ -383,7 +366,6 @@
                                                         
                                                         <input name="moderatedstudent" value="CFResultsUiT.alice.b@gmail.tmt" type="hidden">
                                                         
->>>>>>> bf1f0185
                                                     </form>
                                                     
                                                 </td>
@@ -412,14 +394,6 @@
                                                 <td class="middlealign">Team 2</td>
                                                 <td class="text-preserve-space">4 Response to Charlie.</td>
                                                 <td>
-<<<<<<< HEAD
-                                                    <form action="/page/instructorEditStudentFeedbackPage?user=CFResultsUiT.helper1" class="inline" method="post" target="_blank">
-                                                        <input class="btn btn-default btn-xs" data-toggle="tooltip" disabled="disabled" title="Edit the responses given by this student" type="submit" value="Moderate Response"/>
-                                                        <input name="courseid" type="hidden" value="CFResultsUiT.CS2104"/>
-                                                        <input name="fsname" type="hidden" value="First Session"/>
-                                                        <input name="moderatedquestion" type="hidden" value="{*}"/>
-                                                        <input name="moderatedstudent" type="hidden" value="{*}@gmail.tmt"/>
-=======
                                                     
                                                     <form class="inline" method="post" action="/page/instructorEditStudentFeedbackPage?user=CFResultsUiT.helper1" target="_blank"> 
                                                         <input class="btn btn-default btn-xs" value="Moderate Response" disabled="disabled" data-toggle="tooltip" title="Edit the responses given by this student" type="submit">
@@ -428,7 +402,6 @@
                                                         
                                                         <input name="moderatedstudent" value="CFResultsUiT.benny.c@gmail.tmt" type="hidden">
                                                         
->>>>>>> bf1f0185
                                                     </form>
                                                     
                                                 </td>
@@ -457,14 +430,6 @@
                                                 <td class="middlealign">Team 2</td>
                                                 <td class="text-preserve-space">1 Response to Danny.</td>
                                                 <td>
-<<<<<<< HEAD
-                                                    <form action="/page/instructorEditStudentFeedbackPage?user=CFResultsUiT.helper1" class="inline" method="post" target="_blank">
-                                                        <input class="btn btn-default btn-xs" data-toggle="tooltip" disabled="disabled" title="Edit the responses given by this student" type="submit" value="Moderate Response"/>
-                                                        <input name="courseid" type="hidden" value="CFResultsUiT.CS2104"/>
-                                                        <input name="fsname" type="hidden" value="First Session"/>
-                                                        <input name="moderatedquestion" type="hidden" value="{*}"/>
-                                                        <input name="moderatedstudent" type="hidden" value="{*}@gmail.tmt"/>
-=======
                                                     
                                                     <form class="inline" method="post" action="/page/instructorEditStudentFeedbackPage?user=CFResultsUiT.helper1" target="_blank"> 
                                                         <input class="btn btn-default btn-xs" value="Moderate Response" disabled="disabled" data-toggle="tooltip" title="Edit the responses given by this student" type="submit">
@@ -473,7 +438,6 @@
                                                         
                                                         <input name="moderatedstudent" value="CFResultsUiT.benny.c@gmail.tmt" type="hidden">
                                                         
->>>>>>> bf1f0185
                                                     </form>
                                                     
                                                 </td>
@@ -502,14 +466,6 @@
                                                 <td class="middlealign">Team 3</td>
                                                 <td class="text-preserve-space">3 Response to Emily.</td>
                                                 <td>
-<<<<<<< HEAD
-                                                    <form action="/page/instructorEditStudentFeedbackPage?user=CFResultsUiT.helper1" class="inline" method="post" target="_blank">
-                                                        <input class="btn btn-default btn-xs" data-toggle="tooltip" disabled="disabled" title="Edit the responses given by this student" type="submit" value="Moderate Response"/>
-                                                        <input name="courseid" type="hidden" value="CFResultsUiT.CS2104"/>
-                                                        <input name="fsname" type="hidden" value="First Session"/>
-                                                        <input name="moderatedquestion" type="hidden" value="{*}"/>
-                                                        <input name="moderatedstudent" type="hidden" value="{*}@gmail.tmt"/>
-=======
                                                     
                                                     <form class="inline" method="post" action="/page/instructorEditStudentFeedbackPage?user=CFResultsUiT.helper1" target="_blank"> 
                                                         <input class="btn btn-default btn-xs" value="Moderate Response" disabled="disabled" data-toggle="tooltip" title="Edit the responses given by this student" type="submit">
@@ -518,7 +474,6 @@
                                                         
                                                         <input name="moderatedstudent" value="CFResultsUiT.charlie.d@gmail.tmt" type="hidden">
                                                         
->>>>>>> bf1f0185
                                                     </form>
                                                     
                                                 </td>
@@ -547,14 +502,6 @@
                                                 <td class="middlealign">Team 1</td>
                                                 <td class="text-preserve-space">Response to Alice from Dropout.</td>
                                                 <td>
-<<<<<<< HEAD
-                                                    <form action="/page/instructorEditStudentFeedbackPage?user=CFResultsUiT.helper1" class="inline" method="post" target="_blank">
-                                                        <input class="btn btn-default btn-xs" data-toggle="tooltip" disabled="disabled" title="Edit the responses given by this student" type="submit" value="Moderate Response"/>
-                                                        <input name="courseid" type="hidden" value="CFResultsUiT.CS2104"/>
-                                                        <input name="fsname" type="hidden" value="First Session"/>
-                                                        <input name="moderatedquestion" type="hidden" value="{*}"/>
-                                                        <input name="moderatedstudent" type="hidden" value="{*}@gmail.tmt"/>
-=======
                                                     
                                                     <form class="inline" method="post" action="/page/instructorEditStudentFeedbackPage?user=CFResultsUiT.helper1" target="_blank"> 
                                                         <input class="btn btn-default btn-xs" value="Moderate Response" disabled="disabled" data-toggle="tooltip" title="Edit the responses given by this student" type="submit">
@@ -563,7 +510,6 @@
                                                         
                                                         <input name="moderatedstudent" value="drop.out@gmail.tmt" type="hidden">
                                                         
->>>>>>> bf1f0185
                                                     </form>
                                                     
                                                 </td>
@@ -592,14 +538,6 @@
                                                 <td class="middlealign">Team 1</td>
                                                 <td class="text-preserve-space">Response to Benny from Dropout.</td>
                                                 <td>
-<<<<<<< HEAD
-                                                    <form action="/page/instructorEditStudentFeedbackPage?user=CFResultsUiT.helper1" class="inline" method="post" target="_blank">
-                                                        <input class="btn btn-default btn-xs" data-toggle="tooltip" disabled="disabled" title="Edit the responses given by this student" type="submit" value="Moderate Response"/>
-                                                        <input name="courseid" type="hidden" value="CFResultsUiT.CS2104"/>
-                                                        <input name="fsname" type="hidden" value="First Session"/>
-                                                        <input name="moderatedquestion" type="hidden" value="{*}"/>
-                                                        <input name="moderatedstudent" type="hidden" value="{*}@gmail.tmt"/>
-=======
                                                     
                                                     <form class="inline" method="post" action="/page/instructorEditStudentFeedbackPage?user=CFResultsUiT.helper1" target="_blank"> 
                                                         <input class="btn btn-default btn-xs" value="Moderate Response" disabled="disabled" data-toggle="tooltip" title="Edit the responses given by this student" type="submit">
@@ -608,7 +546,6 @@
                                                         
                                                         <input name="moderatedstudent" value="drop.out@gmail.tmt" type="hidden">
                                                         
->>>>>>> bf1f0185
                                                     </form>
                                                     
                                                 </td>
@@ -637,14 +574,6 @@
                                                 <td class="middlealign">Team 2</td>
                                                 <td class="text-preserve-space">Response to Danny from Dropout.</td>
                                                 <td>
-<<<<<<< HEAD
-                                                    <form action="/page/instructorEditStudentFeedbackPage?user=CFResultsUiT.helper1" class="inline" method="post" target="_blank">
-                                                        <input class="btn btn-default btn-xs" data-toggle="tooltip" disabled="disabled" title="Edit the responses given by this student" type="submit" value="Moderate Response"/>
-                                                        <input name="courseid" type="hidden" value="CFResultsUiT.CS2104"/>
-                                                        <input name="fsname" type="hidden" value="First Session"/>
-                                                        <input name="moderatedquestion" type="hidden" value="{*}"/>
-                                                        <input name="moderatedstudent" type="hidden" value="{*}@gmail.tmt"/>
-=======
                                                     
                                                     <form class="inline" method="post" action="/page/instructorEditStudentFeedbackPage?user=CFResultsUiT.helper1" target="_blank"> 
                                                         <input class="btn btn-default btn-xs" value="Moderate Response" disabled="disabled" data-toggle="tooltip" title="Edit the responses given by this student" type="submit">
@@ -653,7 +582,6 @@
                                                         
                                                         <input name="moderatedstudent" value="drop.out@gmail.tmt" type="hidden">
                                                         
->>>>>>> bf1f0185
                                                     </form>
                                                     
                                                 </td>
