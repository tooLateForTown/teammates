--- conflicted
+++ resolved
@@ -173,7 +173,7 @@
                      </div>
                   </form>
                </div>
-               <form action="/page/instructorFeedbackResultsPage?courseid=CFResultsUiT.CS2104&fsname=First+Session&user=CFResultsUiT.instr" class="form-horizontal" method="post" role="form">
+               <form action="/page/instructorFeedbackResultsPage" class="form-horizontal" method="post" role="form">
                   <div class="panel panel-info margin-0">
                      <div class="panel-body">
                         <div class="row">
@@ -239,27 +239,7 @@
                            </div>
                         </div>
                         <div class="row">
-                           <div class="col-sm-5" data-original-title="View results in separated section" data-toggle="tooltip" title="">
-                              <div class="form-group">
-                                 <label class="col-sm-2 control-label" for="sectionSelect">
-                                    Section:
-                                 </label>
-                                 <div class="col-sm-10">
-                                    <select class="form-control" id="sectionSelect" name="frgroupbysection" onchange="this.form.submit()">
-                                       <option selected="selected" value="All">
-                                          All
-                                       </option>
-                                       <option value="Section A">
-                                          Section A
-                                       </option>
-                                       <option value="Section B">
-                                          Section B
-                                       </option>
-                                    </select>
-                                 </div>
-                              </div>
-                           </div>
-                           <div class="col-sm-7 pull-right" style="padding-top:8px;">
+                           <div class="col-sm-7 pull-right">
                               <a class="btn btn-default btn-xs pull-right" data-original-title="Collapse or expand all panels. You can also click on the panel heading to toggle each one individually." data-toggle="tooltip" id="collapse-panels-button" onclick="toggleCollapse()" title="">
                                  Collapse All
                               </a>
@@ -275,37 +255,11 @@
                </div>
                <br/>
                               <div class="panel panel-warning">
-                  <div class="panel-heading" data-target=".panelBodyCollapse-1" style="cursor: pointer;">
+                  <div class="panel-heading" data-target=".panelBodyCollapse-1">
                      <strong>
                         -
                      </strong>
                   </div>
-<<<<<<< HEAD
-                  <div class="panel-collapse collapse in panelBodyCollapse-1">
-                     <div class="panel-body background-color-warning">
-                        <div class="panel panel-primary">
-                           <div class="panel-heading" data-target=".panelBodyCollapse-2" style="cursor: pointer;">
-                              To:
-                              <strong>
-                                 Team 2
-                              </strong>
-                              <a class="link-in-dark-bg" href="mailTo:Team%202%20" style="display:none;">
-                                 [Team 2]
-                              </a>
-                           </div>
-                           <div class="panel-collapse collapse in panelBodyCollapse-2">
-                              <div class="panel-body">
-                                 <div class="row ">
-                                    <div class="col-md-2">
-                                       <strong>
-                                          From: Team 1
-                                       </strong>
-                                    </div>
-                                    <div class="col-md-10">
-                                       <div class="panel panel-info">
-                                          <div class="panel-heading" data-target=".panelBodyCollapse-3" style="cursor: pointer;">
-                                             Question 4: Give feedback to 3 other teams.
-=======
                   <div class="panel-body background-color-warning collapse in panelBodyCollapse-1">
                      <div class="panel panel-primary">
                         <div class="panel-heading" data-target=".panelBodyCollapse-2">
@@ -333,46 +287,20 @@
                                        <div style="clear:both; overflow: hidden">
                                           <div class="pull-left">
                                              This is for nobody specific.
->>>>>>> 3862701b
-                                          </div>
-                                          <div class="panel-collapse collapse in panelBodyCollapse-3">
-                                             <div class="panel-body">
-                                                <div style="clear:both; overflow: hidden">
-                                                   <div class="pull-left">
-                                                      Response from team 1 (by alice) to team 2.
-                                                   </div>
-                                                   <button class="btn btn-default btn-xs icon-button pull-right" data-original-title="Add comment" data-placement="top" data-toggle="tooltip" id="button_add_comment" onclick="showResponseCommentAddForm(1,1,1)" title="" type="button">
-                                                      <span class="glyphicon glyphicon-comment glyphicon-primary">
-                                                      </span>
-                                                   </button>
-                                                </div>
-<<<<<<< HEAD
-                                                <ul class="list-group" id="responseCommentTable-1-1-1" style="display:none">
-                                                   <!---->
-                                                   <li class="list-group-item list-group-item-warning" id="showResponseCommentAddForm-1-1-1" style="display:none;">
-                                                      <form class="responseCommentAddForm">
-                                                         <div class="form-group">
-                                                            <textarea class="form-control" id="responseCommentAddForm-1-1-1" name="responsecommenttext" placeholder="Your comment about this response" rows="3">
-                                                            </textarea>
-                                                         </div>
-                                                         <div class="col-sm-offset-5">
-                                                            <a class="btn btn-primary" href="/page/instructorFeedbackResponseCommentAdd" id="button_save_comment_for_add-1-1-1" type="button">
-                                                               Add
-                                                            </a>
-                                                            <input class="btn btn-default" onclick="hideResponseCommentAddForm(1,1,1)" type="button" value="Cancel"/>
-                                                                                                                        <input name="courseid" type="hidden" value="CFResultsUiT.CS2104"/>
-                                                                                                                        <input name="fsname" type="hidden" value="First Session"/>
-                                                                                                                        <input name="questionid" type="hidden" value="{*}"/>
-                                                                                                                        <input name="responseid" type="hidden" value="{*}%CFResultsUiT.alice.b@gmail.com%Team 2"/>
-                                                                                                                        <input name="user" type="hidden" value="CFResultsUiT.instr"/>
-                                                                                                                     </div>
-                                                      </form>
-                                                   </li>
-                                                </ul>
-                                             </div>
-                                          </div>
-                                       </div>
-=======
+                                          </div>
+                                          <button class="btn btn-default btn-xs icon-button pull-right" data-original-title="Add comment" data-placement="top" data-toggle="tooltip" id="button_add_comment" onclick="showResponseCommentAddForm(1,1,1)" title="" type="button">
+                                             <span class="glyphicon glyphicon-comment glyphicon-primary">
+                                             </span>
+                                          </button>
+                                       </div>
+                                       <ul class="list-group" id="responseCommentTable-1-1-1" style="display:none">
+                                          <!---->
+                                          <li class="list-group-item list-group-item-warning" id="showResponseCommentAddForm-1-1-1" style="display:none;">
+                                             <form class="responseCommentAddForm">
+                                                <div class="form-group">
+                                                   <textarea class="form-control" id="responseCommentAddForm-1-1-1" name="responsecommenttext" placeholder="Your comment about this response" rows="3">
+                                                   </textarea>
+                                                </div>
                                                 <div class="col-sm-offset-5">
                                                    <a class="btn btn-primary" href="/page/instructorFeedbackResponseCommentAdd" id="button_save_comment_for_add-1-1-1" type="button">
                                                       Add
@@ -387,7 +315,6 @@
                                              </form>
                                           </li>
                                        </ul>
->>>>>>> 3862701b
                                     </div>
                                  </div>
                               </div>
@@ -397,37 +324,11 @@
                   </div>
                </div>
                <div class="panel panel-warning">
-                  <div class="panel-heading" data-target=".panelBodyCollapse-4" style="cursor: pointer;">
+                  <div class="panel-heading" data-target=".panelBodyCollapse-4">
                      <strong>
                         Team 1
                      </strong>
                   </div>
-<<<<<<< HEAD
-                  <div class="panel-collapse collapse in panelBodyCollapse-4">
-                     <div class="panel-body background-color-warning">
-                        <div class="panel panel-primary">
-                           <div class="panel-heading" data-target=".panelBodyCollapse-5" style="cursor: pointer;">
-                              To:
-                              <strong>
-                                 -
-                              </strong>
-                              <a class="link-in-dark-bg" href="mailTo:%GENERAL%%20" style="display:none;">
-                                 [%GENERAL%]
-                              </a>
-                           </div>
-                           <div class="panel-collapse collapse in panelBodyCollapse-5">
-                              <div class="panel-body">
-                                 <div class="row ">
-                                    <div class="col-md-2">
-                                       <strong>
-                                          From: Teammates Test (Instructors)
-                                       </strong>
-                                    </div>
-                                    <div class="col-md-10">
-                                       <div class="panel panel-info">
-                                          <div class="panel-heading" data-target=".panelBodyCollapse-6" style="cursor: pointer;">
-                                             Question 3: My comments on the class
-=======
                   <div class="panel-body background-color-warning collapse in panelBodyCollapse-4">
                      <div class="panel panel-primary">
                         <div class="panel-heading" data-target=".panelBodyCollapse-5">
@@ -455,520 +356,20 @@
                                        <div style="clear:both; overflow: hidden">
                                           <div class="pull-left">
                                              Alice self feedback.
->>>>>>> 3862701b
-                                          </div>
-                                          <div class="panel-collapse collapse in panelBodyCollapse-6">
-                                             <div class="panel-body">
-                                                <div style="clear:both; overflow: hidden">
-                                                   <div class="pull-left">
-                                                      This is for nobody specific.
-                                                   </div>
-                                                   <button class="btn btn-default btn-xs icon-button pull-right" data-original-title="Add comment" data-placement="top" data-toggle="tooltip" id="button_add_comment" onclick="showResponseCommentAddForm(2,1,1)" title="" type="button">
-                                                      <span class="glyphicon glyphicon-comment glyphicon-primary">
-                                                      </span>
-                                                   </button>
-                                                </div>
-<<<<<<< HEAD
-                                                <ul class="list-group" id="responseCommentTable-2-1-1" style="display:none">
-                                                   <!---->
-                                                   <li class="list-group-item list-group-item-warning" id="showResponseCommentAddForm-2-1-1" style="display:none;">
-                                                      <form class="responseCommentAddForm">
-                                                         <div class="form-group">
-                                                            <textarea class="form-control" id="responseCommentAddForm-2-1-1" name="responsecommenttext" placeholder="Your comment about this response" rows="3">
-                                                            </textarea>
-                                                         </div>
-                                                         <div class="col-sm-offset-5">
-                                                            <a class="btn btn-primary" href="/page/instructorFeedbackResponseCommentAdd" id="button_save_comment_for_add-2-1-1" type="button">
-                                                               Add
-                                                            </a>
-                                                            <input class="btn btn-default" onclick="hideResponseCommentAddForm(2,1,1)" type="button" value="Cancel"/>
-                                                                                                                        <input name="courseid" type="hidden" value="CFResultsUiT.CS2104"/>
-                                                                                                                        <input name="fsname" type="hidden" value="First Session"/>
-                                                                                                                        <input name="questionid" type="hidden" value="{*}"/>
-                                                                                                                        <input name="responseid" type="hidden" value="{*}%CFResultsUiT.instr@gmail.com%%GENERAL%"/>
-                                                                                                                        <input name="user" type="hidden" value="CFResultsUiT.instr"/>
-                                                                                                                     </div>
-                                                      </form>
-                                                   </li>
-                                                </ul>
-                                             </div>
-                                          </div>
-                                       </div>
-                                    </div>
-                                 </div>
-                              </div>
-                           </div>
-                        </div>
-                     </div>
-                  </div>
-               </div>
-               <div class="panel panel-warning">
-                  <div class="panel-heading" data-target=".panelBodyCollapse-7" style="cursor: pointer;">
-                     <strong>
-                        Team 1
-                     </strong>
-                  </div>
-                  <div class="panel-collapse collapse in panelBodyCollapse-7">
-                     <div class="panel-body background-color-warning">
-                        <div class="panel panel-primary">
-                           <div class="panel-heading" data-target=".panelBodyCollapse-8" style="cursor: pointer;">
-                              To:
-                              <strong>
-                                 Alice Betsy (Team 1)
-                              </strong>
-                              <a class="link-in-dark-bg" href="mailTo:CFResultsUiT.alice.b@gmail.com%20">
-                                 [CFResultsUiT.alice.b@gmail.com]
-                              </a>
-                           </div>
-                           <div class="panel-collapse collapse in panelBodyCollapse-8">
-                              <div class="panel-body">
-                                 <div class="row ">
-                                    <div class="col-md-2">
-                                       <strong>
-                                          From: Alice Betsy (Team 1)
-                                       </strong>
-                                    </div>
-                                    <div class="col-md-10">
-                                       <div class="panel panel-info">
-                                          <div class="panel-heading" data-target=".panelBodyCollapse-9" style="cursor: pointer;">
-                                             Question 2: What is the best selling point of your product?
-                                          </div>
-                                          <div class="panel-collapse collapse in panelBodyCollapse-9">
-                                             <div class="panel-body">
-                                                <div style="clear:both; overflow: hidden">
-                                                   <div class="pull-left">
-                                                      Alice self feedback.
-                                                   </div>
-                                                   <button class="btn btn-default btn-xs icon-button pull-right" data-original-title="Add comment" data-placement="top" data-toggle="tooltip" id="button_add_comment" onclick="showResponseCommentAddForm(3,1,1)" title="" type="button">
-                                                      <span class="glyphicon glyphicon-comment glyphicon-primary">
-                                                      </span>
-                                                   </button>
-                                                </div>
-                                                <ul class="list-group" id="responseCommentTable-3-1-1" style="display:none">
-                                                   <!---->
-                                                   <li class="list-group-item list-group-item-warning" id="showResponseCommentAddForm-3-1-1" style="display:none;">
-                                                      <form class="responseCommentAddForm">
-                                                         <div class="form-group">
-                                                            <textarea class="form-control" id="responseCommentAddForm-3-1-1" name="responsecommenttext" placeholder="Your comment about this response" rows="3">
-                                                            </textarea>
-                                                         </div>
-                                                         <div class="col-sm-offset-5">
-                                                            <a class="btn btn-primary" href="/page/instructorFeedbackResponseCommentAdd" id="button_save_comment_for_add-3-1-1" type="button">
-                                                               Add
-                                                            </a>
-                                                            <input class="btn btn-default" onclick="hideResponseCommentAddForm(3,1,1)" type="button" value="Cancel"/>
-                                                                                                                        <input name="courseid" type="hidden" value="CFResultsUiT.CS2104"/>
-                                                                                                                        <input name="fsname" type="hidden" value="First Session"/>
-                                                                                                                        <input name="questionid" type="hidden" value="{*}"/>
-                                                                                                                        <input name="responseid" type="hidden" value="{*}%CFResultsUiT.alice.b@gmail.com%CFResultsUiT.alice.b@gmail.com"/>
-                                                                                                                        <input name="user" type="hidden" value="CFResultsUiT.instr"/>
-                                                                                                                     </div>
-                                                      </form>
-                                                   </li>
-                                                </ul>
-                                             </div>
-                                          </div>
-                                       </div>
-                                       <div class="panel panel-info">
-                                          <div class="panel-heading" data-target=".panelBodyCollapse-10" style="cursor: pointer;">
-                                             Question 7: What is your extra feature? 
-                                             <span style=" white-space: normal;">
-                                                <a class="color_gray" href="javascript:;" id="questionAdditionalInfoButton-7-giver-1-recipient-3" onclick="toggleAdditionalQuestionInfo('7-giver-1-recipient-3')">
-                                                   [more]
-                                                </a>
-                                                <br/>
-                                                                                                <span id="questionAdditionalInfo-7-giver-1-recipient-3" style="display:none;">
-                                                   Multiple-choice (single answer) options:
-                                                   <ul style="list-style-type: disc;margin-left: 20px;">
-                                                      <li>
-                                                         FlexiCommand
-                                                      </li>
-                                                      <li>
-                                                         PowerSearch
-                                                      </li>
-                                                      <li>
-                                                         GoodUI
-                                                      </li>
-                                                      <li>
-                                                         Google Integration
-                                                      </li>
-                                                   </ul>
-                                                </span>
-                                             </span>
-                                          </div>
-                                          <div class="panel-collapse collapse in panelBodyCollapse-10">
-                                             <div class="panel-body">
-                                                <div style="clear:both; overflow: hidden">
-                                                   <div class="pull-left">
-                                                      PowerSearch
-                                                   </div>
-                                                   <button class="btn btn-default btn-xs icon-button pull-right" data-original-title="Add comment" data-placement="top" data-toggle="tooltip" id="button_add_comment" onclick="showResponseCommentAddForm(3,1,2)" title="" type="button">
-                                                      <span class="glyphicon glyphicon-comment glyphicon-primary">
-                                                      </span>
-                                                   </button>
-                                                </div>
-                                                <ul class="list-group" id="responseCommentTable-3-1-2" style="display:none">
-                                                   <!---->
-                                                   <li class="list-group-item list-group-item-warning" id="showResponseCommentAddForm-3-1-2" style="display:none;">
-                                                      <form class="responseCommentAddForm">
-                                                         <div class="form-group">
-                                                            <textarea class="form-control" id="responseCommentAddForm-3-1-2" name="responsecommenttext" placeholder="Your comment about this response" rows="3">
-                                                            </textarea>
-                                                         </div>
-                                                         <div class="col-sm-offset-5">
-                                                            <a class="btn btn-primary" href="/page/instructorFeedbackResponseCommentAdd" id="button_save_comment_for_add-3-1-2" type="button">
-                                                               Add
-                                                            </a>
-                                                            <input class="btn btn-default" onclick="hideResponseCommentAddForm(3,1,2)" type="button" value="Cancel"/>
-                                                                                                                        <input name="courseid" type="hidden" value="CFResultsUiT.CS2104"/>
-                                                                                                                        <input name="fsname" type="hidden" value="First Session"/>
-                                                                                                                        <input name="questionid" type="hidden" value="{*}"/>
-                                                                                                                        <input name="responseid" type="hidden" value="{*}%CFResultsUiT.alice.b@gmail.com%CFResultsUiT.alice.b@gmail.com"/>
-                                                                                                                        <input name="user" type="hidden" value="CFResultsUiT.instr"/>
-                                                                                                                     </div>
-                                                      </form>
-                                                   </li>
-                                                </ul>
-                                             </div>
-                                          </div>
-                                       </div>
-                                       <div class="panel panel-info">
-                                          <div class="panel-heading" data-target=".panelBodyCollapse-11" style="cursor: pointer;">
-                                             Question 8: What is your extra feature? 
-                                             <span style=" white-space: normal;">
-                                                <a class="color_gray" href="javascript:;" id="questionAdditionalInfoButton-8-giver-1-recipient-3" onclick="toggleAdditionalQuestionInfo('8-giver-1-recipient-3')">
-                                                   [more]
-                                                </a>
-                                                <br/>
-                                                                                                <span id="questionAdditionalInfo-8-giver-1-recipient-3" style="display:none;">
-                                                   Multiple-choice (multiple answers) options:
-                                                   <ul style="list-style-type: disc;margin-left: 20px;">
-                                                      <li>
-                                                         FlexiCommand
-                                                      </li>
-                                                      <li>
-                                                         PowerSearch
-                                                      </li>
-                                                      <li>
-                                                         GoodUI
-                                                      </li>
-                                                      <li>
-                                                         Google Integration
-                                                      </li>
-                                                   </ul>
-                                                </span>
-                                             </span>
-                                          </div>
-                                          <div class="panel-collapse collapse in panelBodyCollapse-11">
-                                             <div class="panel-body">
-                                                <div style="clear:both; overflow: hidden">
-                                                   <div class="pull-left">
-                                                      <ul class="selectedOptionsList">
-                                                         <li>
-                                                            PowerSearch
-                                                         </li>
-                                                         <li>
-                                                            GoodUI
-                                                         </li>
-                                                      </ul>
-                                                   </div>
-                                                   <button class="btn btn-default btn-xs icon-button pull-right" data-original-title="Add comment" data-placement="top" data-toggle="tooltip" id="button_add_comment" onclick="showResponseCommentAddForm(3,1,3)" title="" type="button">
-                                                      <span class="glyphicon glyphicon-comment glyphicon-primary">
-                                                      </span>
-                                                   </button>
-                                                </div>
-                                                <ul class="list-group" id="responseCommentTable-3-1-3" style="display:none">
-                                                   <!---->
-                                                   <li class="list-group-item list-group-item-warning" id="showResponseCommentAddForm-3-1-3" style="display:none;">
-                                                      <form class="responseCommentAddForm">
-                                                         <div class="form-group">
-                                                            <textarea class="form-control" id="responseCommentAddForm-3-1-3" name="responsecommenttext" placeholder="Your comment about this response" rows="3">
-                                                            </textarea>
-                                                         </div>
-                                                         <div class="col-sm-offset-5">
-                                                            <a class="btn btn-primary" href="/page/instructorFeedbackResponseCommentAdd" id="button_save_comment_for_add-3-1-3" type="button">
-                                                               Add
-                                                            </a>
-                                                            <input class="btn btn-default" onclick="hideResponseCommentAddForm(3,1,3)" type="button" value="Cancel"/>
-                                                                                                                        <input name="courseid" type="hidden" value="CFResultsUiT.CS2104"/>
-                                                                                                                        <input name="fsname" type="hidden" value="First Session"/>
-                                                                                                                        <input name="questionid" type="hidden" value="{*}"/>
-                                                                                                                        <input name="responseid" type="hidden" value="{*}%CFResultsUiT.alice.b@gmail.com%CFResultsUiT.alice.b@gmail.com"/>
-                                                                                                                        <input name="user" type="hidden" value="CFResultsUiT.instr"/>
-                                                                                                                     </div>
-                                                      </form>
-                                                   </li>
-                                                </ul>
-                                             </div>
-                                          </div>
-                                       </div>
-                                       <div class="panel panel-info">
-                                          <div class="panel-heading" data-target=".panelBodyCollapse-12" style="cursor: pointer;">
-                                             Question 9: Who do you think is the most hardworking student? 
-                                             <span style=" white-space: normal;">
-                                                <a class="color_gray" href="javascript:;" id="questionAdditionalInfoButton-9-giver-1-recipient-3" onclick="toggleAdditionalQuestionInfo('9-giver-1-recipient-3')">
-                                                   [more]
-                                                </a>
-                                                <br/>
-                                                                                                <span id="questionAdditionalInfo-9-giver-1-recipient-3" style="display:none;">
-                                                   Multiple-choice (single answer) options:
-                                                   <br/>
-                                                                                                      The options for this question is automatically generated from the list of all students in this course.
-                                                </span>
-                                             </span>
-                                          </div>
-                                          <div class="panel-collapse collapse in panelBodyCollapse-12">
-                                             <div class="panel-body">
-                                                <div style="clear:both; overflow: hidden">
-                                                   <div class="pull-left">
-                                                      Danny
-                                                   </div>
-                                                   <button class="btn btn-default btn-xs icon-button pull-right" data-original-title="Add comment" data-placement="top" data-toggle="tooltip" id="button_add_comment" onclick="showResponseCommentAddForm(3,1,4)" title="" type="button">
-                                                      <span class="glyphicon glyphicon-comment glyphicon-primary">
-                                                      </span>
-                                                   </button>
-                                                </div>
-                                                <ul class="list-group" id="responseCommentTable-3-1-4" style="display:none">
-                                                   <!---->
-                                                   <li class="list-group-item list-group-item-warning" id="showResponseCommentAddForm-3-1-4" style="display:none;">
-                                                      <form class="responseCommentAddForm">
-                                                         <div class="form-group">
-                                                            <textarea class="form-control" id="responseCommentAddForm-3-1-4" name="responsecommenttext" placeholder="Your comment about this response" rows="3">
-                                                            </textarea>
-                                                         </div>
-                                                         <div class="col-sm-offset-5">
-                                                            <a class="btn btn-primary" href="/page/instructorFeedbackResponseCommentAdd" id="button_save_comment_for_add-3-1-4" type="button">
-                                                               Add
-                                                            </a>
-                                                            <input class="btn btn-default" onclick="hideResponseCommentAddForm(3,1,4)" type="button" value="Cancel"/>
-                                                                                                                        <input name="courseid" type="hidden" value="CFResultsUiT.CS2104"/>
-                                                                                                                        <input name="fsname" type="hidden" value="First Session"/>
-                                                                                                                        <input name="questionid" type="hidden" value="{*}"/>
-                                                                                                                        <input name="responseid" type="hidden" value="{*}%CFResultsUiT.alice.b@gmail.com%CFResultsUiT.alice.b@gmail.com"/>
-                                                                                                                        <input name="user" type="hidden" value="CFResultsUiT.instr"/>
-                                                                                                                     </div>
-                                                      </form>
-                                                   </li>
-                                                </ul>
-                                             </div>
-                                          </div>
-                                       </div>
-                                       <div class="panel panel-info">
-                                          <div class="panel-heading" data-target=".panelBodyCollapse-13" style="cursor: pointer;">
-                                             Question 10: Which team do you think has the best feature? 
-                                             <span style=" white-space: normal;">
-                                                <a class="color_gray" href="javascript:;" id="questionAdditionalInfoButton-10-giver-1-recipient-3" onclick="toggleAdditionalQuestionInfo('10-giver-1-recipient-3')">
-                                                   [more]
-                                                </a>
-                                                <br/>
-                                                                                                <span id="questionAdditionalInfo-10-giver-1-recipient-3" style="display:none;">
-                                                   Multiple-choice (single answer) options:
-                                                   <br/>
-                                                                                                      The options for this question is automatically generated from the list of all teams in this course.
-                                                </span>
-                                             </span>
-                                          </div>
-                                          <div class="panel-collapse collapse in panelBodyCollapse-13">
-                                             <div class="panel-body">
-                                                <div style="clear:both; overflow: hidden">
-                                                   <div class="pull-left">
-                                                      Team 1
-                                                   </div>
-                                                   <button class="btn btn-default btn-xs icon-button pull-right" data-original-title="Add comment" data-placement="top" data-toggle="tooltip" id="button_add_comment" onclick="showResponseCommentAddForm(3,1,5)" title="" type="button">
-                                                      <span class="glyphicon glyphicon-comment glyphicon-primary">
-                                                      </span>
-                                                   </button>
-                                                </div>
-                                                <ul class="list-group" id="responseCommentTable-3-1-5" style="display:none">
-                                                   <!---->
-                                                   <li class="list-group-item list-group-item-warning" id="showResponseCommentAddForm-3-1-5" style="display:none;">
-                                                      <form class="responseCommentAddForm">
-                                                         <div class="form-group">
-                                                            <textarea class="form-control" id="responseCommentAddForm-3-1-5" name="responsecommenttext" placeholder="Your comment about this response" rows="3">
-                                                            </textarea>
-                                                         </div>
-                                                         <div class="col-sm-offset-5">
-                                                            <a class="btn btn-primary" href="/page/instructorFeedbackResponseCommentAdd" id="button_save_comment_for_add-3-1-5" type="button">
-                                                               Add
-                                                            </a>
-                                                            <input class="btn btn-default" onclick="hideResponseCommentAddForm(3,1,5)" type="button" value="Cancel"/>
-                                                                                                                        <input name="courseid" type="hidden" value="CFResultsUiT.CS2104"/>
-                                                                                                                        <input name="fsname" type="hidden" value="First Session"/>
-                                                                                                                        <input name="questionid" type="hidden" value="{*}"/>
-                                                                                                                        <input name="responseid" type="hidden" value="{*}%CFResultsUiT.alice.b@gmail.com%CFResultsUiT.alice.b@gmail.com"/>
-                                                                                                                        <input name="user" type="hidden" value="CFResultsUiT.instr"/>
-                                                                                                                     </div>
-                                                      </form>
-                                                   </li>
-                                                </ul>
-                                             </div>
-                                          </div>
-                                       </div>
-                                       <div class="panel panel-info">
-                                          <div class="panel-heading" data-target=".panelBodyCollapse-14" style="cursor: pointer;">
-                                             Question 11: Who are your teammates? 
-                                             <span style=" white-space: normal;">
-                                                <a class="color_gray" href="javascript:;" id="questionAdditionalInfoButton-11-giver-1-recipient-3" onclick="toggleAdditionalQuestionInfo('11-giver-1-recipient-3')">
-                                                   [more]
-                                                </a>
-                                                <br/>
-                                                                                                <span id="questionAdditionalInfo-11-giver-1-recipient-3" style="display:none;">
-                                                   Multiple-choice (multiple answers) options:
-                                                   <br/>
-                                                                                                      The options for this question is automatically generated from the list of all students in this course.
-                                                </span>
-                                             </span>
-                                          </div>
-                                          <div class="panel-collapse collapse in panelBodyCollapse-14">
-                                             <div class="panel-body">
-                                                <div style="clear:both; overflow: hidden">
-                                                   <div class="pull-left">
-                                                      <ul class="selectedOptionsList">
-                                                         <li>
-                                                            Danny
-                                                         </li>
-                                                      </ul>
-                                                   </div>
-                                                   <button class="btn btn-default btn-xs icon-button pull-right" data-original-title="Add comment" data-placement="top" data-toggle="tooltip" id="button_add_comment" onclick="showResponseCommentAddForm(3,1,6)" title="" type="button">
-                                                      <span class="glyphicon glyphicon-comment glyphicon-primary">
-                                                      </span>
-                                                   </button>
-                                                </div>
-                                                <ul class="list-group" id="responseCommentTable-3-1-6" style="display:none">
-                                                   <!---->
-                                                   <li class="list-group-item list-group-item-warning" id="showResponseCommentAddForm-3-1-6" style="display:none;">
-                                                      <form class="responseCommentAddForm">
-                                                         <div class="form-group">
-                                                            <textarea class="form-control" id="responseCommentAddForm-3-1-6" name="responsecommenttext" placeholder="Your comment about this response" rows="3">
-                                                            </textarea>
-                                                         </div>
-                                                         <div class="col-sm-offset-5">
-                                                            <a class="btn btn-primary" href="/page/instructorFeedbackResponseCommentAdd" id="button_save_comment_for_add-3-1-6" type="button">
-                                                               Add
-                                                            </a>
-                                                            <input class="btn btn-default" onclick="hideResponseCommentAddForm(3,1,6)" type="button" value="Cancel"/>
-                                                                                                                        <input name="courseid" type="hidden" value="CFResultsUiT.CS2104"/>
-                                                                                                                        <input name="fsname" type="hidden" value="First Session"/>
-                                                                                                                        <input name="questionid" type="hidden" value="{*}"/>
-                                                                                                                        <input name="responseid" type="hidden" value="{*}%CFResultsUiT.alice.b@gmail.com%CFResultsUiT.alice.b@gmail.com"/>
-                                                                                                                        <input name="user" type="hidden" value="CFResultsUiT.instr"/>
-                                                                                                                     </div>
-                                                      </form>
-                                                   </li>
-                                                </ul>
-                                             </div>
-                                          </div>
-                                       </div>
-                                       <div class="panel panel-info">
-                                          <div class="panel-heading" data-target=".panelBodyCollapse-15" style="cursor: pointer;">
-                                             Question 12: Which teams do you like? 
-                                             <span style=" white-space: normal;">
-                                                <a class="color_gray" href="javascript:;" id="questionAdditionalInfoButton-12-giver-1-recipient-3" onclick="toggleAdditionalQuestionInfo('12-giver-1-recipient-3')">
-                                                   [more]
-                                                </a>
-                                                <br/>
-                                                                                                <span id="questionAdditionalInfo-12-giver-1-recipient-3" style="display:none;">
-                                                   Multiple-choice (multiple answers) options:
-                                                   <br/>
-                                                                                                      The options for this question is automatically generated from the list of all teams in this course.
-                                                </span>
-                                             </span>
-                                          </div>
-                                          <div class="panel-collapse collapse in panelBodyCollapse-15">
-                                             <div class="panel-body">
-                                                <div style="clear:both; overflow: hidden">
-                                                   <div class="pull-left">
-                                                      <ul class="selectedOptionsList">
-                                                         <li>
-                                                            Team 1
-                                                         </li>
-                                                         <li>
-                                                            Team 2
-                                                         </li>
-                                                      </ul>
-                                                   </div>
-                                                   <button class="btn btn-default btn-xs icon-button pull-right" data-original-title="Add comment" data-placement="top" data-toggle="tooltip" id="button_add_comment" onclick="showResponseCommentAddForm(3,1,7)" title="" type="button">
-                                                      <span class="glyphicon glyphicon-comment glyphicon-primary">
-                                                      </span>
-                                                   </button>
-                                                </div>
-                                                <ul class="list-group" id="responseCommentTable-3-1-7" style="display:none">
-                                                   <!---->
-                                                   <li class="list-group-item list-group-item-warning" id="showResponseCommentAddForm-3-1-7" style="display:none;">
-                                                      <form class="responseCommentAddForm">
-                                                         <div class="form-group">
-                                                            <textarea class="form-control" id="responseCommentAddForm-3-1-7" name="responsecommenttext" placeholder="Your comment about this response" rows="3">
-                                                            </textarea>
-                                                         </div>
-                                                         <div class="col-sm-offset-5">
-                                                            <a class="btn btn-primary" href="/page/instructorFeedbackResponseCommentAdd" id="button_save_comment_for_add-3-1-7" type="button">
-                                                               Add
-                                                            </a>
-                                                            <input class="btn btn-default" onclick="hideResponseCommentAddForm(3,1,7)" type="button" value="Cancel"/>
-                                                                                                                        <input name="courseid" type="hidden" value="CFResultsUiT.CS2104"/>
-                                                                                                                        <input name="fsname" type="hidden" value="First Session"/>
-                                                                                                                        <input name="questionid" type="hidden" value="{*}"/>
-                                                                                                                        <input name="responseid" type="hidden" value="{*}%CFResultsUiT.alice.b@gmail.com%CFResultsUiT.alice.b@gmail.com"/>
-                                                                                                                        <input name="user" type="hidden" value="CFResultsUiT.instr"/>
-                                                                                                                     </div>
-                                                      </form>
-                                                   </li>
-                                                </ul>
-                                             </div>
-                                          </div>
-                                       </div>
-                                       <div class="panel panel-info">
-                                          <div class="panel-heading" data-target=".panelBodyCollapse-16" style="cursor: pointer;">
-                                             Question 13: Rate our product. 
-                                             <span style=" white-space: normal;">
-                                                <a class="color_gray" href="javascript:;" id="questionAdditionalInfoButton-13-giver-1-recipient-3" onclick="toggleAdditionalQuestionInfo('13-giver-1-recipient-3')">
-                                                   [more]
-                                                </a>
-                                                <br/>
-                                                                                                <span id="questionAdditionalInfo-13-giver-1-recipient-3" style="display:none;">
-                                                   Numerical-scale question:
-                                                   <br/>
-                                                                                                      Minimum value: 1. Increment: 0.5. Maximum value: 5.
-                                                </span>
-                                             </span>
-                                          </div>
-                                          <div class="panel-collapse collapse in panelBodyCollapse-16">
-                                             <div class="panel-body">
-                                                <div style="clear:both; overflow: hidden">
-                                                   <div class="pull-left">
-                                                      3.5
-                                                   </div>
-                                                   <button class="btn btn-default btn-xs icon-button pull-right" data-original-title="Add comment" data-placement="top" data-toggle="tooltip" id="button_add_comment" onclick="showResponseCommentAddForm(3,1,8)" title="" type="button">
-                                                      <span class="glyphicon glyphicon-comment glyphicon-primary">
-                                                      </span>
-                                                   </button>
-                                                </div>
-                                                <ul class="list-group" id="responseCommentTable-3-1-8" style="display:none">
-                                                   <!---->
-                                                   <li class="list-group-item list-group-item-warning" id="showResponseCommentAddForm-3-1-8" style="display:none;">
-                                                      <form class="responseCommentAddForm">
-                                                         <div class="form-group">
-                                                            <textarea class="form-control" id="responseCommentAddForm-3-1-8" name="responsecommenttext" placeholder="Your comment about this response" rows="3">
-                                                            </textarea>
-                                                         </div>
-                                                         <div class="col-sm-offset-5">
-                                                            <a class="btn btn-primary" href="/page/instructorFeedbackResponseCommentAdd" id="button_save_comment_for_add-3-1-8" type="button">
-                                                               Add
-                                                            </a>
-                                                            <input class="btn btn-default" onclick="hideResponseCommentAddForm(3,1,8)" type="button" value="Cancel"/>
-                                                                                                                        <input name="courseid" type="hidden" value="CFResultsUiT.CS2104"/>
-                                                                                                                        <input name="fsname" type="hidden" value="First Session"/>
-                                                                                                                        <input name="questionid" type="hidden" value="{*}"/>
-                                                                                                                        <input name="responseid" type="hidden" value="{*}%CFResultsUiT.alice.b@gmail.com%CFResultsUiT.alice.b@gmail.com"/>
-                                                                                                                        <input name="user" type="hidden" value="CFResultsUiT.instr"/>
-                                                                                                                     </div>
-                                                      </form>
-                                                   </li>
-                                                </ul>
-                                             </div>
-                                          </div>
-                                       </div>
-=======
+                                          </div>
+                                          <button class="btn btn-default btn-xs icon-button pull-right" data-original-title="Add comment" data-placement="top" data-toggle="tooltip" id="button_add_comment" onclick="showResponseCommentAddForm(2,1,1)" title="" type="button">
+                                             <span class="glyphicon glyphicon-comment glyphicon-primary">
+                                             </span>
+                                          </button>
+                                       </div>
+                                       <ul class="list-group" id="responseCommentTable-2-1-1" style="display:none">
+                                          <!---->
+                                          <li class="list-group-item list-group-item-warning" id="showResponseCommentAddForm-2-1-1" style="display:none;">
+                                             <form class="responseCommentAddForm">
+                                                <div class="form-group">
+                                                   <textarea class="form-control" id="responseCommentAddForm-2-1-1" name="responsecommenttext" placeholder="Your comment about this response" rows="3">
+                                                   </textarea>
+                                                </div>
                                                 <div class="col-sm-offset-5">
                                                    <a class="btn btn-primary" href="/page/instructorFeedbackResponseCommentAdd" id="button_save_comment_for_add-2-1-1" type="button">
                                                       Add
@@ -1368,73 +769,11 @@
                                              </form>
                                           </li>
                                        </ul>
->>>>>>> 3862701b
-                                    </div>
-                                 </div>
-                              </div>
-                           </div>
-                        </div>
-<<<<<<< HEAD
-                        <div class="panel panel-primary">
-                           <div class="panel-heading" data-target=".panelBodyCollapse-17" style="cursor: pointer;">
-                              To:
-                              <strong>
-                                 Benny Charles (Team 1)
-                              </strong>
-                              <a class="link-in-dark-bg" href="mailTo:CFResultsUiT.benny.c@gmail.com%20">
-                                 [CFResultsUiT.benny.c@gmail.com]
-                              </a>
-                           </div>
-                           <div class="panel-collapse collapse in panelBodyCollapse-17">
-                              <div class="panel-body">
-                                 <div class="row ">
-                                    <div class="col-md-2">
-                                       <strong>
-                                          From: Alice Betsy (Team 1)
-                                       </strong>
-                                    </div>
-                                    <div class="col-md-10">
-                                       <div class="panel panel-info">
-                                          <div class="panel-heading" data-target=".panelBodyCollapse-18" style="cursor: pointer;">
-                                             Question 1: Rate 3 other students' products
-                                          </div>
-                                          <div class="panel-collapse collapse in panelBodyCollapse-18">
-                                             <div class="panel-body">
-                                                <div style="clear:both; overflow: hidden">
-                                                   <div class="pull-left">
-                                                      2 Response to Benny.
-                                                   </div>
-                                                   <button class="btn btn-default btn-xs icon-button pull-right" data-original-title="Add comment" data-placement="top" data-toggle="tooltip" id="button_add_comment" onclick="showResponseCommentAddForm(4,1,1)" title="" type="button">
-                                                      <span class="glyphicon glyphicon-comment glyphicon-primary">
-                                                      </span>
-                                                   </button>
-                                                </div>
-                                                <ul class="list-group" id="responseCommentTable-4-1-1" style="display:none">
-                                                   <!---->
-                                                   <li class="list-group-item list-group-item-warning" id="showResponseCommentAddForm-4-1-1" style="display:none;">
-                                                      <form class="responseCommentAddForm">
-                                                         <div class="form-group">
-                                                            <textarea class="form-control" id="responseCommentAddForm-4-1-1" name="responsecommenttext" placeholder="Your comment about this response" rows="3">
-                                                            </textarea>
-                                                         </div>
-                                                         <div class="col-sm-offset-5">
-                                                            <a class="btn btn-primary" href="/page/instructorFeedbackResponseCommentAdd" id="button_save_comment_for_add-4-1-1" type="button">
-                                                               Add
-                                                            </a>
-                                                            <input class="btn btn-default" onclick="hideResponseCommentAddForm(4,1,1)" type="button" value="Cancel"/>
-                                                                                                                        <input name="courseid" type="hidden" value="CFResultsUiT.CS2104"/>
-                                                                                                                        <input name="fsname" type="hidden" value="First Session"/>
-                                                                                                                        <input name="questionid" type="hidden" value="{*}"/>
-                                                                                                                        <input name="responseid" type="hidden" value="{*}%CFResultsUiT.alice.b@gmail.com%CFResultsUiT.benny.c@gmail.com"/>
-                                                                                                                        <input name="user" type="hidden" value="CFResultsUiT.instr"/>
-                                                                                                                     </div>
-                                                      </form>
-                                                   </li>
-                                                </ul>
-                                             </div>
-                                          </div>
-                                       </div>
-=======
+                                    </div>
+                                 </div>
+                              </div>
+                           </div>
+                        </div>
                      </div>
                      <div class="panel panel-primary">
                         <div class="panel-heading" data-target=".panelBodyCollapse-14">
@@ -1490,7 +829,6 @@
                                              </form>
                                           </li>
                                        </ul>
->>>>>>> 3862701b
                                     </div>
                                  </div>
                               </div>
@@ -1500,78 +838,11 @@
                   </div>
                </div>
                <div class="panel panel-warning">
-<<<<<<< HEAD
-                  <div class="panel-heading" data-target=".panelBodyCollapse-19" style="cursor: pointer;">
-=======
                   <div class="panel-heading" data-target=".panelBodyCollapse-16">
->>>>>>> 3862701b
                      <strong>
                         Team 2
                      </strong>
                   </div>
-<<<<<<< HEAD
-                  <div class="panel-collapse collapse in panelBodyCollapse-19">
-                     <div class="panel-body background-color-warning">
-                        <div class="panel panel-primary">
-                           <div class="panel-heading" data-target=".panelBodyCollapse-20" style="cursor: pointer;">
-                              To:
-                              <strong>
-                                 Charlie Dávis (Team 2)
-                              </strong>
-                              <a class="link-in-dark-bg" href="mailTo:CFResultsUiT.charlie.d@gmail.com%20">
-                                 [CFResultsUiT.charlie.d@gmail.com]
-                              </a>
-                           </div>
-                           <div class="panel-collapse collapse in panelBodyCollapse-20">
-                              <div class="panel-body">
-                                 <div class="row ">
-                                    <div class="col-md-2">
-                                       <strong>
-                                          From: Benny Charles (Team 1)
-                                       </strong>
-                                    </div>
-                                    <div class="col-md-10">
-                                       <div class="panel panel-info">
-                                          <div class="panel-heading" data-target=".panelBodyCollapse-21" style="cursor: pointer;">
-                                             Question 1: Rate 3 other students' products
-                                          </div>
-                                          <div class="panel-collapse collapse in panelBodyCollapse-21">
-                                             <div class="panel-body">
-                                                <div style="clear:both; overflow: hidden">
-                                                   <div class="pull-left">
-                                                      4 Response to Charlie.
-                                                   </div>
-                                                   <button class="btn btn-default btn-xs icon-button pull-right" data-original-title="Add comment" data-placement="top" data-toggle="tooltip" id="button_add_comment" onclick="showResponseCommentAddForm(5,1,1)" title="" type="button">
-                                                      <span class="glyphicon glyphicon-comment glyphicon-primary">
-                                                      </span>
-                                                   </button>
-                                                </div>
-                                                <ul class="list-group" id="responseCommentTable-5-1-1" style="display:none">
-                                                   <!---->
-                                                   <li class="list-group-item list-group-item-warning" id="showResponseCommentAddForm-5-1-1" style="display:none;">
-                                                      <form class="responseCommentAddForm">
-                                                         <div class="form-group">
-                                                            <textarea class="form-control" id="responseCommentAddForm-5-1-1" name="responsecommenttext" placeholder="Your comment about this response" rows="3">
-                                                            </textarea>
-                                                         </div>
-                                                         <div class="col-sm-offset-5">
-                                                            <a class="btn btn-primary" href="/page/instructorFeedbackResponseCommentAdd" id="button_save_comment_for_add-5-1-1" type="button">
-                                                               Add
-                                                            </a>
-                                                            <input class="btn btn-default" onclick="hideResponseCommentAddForm(5,1,1)" type="button" value="Cancel"/>
-                                                                                                                        <input name="courseid" type="hidden" value="CFResultsUiT.CS2104"/>
-                                                                                                                        <input name="fsname" type="hidden" value="First Session"/>
-                                                                                                                        <input name="questionid" type="hidden" value="{*}"/>
-                                                                                                                        <input name="responseid" type="hidden" value="{*}%CFResultsUiT.benny.c@gmail.com%CFResultsUiT.charlie.d@gmail.com"/>
-                                                                                                                        <input name="user" type="hidden" value="CFResultsUiT.instr"/>
-                                                                                                                     </div>
-                                                      </form>
-                                                   </li>
-                                                </ul>
-                                             </div>
-                                          </div>
-                                       </div>
-=======
                   <div class="panel-body background-color-warning collapse in panelBodyCollapse-16">
                      <div class="panel panel-primary">
                         <div class="panel-heading" data-target=".panelBodyCollapse-17">
@@ -1627,73 +898,11 @@
                                              </form>
                                           </li>
                                        </ul>
->>>>>>> 3862701b
-                                    </div>
-                                 </div>
-                              </div>
-                           </div>
-                        </div>
-<<<<<<< HEAD
-                        <div class="panel panel-primary">
-                           <div class="panel-heading" data-target=".panelBodyCollapse-22" style="cursor: pointer;">
-                              To:
-                              <strong>
-                                 Danny Engrid (Team 2)
-                              </strong>
-                              <a class="link-in-dark-bg" href="mailTo:CFResultsUiT.danny.e@gmail.com%20">
-                                 [CFResultsUiT.danny.e@gmail.com]
-                              </a>
-                           </div>
-                           <div class="panel-collapse collapse in panelBodyCollapse-22">
-                              <div class="panel-body">
-                                 <div class="row ">
-                                    <div class="col-md-2">
-                                       <strong>
-                                          From: Benny Charles (Team 1)
-                                       </strong>
-                                    </div>
-                                    <div class="col-md-10">
-                                       <div class="panel panel-info">
-                                          <div class="panel-heading" data-target=".panelBodyCollapse-23" style="cursor: pointer;">
-                                             Question 1: Rate 3 other students' products
-                                          </div>
-                                          <div class="panel-collapse collapse in panelBodyCollapse-23">
-                                             <div class="panel-body">
-                                                <div style="clear:both; overflow: hidden">
-                                                   <div class="pull-left">
-                                                      1 Response to Danny.
-                                                   </div>
-                                                   <button class="btn btn-default btn-xs icon-button pull-right" data-original-title="Add comment" data-placement="top" data-toggle="tooltip" id="button_add_comment" onclick="showResponseCommentAddForm(6,1,1)" title="" type="button">
-                                                      <span class="glyphicon glyphicon-comment glyphicon-primary">
-                                                      </span>
-                                                   </button>
-                                                </div>
-                                                <ul class="list-group" id="responseCommentTable-6-1-1" style="display:none">
-                                                   <!---->
-                                                   <li class="list-group-item list-group-item-warning" id="showResponseCommentAddForm-6-1-1" style="display:none;">
-                                                      <form class="responseCommentAddForm">
-                                                         <div class="form-group">
-                                                            <textarea class="form-control" id="responseCommentAddForm-6-1-1" name="responsecommenttext" placeholder="Your comment about this response" rows="3">
-                                                            </textarea>
-                                                         </div>
-                                                         <div class="col-sm-offset-5">
-                                                            <a class="btn btn-primary" href="/page/instructorFeedbackResponseCommentAdd" id="button_save_comment_for_add-6-1-1" type="button">
-                                                               Add
-                                                            </a>
-                                                            <input class="btn btn-default" onclick="hideResponseCommentAddForm(6,1,1)" type="button" value="Cancel"/>
-                                                                                                                        <input name="courseid" type="hidden" value="CFResultsUiT.CS2104"/>
-                                                                                                                        <input name="fsname" type="hidden" value="First Session"/>
-                                                                                                                        <input name="questionid" type="hidden" value="{*}"/>
-                                                                                                                        <input name="responseid" type="hidden" value="{*}%CFResultsUiT.benny.c@gmail.com%CFResultsUiT.danny.e@gmail.com"/>
-                                                                                                                        <input name="user" type="hidden" value="CFResultsUiT.instr"/>
-                                                                                                                     </div>
-                                                      </form>
-                                                   </li>
-                                                </ul>
-                                             </div>
-                                          </div>
-                                       </div>
-=======
+                                    </div>
+                                 </div>
+                              </div>
+                           </div>
+                        </div>
                      </div>
                      <div class="panel panel-primary">
                         <div class="panel-heading" data-target=".panelBodyCollapse-19">
@@ -1809,7 +1018,6 @@
                                              </form>
                                           </li>
                                        </ul>
->>>>>>> 3862701b
                                     </div>
                                  </div>
                               </div>
@@ -1819,41 +1027,11 @@
                   </div>
                </div>
                <div class="panel panel-warning">
-<<<<<<< HEAD
-                  <div class="panel-heading" data-target=".panelBodyCollapse-24" style="cursor: pointer;">
-=======
                   <div class="panel-heading" data-target=".panelBodyCollapse-23">
->>>>>>> 3862701b
                      <strong>
                         Team 3
                      </strong>
                   </div>
-<<<<<<< HEAD
-                  <div class="panel-collapse collapse in panelBodyCollapse-24">
-                     <div class="panel-body background-color-warning">
-                        <div class="panel panel-primary">
-                           <div class="panel-heading" data-target=".panelBodyCollapse-25" style="cursor: pointer;">
-                              To:
-                              <strong>
-                                 Emily (Team 3)
-                              </strong>
-                              <a class="link-in-dark-bg" href="mailTo:CFResultsUiT.emily.f@gmail.com%20">
-                                 [CFResultsUiT.emily.f@gmail.com]
-                              </a>
-                           </div>
-                           <div class="panel-collapse collapse in panelBodyCollapse-25">
-                              <div class="panel-body">
-                                 <div class="row ">
-                                    <div class="col-md-2">
-                                       <strong>
-                                          From: Charlie Dávis (Team 2)
-                                       </strong>
-                                    </div>
-                                    <div class="col-md-10">
-                                       <div class="panel panel-info">
-                                          <div class="panel-heading" data-target=".panelBodyCollapse-26" style="cursor: pointer;">
-                                             Question 1: Rate 3 other students' products
-=======
                   <div class="panel-body background-color-warning collapse in panelBodyCollapse-23">
                      <div class="panel panel-primary">
                         <div class="panel-heading" data-target=".panelBodyCollapse-24">
@@ -1881,44 +1059,34 @@
                                        <div style="clear:both; overflow: hidden">
                                           <div class="pull-left">
                                              3 Response to Emily.
->>>>>>> 3862701b
-                                          </div>
-                                          <div class="panel-collapse collapse in panelBodyCollapse-26">
-                                             <div class="panel-body">
-                                                <div style="clear:both; overflow: hidden">
-                                                   <div class="pull-left">
-                                                      3 Response to Emily.
-                                                   </div>
-                                                   <button class="btn btn-default btn-xs icon-button pull-right" data-original-title="Add comment" data-placement="top" data-toggle="tooltip" id="button_add_comment" onclick="showResponseCommentAddForm(7,1,1)" title="" type="button">
-                                                      <span class="glyphicon glyphicon-comment glyphicon-primary">
-                                                      </span>
-                                                   </button>
-                                                </div>
-                                                <ul class="list-group" id="responseCommentTable-7-1-1" style="display:none">
-                                                   <!---->
-                                                   <li class="list-group-item list-group-item-warning" id="showResponseCommentAddForm-7-1-1" style="display:none;">
-                                                      <form class="responseCommentAddForm">
-                                                         <div class="form-group">
-                                                            <textarea class="form-control" id="responseCommentAddForm-7-1-1" name="responsecommenttext" placeholder="Your comment about this response" rows="3">
-                                                            </textarea>
-                                                         </div>
-                                                         <div class="col-sm-offset-5">
-                                                            <a class="btn btn-primary" href="/page/instructorFeedbackResponseCommentAdd" id="button_save_comment_for_add-7-1-1" type="button">
-                                                               Add
-                                                            </a>
-                                                            <input class="btn btn-default" onclick="hideResponseCommentAddForm(7,1,1)" type="button" value="Cancel"/>
-                                                                                                                        <input name="courseid" type="hidden" value="CFResultsUiT.CS2104"/>
-                                                                                                                        <input name="fsname" type="hidden" value="First Session"/>
-                                                                                                                        <input name="questionid" type="hidden" value="{*}"/>
-                                                                                                                        <input name="responseid" type="hidden" value="{*}%CFResultsUiT.charlie.d@gmail.com%CFResultsUiT.emily.f@gmail.com"/>
-                                                                                                                        <input name="user" type="hidden" value="CFResultsUiT.instr"/>
-                                                                                                                     </div>
-                                                      </form>
-                                                   </li>
-                                                </ul>
-                                             </div>
-                                          </div>
-                                       </div>
+                                          </div>
+                                          <button class="btn btn-default btn-xs icon-button pull-right" data-original-title="Add comment" data-placement="top" data-toggle="tooltip" id="button_add_comment" onclick="showResponseCommentAddForm(7,1,1)" title="" type="button">
+                                             <span class="glyphicon glyphicon-comment glyphicon-primary">
+                                             </span>
+                                          </button>
+                                       </div>
+                                       <ul class="list-group" id="responseCommentTable-7-1-1" style="display:none">
+                                          <!---->
+                                          <li class="list-group-item list-group-item-warning" id="showResponseCommentAddForm-7-1-1" style="display:none;">
+                                             <form class="responseCommentAddForm">
+                                                <div class="form-group">
+                                                   <textarea class="form-control" id="responseCommentAddForm-7-1-1" name="responsecommenttext" placeholder="Your comment about this response" rows="3">
+                                                   </textarea>
+                                                </div>
+                                                <div class="col-sm-offset-5">
+                                                   <a class="btn btn-primary" href="/page/instructorFeedbackResponseCommentAdd" id="button_save_comment_for_add-7-1-1" type="button">
+                                                      Add
+                                                   </a>
+                                                   <input class="btn btn-default" onclick="hideResponseCommentAddForm(7,1,1)" type="button" value="Cancel"/>
+                                                                                                      <input name="courseid" type="hidden" value="CFResultsUiT.CS2104"/>
+                                                                                                      <input name="fsname" type="hidden" value="First Session"/>
+                                                                                                      <input name="questionid" type="hidden" value="{*}"/>
+                                                                                                      <input name="responseid" type="hidden" value="{*}%CFResultsUiT.charlie.d@gmail.com%CFResultsUiT.emily.f@gmail.com"/>
+                                                                                                      <input name="user" type="hidden" value="CFResultsUiT.instr"/>
+                                                                                                   </div>
+                                             </form>
+                                          </li>
+                                       </ul>
                                     </div>
                                  </div>
                               </div>
