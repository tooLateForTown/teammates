   <div class="container" id="mainContent">
      <div id="topOfPage">
      </div>
      <h1>
         Session Results
      </h1>
      <br/>
            <div class="well well-plain padding-0">
         <div class="form-horizontal">
            <div class="panel-heading">
               <div class="row">
                  <div class="col-sm-4">
                     <div class="form-group">
                        <label class="col-sm-2 control-label">
                           Course ID:
                        </label>
                        <div class="col-sm-10">
                           <p class="form-control-static">
                              CFResultsUiT.CS2104
                           </p>
                        </div>
                     </div>
                     <div class="form-group">
                        <label class="col-sm-2 control-label">
                           Session:
                        </label>
                        <div class="col-sm-10">
                           <p class="form-control-static">
                              First Session
                              <a href="/page/instructorFeedbackEditPage?courseid=CFResultsUiT.CS2104&fsname=First+Session&user=CFResultsUiT.instr">
                                 [Edit]
                              </a>
                           </p>
                        </div>
                     </div>
                  </div>
                  <div class="col-sm-6">
                     <div class="form-group">
                        <label class="col-sm-4 control-label">
                           Session duration:
                        </label>
                        <div class="col-sm-8">
                           <p class="form-control-static">
                              Sun, 01 Apr 2012, 23:59   
                              <b>
                                 to
                              </b>
                                 Sat, 30 Apr 2016, 23:59
                           </p>
                        </div>
                     </div>
                     <div class="form-group">
                        <label class="col-sm-4 control-label">
                           Results visible from:
                        </label>
                        <div class="col-sm-8">
                           <p class="form-control-static">
                              Tue, 01 May 2012, 23:59
                           </p>
                        </div>
                     </div>
                  </div>
                  <div class="col-sm-2">
                     <div class="form-group">
                        <div class="col-sm-12">
                           <form action="/page/instructorFeedbackResultsDownload" method="post">
                              <div id="feedbackDataButtons">
                                 <input class="btn btn-primary btn-block" id="button_download" name="fruploaddownloadbtn" type="submit" value="Download Results"/>
                                                               </div>
                              <input name="user" type="hidden" value="CFResultsUiT.instr"/>
                                                            <input name="fsname" type="hidden" value="First Session"/>
                                                            <input name="courseid" type="hidden" value="CFResultsUiT.CS2104"/>
                                                            <input name="sectionname" type="hidden" value="All"/>
                                                         </form>
                           <br/>
                                                      <div>
                              <a class="btn btn-primary btn-block btn-tm-actions session-unpublish-for-test" data-original-title="Make responses no longer visible" data-placement="top" data-toggle="tooltip" href="/page/instructorFeedbackUnpublish?courseid=CFResultsUiT.CS2104&fsname=First+Session&next=%2Fpage%2FinstructorFeedbacksPage%3Fuser%3DCFResultsUiT.instr&user=CFResultsUiT.instr" onclick="return toggleUnpublishEvaluation('First Session');" title="">
                                 Unpublish Results
                              </a>
                           </div>
                        </div>
                     </div>
                  </div>
               </div>
               <div class="row">
                  <span class="help-block align-center">
                     Non-English characters not displayed properly in the downloaded file?
                     <span class="btn-link" data-target="#fsResultsTableWindow" data-toggle="modal" onclick="submitFormAjax()">
                        click here
                     </span>
                  </span>
               </div>
            </div>
         </div>
      </div>
      <form id="csvToHtmlForm">
         <input name="courseid" type="hidden" value="CFResultsUiT.CS2104"/>
                  <input name="fsname" type="hidden" value="First Session"/>
                  <input name="user" type="hidden" value="CFResultsUiT.instr"/>
                  <input name="frgroupbysection" type="hidden" value="All"/>
                  <input name="csvtohtmltable" type="hidden" value="true"/>
               </form>
      <div class="modal fade align-center" id="fsResultsTableWindow">
         <div class="modal-dialog modal-lg">
            <div class="modal-content">
               <div class="modal-header">
                  <span class="help-block" style="display:inline;">
                     Tips: After selecting the table,
                     <kbd>
                        Ctrl + C
                     </kbd>
                     to COPY and
                     <kbd>
                        Ctrl + V
                     </kbd>
                     to PASTE to your Excel Workbook.
                  </span>
                       
                  <button class="btn btn-default" data-dismiss="modal" type="button">
                     Close
                  </button>
                  <button class="btn btn-primary" onclick="selectElementContents(document.getElementById('fsModalTable'));" type="button">
                     Select Table
                  </button>
               </div>
               <div class="modal-body">
                  <div class="table-responsive">
                     <div id="fsModalTable">
                     </div>
                     <br/>
                                          <div id="ajaxStatus">
                     </div>
                  </div>
               </div>
               <div class="modal-footer">
               </div>
            </div>
         </div>
      </div>
      <form action="/page/instructorFeedbackResultsPage?courseid=CFResultsUiT.CS2104&fsname=First+Session&user=CFResultsUiT.instr" class="form-horizontal" method="post" role="form">
         <div class="panel panel-info margin-0">
            <div class="panel-body">
               <div class="row">
                  <div class="col-sm-5" data-original-title="View results in different formats" data-toggle="tooltip" title="">
                     <div class="form-group">
                        <label class="col-sm-2 control-label" for="viewSelect">
                           View:
                        </label>
                        <div class="col-sm-10">
                           <select class="form-control" id="viewSelect" name="frsorttype" onchange="this.form.submit()">
                              <option selected="selected" value="question">
                                 Group by - Question
                              </option>
                              <option value="giver-recipient-question">
                                 Group by - Giver > Recipient > Question
                              </option>
                              <option value="recipient-giver-question">
                                 Group by - Recipient > Giver > Question
                              </option>
                              <option value="giver-question-recipient">
                                 Group by - Giver > Question > Recipient
                              </option>
                              <option value="recipient-question-giver">
                                 Group by - Recipient > Question > Giver
                              </option>
                           </select>
                        </div>
                     </div>
                  </div>
                  <div class="col-sm-5" data-original-title="Filter the results in the current view" data-toggle="tooltip" title="">
                     <div class="form-group">
                        <label class="col-sm-2 control-label" for="viewSelect">
                           Filter:
                        </label>
                        <div class="col-sm-10">
                           <div class="input-group">
                              <input class="form-control" id="results-search-box" onchange="updateResultsFilter()" placeholder="Type keywords from the question to filter" type="text"/>
                                                            <a class="input-group-addon btn btn-default">
                                 <span class="glyphicon glyphicon-search">
                                 </span>
                              </a>
                           </div>
                        </div>
                     </div>
                  </div>
                  <div class="col-sm-2 pull-right">
                     <div class="col-sm-12" data-original-title="Group results in the current view by team" data-toggle="tooltip" title="">
                        <div class="checkbox padding-top-0 min-height-0">
                           <label class="text-strike">
                              <input id="frgroupbyteam" name="frgroupbyteam" type="checkbox"/>
                                                            Group by Teams
                           </label>
                        </div>
                     </div>
                     <div class="col-sm-12" data-original-title="Show statistics" data-toggle="tooltip" title="">
                        <div class="checkbox padding-top-0 min-height-0">
                           <label>
                              <input checked="checked" id="show-stats-checkbox" name="frshowstats" type="checkbox"/>
                                                            Show Statistics
                           </label>
                        </div>
                     </div>
                  </div>
               </div>
               <div class="row">
                  <div class="col-sm-5" data-original-title="View results by sections" data-toggle="tooltip" title="">
                     <div class="form-group">
                        <label class="col-sm-2 control-label" for="sectionSelect">
                           Section:
                        </label>
                        <div class="col-sm-10">
                           <select class="form-control" id="sectionSelect" name="frgroupbysection" onchange="this.form.submit()">
                              <option selected="selected" value="All">
                                 All
                              </option>
                              <option value="Section A">
                                 Section A
                              </option>
                              <option value="Section B">
                                 Section B
                              </option>
                              <option value="None">
                                 Not in a section
                              </option>
                           </select>
                        </div>
                     </div>
                  </div>
                  <div class="col-sm-7 pull-right" style="padding-top:8px;">
                     <a class="btn btn-default btn-xs pull-right" data-original-title="Collapse all panels. You can also click on the panel heading to toggle each one individually." data-toggle="tooltip" id="collapse-panels-button" onclick="toggleCollapse(this)" title="">
                        Collapse Questions
                     </a>
                  </div>
               </div>
            </div>
         </div>
         <input name="fsname" type="hidden" value="First Session"/>
                  <input name="courseid" type="hidden" value="CFResultsUiT.CS2104"/>
                  <input name="user" type="hidden" value="CFResultsUiT.instr"/>
               </form>
      <br/>
            <div id="statusMessage" style="display: none;">
      </div>
      <br/>
            <br/>
            <div class="panel panel-info">
         <div class="panel-heading" data-target="#panelBodyCollapse-1" id="panelHeading-1" style="cursor: pointer;">
            <form action="/page/instructorFeedbackResultsPage" class="seeMoreForm-1" id="seeMore-1" style="display:none;">
               <input name="courseid" type="hidden" value="CFResultsUiT.CS2104"/>
                              <input name="fsname" type="hidden" value="First Session"/>
                              <input name="user" type="hidden" value="CFResultsUiT.instr"/>
                              <input name="frgroupbyteam" type="hidden" value="null"/>
                              <input name="frsorttype" type="hidden" value="question"/>
                              <input id="showStats-1" name="frshowstats" type="hidden" value="on"/>
                              <input name="questionnum" type="hidden" value="1"/>
                              <input name="frgroupbysection" type="hidden" value="All"/>
                           </form>
            <div class="display-icon pull-right">
               <span class="glyphicon pull-right glyphicon-chevron-up">
               </span>
            </div>
            <strong>
               Question 1:
            </strong>
            <div class="inline panel-heading-text">
               <span class="text-preserve-space">
                  Rate 3 other students' products
               </span>
            </div>
         </div>
         <div class="panel-collapse collapse in" id="panelBodyCollapse-1" style="height: auto;">
            <div class="panel-body padding-0" id="questionBody-0">
               <div class="resultStatistics">
               </div>
               <div class="table-responsive">
                  <table class="table table-striped table-bordered dataTable margin-0">
                     <thead class="background-color-medium-gray text-color-gray font-weight-normal">
                        <tr>
                           <th class="button-sort-none" id="button_sortFromName" onclick="toggleSort(this,1)" style="width: 15%;">
                              Giver
                              <span class="icon-sort unsorted">
                              </span>
                           </th>
                           <th class="button-sort-none" id="button_sortFromTeam" onclick="toggleSort(this,2)" style="width: 15%;">
                              Team
                              <span class="icon-sort unsorted">
                              </span>
                           </th>
                           <th class="button-sort-none" id="button_sortToName" onclick="toggleSort(this,3)" style="width: 15%;">
                              Recipient
                              <span class="icon-sort unsorted">
                              </span>
                           </th>
                           <th class="button-sort-ascending" id="button_sortToTeam" onclick="toggleSort(this,4)" style="width: 15%;">
                              Team
                              <span class="icon-sort unsorted">
                              </span>
                           </th>
                           <th class="button-sort-none" id="button_sortFeedback" onclick="toggleSort(this,5)">
                              Feedback
                              <span class="icon-sort unsorted">
                              </span>
                           </th>
                           <th>
                              Actions
                           </th>
                        </tr>
                     </thead>
                     <thead>
                     </thead>
                     <tbody>
                        <tr>
                           <td class="middlealign">
                              <div class="profile-pic-icon-hover" data-link="/page/studentProfilePic?studentemail={*}&courseid={*}&user=CFResultsUiT.instr" data-original-title="" title="">
                                 Alice Betsy
                                 <img alt="No Image Given" class="hidden profile-pic-icon-hidden" src=""/>
                                                               </div>
                           </td>
                           <td class="middlealign">
                              Team 1
                           </td>
                           <td class="middlealign">
                              <div class="profile-pic-icon-hover" data-link="/page/studentProfilePic?studentemail={*}&courseid={*}&user=CFResultsUiT.instr" data-original-title="" title="">
                                 Benny Charles
                                 <img alt="No Image Given" class="hidden profile-pic-icon-hidden" src=""/>
                                                               </div>
                           </td>
                           <td class="middlealign">
                              Team 1
                           </td>
                           <td class="text-preserve-space">
                              2 Response to Benny.
                           </td>
                           <td>
                              <form action="/page/instructorEditStudentFeedbackPage?user=CFResultsUiT.instr" class="inline" method="post" target="_blank">
                                 <input class="btn btn-default btn-xs" data-original-title="Edit the responses given by this student" data-toggle="tooltip" title="" type="submit" value="Moderate Response"/>
                                                                  <input name="courseid" type="hidden" value="CFResultsUiT.CS2104"/>
                                                                  <input name="fsname" type="hidden" value="First Session"/>
                                                                  <input name="moderatedquestion" type="hidden" value="1"/>
                                                                  <input name="moderatedstudent" type="hidden" value="CFResultsUiT.alice.b@gmail.tmt"/>
                                                               </form>
                           </td>
                        </tr>
                        <tr>
                           <td class="middlealign">
                              <div class="profile-pic-icon-hover" data-link="/page/studentProfilePic?studentemail={*}&courseid={*}&user=CFResultsUiT.instr" data-original-title="" title="">
                                 Alice Betsy
                                 <img alt="No Image Given" class="hidden profile-pic-icon-hidden" src=""/>
                                                               </div>
                           </td>
                           <td class="middlealign">
                              Team 1
                           </td>
                           <td class="middlealign">
                              <div class="profile-pic-icon-hover" data-link="/page/studentProfilePic?studentemail={*}&courseid={*}&user=CFResultsUiT.instr" data-original-title="" title="">
                                 Drop out
                                 <img alt="No Image Given" class="hidden profile-pic-icon-hidden" src=""/>
                                                               </div>
                           </td>
                           <td class="middlealign">
                              Team 2
                           </td>
                           <td class="text-preserve-space">
                              Response to Dropout.
                           </td>
                           <td>
                              <form action="/page/instructorEditStudentFeedbackPage?user=CFResultsUiT.instr" class="inline" method="post" target="_blank">
                                 <input class="btn btn-default btn-xs" data-original-title="Edit the responses given by this student" data-toggle="tooltip" title="" type="submit" value="Moderate Response"/>
                                                                  <input name="courseid" type="hidden" value="CFResultsUiT.CS2104"/>
                                                                  <input name="fsname" type="hidden" value="First Session"/>
                                                                  <input name="moderatedquestion" type="hidden" value="1"/>
                                                                  <input name="moderatedstudent" type="hidden" value="CFResultsUiT.alice.b@gmail.tmt"/>
                                                               </form>
                           </td>
                        </tr>
                        <tr>
                           <td class="middlealign">
                              <div class="profile-pic-icon-hover" data-link="/page/studentProfilePic?studentemail={*}&courseid={*}&user=CFResultsUiT.instr" data-original-title="" title="">
                                 Benny Charles
                                 <img alt="No Image Given" class="hidden profile-pic-icon-hidden" src=""/>
                                                               </div>
                           </td>
                           <td class="middlealign">
                              Team 1
                           </td>
                           <td class="middlealign">
                              <div class="profile-pic-icon-hover" data-link="/page/studentProfilePic?studentemail={*}&courseid={*}&user=CFResultsUiT.instr" data-original-title="" title="">
                                 Charlie Dávis
                                 <img alt="No Image Given" class="hidden profile-pic-icon-hidden" src=""/>
                                                               </div>
                           </td>
                           <td class="middlealign">
                              Team 2
                           </td>
                           <td class="text-preserve-space">
                              4 Response to Charlie.
                           </td>
                           <td>
                              <form action="/page/instructorEditStudentFeedbackPage?user=CFResultsUiT.instr" class="inline" method="post" target="_blank">
                                 <input class="btn btn-default btn-xs" data-original-title="Edit the responses given by this student" data-toggle="tooltip" title="" type="submit" value="Moderate Response"/>
                                                                  <input name="courseid" type="hidden" value="CFResultsUiT.CS2104"/>
                                                                  <input name="fsname" type="hidden" value="First Session"/>
                                                                  <input name="moderatedquestion" type="hidden" value="1"/>
                                                                  <input name="moderatedstudent" type="hidden" value="CFResultsUiT.benny.c@gmail.tmt"/>
                                                               </form>
                           </td>
                        </tr>
                        <tr>
                           <td class="middlealign">
                              <div class="profile-pic-icon-hover" data-link="/page/studentProfilePic?studentemail={*}&courseid={*}&user=CFResultsUiT.instr" data-original-title="" title="">
                                 Benny Charles
                                 <img alt="No Image Given" class="hidden profile-pic-icon-hidden" src=""/>
                                                               </div>
                           </td>
                           <td class="middlealign">
                              Team 1
                           </td>
                           <td class="middlealign">
                              <div class="profile-pic-icon-hover" data-link="/page/studentProfilePic?studentemail={*}&courseid={*}&user=CFResultsUiT.instr" data-original-title="" title="">
                                 Danny Engrid
                                 <img alt="No Image Given" class="hidden profile-pic-icon-hidden" src=""/>
                                                               </div>
                           </td>
                           <td class="middlealign">
                              Team 2
                           </td>
                           <td class="text-preserve-space">
                              1 Response to Danny.
                           </td>
                           <td>
                              <form action="/page/instructorEditStudentFeedbackPage?user=CFResultsUiT.instr" class="inline" method="post" target="_blank">
                                 <input class="btn btn-default btn-xs" data-original-title="Edit the responses given by this student" data-toggle="tooltip" title="" type="submit" value="Moderate Response"/>
                                                                  <input name="courseid" type="hidden" value="CFResultsUiT.CS2104"/>
                                                                  <input name="fsname" type="hidden" value="First Session"/>
                                                                  <input name="moderatedquestion" type="hidden" value="1"/>
                                                                  <input name="moderatedstudent" type="hidden" value="CFResultsUiT.benny.c@gmail.tmt"/>
                                                               </form>
                           </td>
                        </tr>
                        <tr>
                           <td class="middlealign">
                              <div class="profile-pic-icon-hover" data-link="/page/studentProfilePic?studentemail={*}&courseid={*}&user=CFResultsUiT.instr" data-original-title="" title="">
                                 Charlie Dávis
                                 <img alt="No Image Given" class="hidden profile-pic-icon-hidden" src=""/>
                                                               </div>
                           </td>
                           <td class="middlealign">
                              Team 2
                           </td>
                           <td class="middlealign">
                              <div class="profile-pic-icon-hover" data-link="/page/studentProfilePic?studentemail={*}&courseid={*}&user=CFResultsUiT.instr" data-original-title="" title="">
                                 Emily
                                 <img alt="No Image Given" class="hidden profile-pic-icon-hidden" src=""/>
                                                               </div>
                           </td>
                           <td class="middlealign">
                              Team 3
                           </td>
                           <td class="text-preserve-space">
                              3 Response to Emily.
                           </td>
                           <td>
                              <form action="/page/instructorEditStudentFeedbackPage?user=CFResultsUiT.instr" class="inline" method="post" target="_blank">
                                 <input class="btn btn-default btn-xs" data-original-title="Edit the responses given by this student" data-toggle="tooltip" title="" type="submit" value="Moderate Response"/>
                                                                  <input name="courseid" type="hidden" value="CFResultsUiT.CS2104"/>
                                                                  <input name="fsname" type="hidden" value="First Session"/>
                                                                  <input name="moderatedquestion" type="hidden" value="1"/>
                                                                  <input name="moderatedstudent" type="hidden" value="CFResultsUiT.charlie.d@gmail.tmt"/>
                                                               </form>
                           </td>
                        </tr>
                        <tr>
                           <td class="middlealign">
                              <div class="profile-pic-icon-hover" data-link="/page/studentProfilePic?studentemail={*}&courseid={*}&user=CFResultsUiT.instr" data-original-title="" title="">
                                 Drop out
                                 <img alt="No Image Given" class="hidden profile-pic-icon-hidden" src=""/>
                                                               </div>
                           </td>
                           <td class="middlealign">
                              Team 2
                           </td>
                           <td class="middlealign">
                              <div class="profile-pic-icon-hover" data-link="/page/studentProfilePic?studentemail={*}&courseid={*}&user=CFResultsUiT.instr" data-original-title="" title="">
                                 Alice Betsy
                                 <img alt="No Image Given" class="hidden profile-pic-icon-hidden" src=""/>
                                                               </div>
                           </td>
                           <td class="middlealign">
                              Team 1
                           </td>
                           <td class="text-preserve-space">
                              Response to Alice from Dropout.
                           </td>
                           <td>
                              <form action="/page/instructorEditStudentFeedbackPage?user=CFResultsUiT.instr" class="inline" method="post" target="_blank">
                                 <input class="btn btn-default btn-xs" data-original-title="Edit the responses given by this student" data-toggle="tooltip" title="" type="submit" value="Moderate Response"/>
                                                                  <input name="courseid" type="hidden" value="CFResultsUiT.CS2104"/>
                                                                  <input name="fsname" type="hidden" value="First Session"/>
                                                                  <input name="moderatedquestion" type="hidden" value="1"/>
                                                                  <input name="moderatedstudent" type="hidden" value="drop.out@gmail.tmt"/>
                                                               </form>
                           </td>
                        </tr>
                        <tr>
                           <td class="middlealign">
                              <div class="profile-pic-icon-hover" data-link="/page/studentProfilePic?studentemail={*}&courseid={*}&user=CFResultsUiT.instr" data-original-title="" title="">
                                 Drop out
                                 <img alt="No Image Given" class="hidden profile-pic-icon-hidden" src=""/>
                                                               </div>
                           </td>
                           <td class="middlealign">
                              Team 2
                           </td>
                           <td class="middlealign">
                              <div class="profile-pic-icon-hover" data-link="/page/studentProfilePic?studentemail={*}&courseid={*}&user=CFResultsUiT.instr" data-original-title="" title="">
                                 Benny Charles
                                 <img alt="No Image Given" class="hidden profile-pic-icon-hidden" src=""/>
                                                               </div>
                           </td>
                           <td class="middlealign">
                              Team 1
                           </td>
                           <td class="text-preserve-space">
                              Response to Benny from Dropout.
                           </td>
                           <td>
                              <form action="/page/instructorEditStudentFeedbackPage?user=CFResultsUiT.instr" class="inline" method="post" target="_blank">
                                 <input class="btn btn-default btn-xs" data-original-title="Edit the responses given by this student" data-toggle="tooltip" title="" type="submit" value="Moderate Response"/>
                                                                  <input name="courseid" type="hidden" value="CFResultsUiT.CS2104"/>
                                                                  <input name="fsname" type="hidden" value="First Session"/>
                                                                  <input name="moderatedquestion" type="hidden" value="1"/>
                                                                  <input name="moderatedstudent" type="hidden" value="drop.out@gmail.tmt"/>
                                                               </form>
                           </td>
                        </tr>
                        <tr>
                           <td class="middlealign">
                              <div class="profile-pic-icon-hover" data-link="/page/studentProfilePic?studentemail={*}&courseid={*}&user=CFResultsUiT.instr" data-original-title="" title="">
                                 Drop out
                                 <img alt="No Image Given" class="hidden profile-pic-icon-hidden" src=""/>
                                                               </div>
                           </td>
                           <td class="middlealign">
                              Team 2
                           </td>
                           <td class="middlealign">
                              <div class="profile-pic-icon-hover" data-link="/page/studentProfilePic?studentemail={*}&courseid={*}&user=CFResultsUiT.instr" data-original-title="" title="">
                                 Danny Engrid
                                 <img alt="No Image Given" class="hidden profile-pic-icon-hidden" src=""/>
                                                               </div>
                           </td>
                           <td class="middlealign">
                              Team 2
                           </td>
                           <td class="text-preserve-space">
                              Response to Danny from Dropout.
                           </td>
                           <td>
                              <form action="/page/instructorEditStudentFeedbackPage?user=CFResultsUiT.instr" class="inline" method="post" target="_blank">
                                 <input class="btn btn-default btn-xs" data-original-title="Edit the responses given by this student" data-toggle="tooltip" title="" type="submit" value="Moderate Response"/>
                                                                  <input name="courseid" type="hidden" value="CFResultsUiT.CS2104"/>
                                                                  <input name="fsname" type="hidden" value="First Session"/>
                                                                  <input name="moderatedquestion" type="hidden" value="1"/>
                                                                  <input name="moderatedstudent" type="hidden" value="drop.out@gmail.tmt"/>
                                                               </form>
                           </td>
                        </tr>
                     </tbody>
                  </table>
               </div>
            </div>
         </div>
      </div>
      <div class="panel panel-info">
         <div class="panel-heading" data-target="#panelBodyCollapse-2" id="panelHeading-2" style="cursor: pointer;">
            <form action="/page/instructorFeedbackResultsPage" class="seeMoreForm-2" id="seeMore-2" style="display:none;">
               <input name="courseid" type="hidden" value="CFResultsUiT.CS2104"/>
                              <input name="fsname" type="hidden" value="First Session"/>
                              <input name="user" type="hidden" value="CFResultsUiT.instr"/>
                              <input name="frgroupbyteam" type="hidden" value="null"/>
                              <input name="frsorttype" type="hidden" value="question"/>
                              <input id="showStats-2" name="frshowstats" type="hidden" value="on"/>
                              <input name="questionnum" type="hidden" value="2"/>
                              <input name="frgroupbysection" type="hidden" value="All"/>
                           </form>
            <div class="display-icon pull-right">
               <span class="glyphicon pull-right glyphicon-chevron-up">
               </span>
            </div>
            <strong>
               Question 2:
            </strong>
            <div class="inline panel-heading-text">
               <span class="text-preserve-space">
                  What is the best selling point of your product?
               </span>
            </div>
         </div>
         <div class="panel-collapse collapse in" id="panelBodyCollapse-2" style="height: auto;">
            <div class="panel-body padding-0" id="questionBody-1">
               <div class="resultStatistics">
               </div>
               <div class="table-responsive">
                  <table class="table table-striped table-bordered dataTable margin-0">
                     <thead class="background-color-medium-gray text-color-gray font-weight-normal">
                        <tr>
                           <th class="button-sort-none" id="button_sortFromName" onclick="toggleSort(this,1)" style="width: 15%;">
                              Giver
                              <span class="icon-sort unsorted">
                              </span>
                           </th>
                           <th class="button-sort-none" id="button_sortFromTeam" onclick="toggleSort(this,2)" style="width: 15%;">
                              Team
                              <span class="icon-sort unsorted">
                              </span>
                           </th>
                           <th class="button-sort-none" id="button_sortToName" onclick="toggleSort(this,3)" style="width: 15%;">
                              Recipient
                              <span class="icon-sort unsorted">
                              </span>
                           </th>
                           <th class="button-sort-ascending" id="button_sortToTeam" onclick="toggleSort(this,4)" style="width: 15%;">
                              Team
                              <span class="icon-sort unsorted">
                              </span>
                           </th>
                           <th class="button-sort-none" id="button_sortFeedback" onclick="toggleSort(this,5)">
                              Feedback
                              <span class="icon-sort unsorted">
                              </span>
                           </th>
                           <th>
                              Actions
                           </th>
                        </tr>
                     </thead>
                     <thead>
                     </thead>
                     <tbody>
                        <tr>
                           <td class="middlealign">
                              <div class="profile-pic-icon-hover" data-link="/page/studentProfilePic?studentemail={*}&courseid={*}&user=CFResultsUiT.instr" data-original-title="" title="">
                                 Alice Betsy
                                 <img alt="No Image Given" class="hidden profile-pic-icon-hidden" src=""/>
                                                               </div>
                           </td>
                           <td class="middlealign">
                              Team 1
                           </td>
                           <td class="middlealign">
                              <div class="profile-pic-icon-hover" data-link="/page/studentProfilePic?studentemail={*}&courseid={*}&user=CFResultsUiT.instr" data-original-title="" title="">
                                 Alice Betsy
                                 <img alt="No Image Given" class="hidden profile-pic-icon-hidden" src=""/>
                                                               </div>
                           </td>
                           <td class="middlealign">
                              Team 1
                           </td>
                           <td class="text-preserve-space">
                              Alice self feedback.
                           </td>
                           <td>
                              <form action="/page/instructorEditStudentFeedbackPage?user=CFResultsUiT.instr" class="inline" method="post" target="_blank">
                                 <input class="btn btn-default btn-xs" data-original-title="Edit the responses given by this student" data-toggle="tooltip" title="" type="submit" value="Moderate Response"/>
                                                                  <input name="courseid" type="hidden" value="CFResultsUiT.CS2104"/>
                                                                  <input name="fsname" type="hidden" value="First Session"/>
                                                                  <input name="moderatedquestion" type="hidden" value="2"/>
                                                                  <input name="moderatedstudent" type="hidden" value="CFResultsUiT.alice.b@gmail.tmt"/>
                                                               </form>
                           </td>
                        </tr>
                        <tr class="pending_response_row">
                           <td class="middlealign color_neutral">
                              <div class="profile-pic-icon-hover" data-link="/page/studentProfilePic?studentemail={*}&courseid={*}&user=CFResultsUiT.instr" data-original-title="" title="">
                                 Benny Charles
                                 <img alt="No Image Given" class="hidden profile-pic-icon-hidden" src=""/>
                                                               </div>
                           </td>
                           <td class="middlealign color_neutral">
                              Team 1
                           </td>
                           <td class="middlealign color_neutral">
                              <div class="profile-pic-icon-hover" data-link="/page/studentProfilePic?studentemail={*}&courseid={*}&user=CFResultsUiT.instr" data-original-title="" title="">
                                 Benny Charles
                                 <img alt="No Image Given" class="hidden profile-pic-icon-hidden" src=""/>
                                                               </div>
                           </td>
                           <td class="middlealign color_neutral">
                              Team 1
                           </td>
                           <td class="text-preserve-space color_neutral">
                              <i>
                                 No Response
                              </i>
                           </td>
                           <td>
                              <form action="/page/instructorEditStudentFeedbackPage?user=CFResultsUiT.instr" class="inline" method="post" target="_blank">
                                 <input class="btn btn-default btn-xs" data-original-title="Edit the responses given by this student" data-toggle="tooltip" title="" type="submit" value="Moderate Response"/>
                                                                  <input name="courseid" type="hidden" value="CFResultsUiT.CS2104"/>
                                                                  <input name="fsname" type="hidden" value="First Session"/>
                                                                  <input name="moderatedquestion" type="hidden" value="2"/>
                                                                  <input name="moderatedstudent" type="hidden" value="CFResultsUiT.benny.c@gmail.tmt"/>
                                                               </form>
                           </td>
                        </tr>
                        <tr class="pending_response_row">
                           <td class="middlealign color_neutral">
                              <div class="profile-pic-icon-hover" data-link="/page/studentProfilePic?studentemail={*}&courseid={*}&user=CFResultsUiT.instr" data-original-title="" title="">
                                 Charlie Dávis
                                 <img alt="No Image Given" class="hidden profile-pic-icon-hidden" src=""/>
                                                               </div>
                           </td>
                           <td class="middlealign color_neutral">
                              Team 2
                           </td>
                           <td class="middlealign color_neutral">
                              <div class="profile-pic-icon-hover" data-link="/page/studentProfilePic?studentemail={*}&courseid={*}&user=CFResultsUiT.instr" data-original-title="" title="">
                                 Charlie Dávis
                                 <img alt="No Image Given" class="hidden profile-pic-icon-hidden" src=""/>
                                                               </div>
                           </td>
                           <td class="middlealign color_neutral">
                              Team 2
                           </td>
                           <td class="text-preserve-space color_neutral">
                              <i>
                                 No Response
                              </i>
                           </td>
                           <td>
                              <form action="/page/instructorEditStudentFeedbackPage?user=CFResultsUiT.instr" class="inline" method="post" target="_blank">
                                 <input class="btn btn-default btn-xs" data-original-title="Edit the responses given by this student" data-toggle="tooltip" title="" type="submit" value="Moderate Response"/>
                                                                  <input name="courseid" type="hidden" value="CFResultsUiT.CS2104"/>
                                                                  <input name="fsname" type="hidden" value="First Session"/>
                                                                  <input name="moderatedquestion" type="hidden" value="2"/>
                                                                  <input name="moderatedstudent" type="hidden" value="CFResultsUiT.charlie.d@gmail.tmt"/>
                                                               </form>
                           </td>
                        </tr>
                        <tr class="pending_response_row">
                           <td class="middlealign color_neutral">
                              <div class="profile-pic-icon-hover" data-link="/page/studentProfilePic?studentemail={*}&courseid={*}&user=CFResultsUiT.instr" data-original-title="" title="">
                                 Danny Engrid
                                 <img alt="No Image Given" class="hidden profile-pic-icon-hidden" src=""/>
                                                               </div>
                           </td>
                           <td class="middlealign color_neutral">
                              Team 2
                           </td>
                           <td class="middlealign color_neutral">
                              <div class="profile-pic-icon-hover" data-link="/page/studentProfilePic?studentemail={*}&courseid={*}&user=CFResultsUiT.instr" data-original-title="" title="">
                                 Danny Engrid
                                 <img alt="No Image Given" class="hidden profile-pic-icon-hidden" src=""/>
                                                               </div>
                           </td>
                           <td class="middlealign color_neutral">
                              Team 2
                           </td>
                           <td class="text-preserve-space color_neutral">
                              <i>
                                 No Response
                              </i>
                           </td>
                           <td>
                              <form action="/page/instructorEditStudentFeedbackPage?user=CFResultsUiT.instr" class="inline" method="post" target="_blank">
                                 <input class="btn btn-default btn-xs" data-original-title="Edit the responses given by this student" data-toggle="tooltip" title="" type="submit" value="Moderate Response"/>
                                                                  <input name="courseid" type="hidden" value="CFResultsUiT.CS2104"/>
                                                                  <input name="fsname" type="hidden" value="First Session"/>
                                                                  <input name="moderatedquestion" type="hidden" value="2"/>
                                                                  <input name="moderatedstudent" type="hidden" value="CFResultsUiT.danny.e@gmail.tmt"/>
                                                               </form>
                           </td>
                        </tr>
                        <tr class="pending_response_row">
                           <td class="middlealign color_neutral">
                              <div class="profile-pic-icon-hover" data-link="/page/studentProfilePic?studentemail={*}&courseid={*}&user=CFResultsUiT.instr" data-original-title="" title="">
                                 Drop out
                                 <img alt="No Image Given" class="hidden profile-pic-icon-hidden" src=""/>
                                                               </div>
                           </td>
                           <td class="middlealign color_neutral">
                              Team 2
                           </td>
                           <td class="middlealign color_neutral">
                              <div class="profile-pic-icon-hover" data-link="/page/studentProfilePic?studentemail={*}&courseid={*}&user=CFResultsUiT.instr" data-original-title="" title="">
                                 Drop out
                                 <img alt="No Image Given" class="hidden profile-pic-icon-hidden" src=""/>
                                                               </div>
                           </td>
                           <td class="middlealign color_neutral">
                              Team 2
                           </td>
                           <td class="text-preserve-space color_neutral">
                              <i>
                                 No Response
                              </i>
                           </td>
                           <td>
                              <form action="/page/instructorEditStudentFeedbackPage?user=CFResultsUiT.instr" class="inline" method="post" target="_blank">
                                 <input class="btn btn-default btn-xs" data-original-title="Edit the responses given by this student" data-toggle="tooltip" title="" type="submit" value="Moderate Response"/>
                                                                  <input name="courseid" type="hidden" value="CFResultsUiT.CS2104"/>
                                                                  <input name="fsname" type="hidden" value="First Session"/>
                                                                  <input name="moderatedquestion" type="hidden" value="2"/>
                                                                  <input name="moderatedstudent" type="hidden" value="drop.out@gmail.tmt"/>
                                                               </form>
                           </td>
                        </tr>
                        <tr class="pending_response_row">
                           <td class="middlealign color_neutral">
                              <div class="profile-pic-icon-hover" data-link="/page/studentProfilePic?studentemail={*}&courseid={*}&user=CFResultsUiT.instr" data-original-title="" title="">
                                 Extra guy
                                 <img alt="No Image Given" class="hidden profile-pic-icon-hidden" src=""/>
                                                               </div>
                           </td>
                           <td class="middlealign color_neutral">
                              Team 2
                           </td>
                           <td class="middlealign color_neutral">
                              <div class="profile-pic-icon-hover" data-link="/page/studentProfilePic?studentemail={*}&courseid={*}&user=CFResultsUiT.instr" data-original-title="" title="">
                                 Extra guy
                                 <img alt="No Image Given" class="hidden profile-pic-icon-hidden" src=""/>
                                                               </div>
                           </td>
                           <td class="middlealign color_neutral">
                              Team 2
                           </td>
                           <td class="text-preserve-space color_neutral">
                              <i>
                                 No Response
                              </i>
                           </td>
                           <td>
                              <form action="/page/instructorEditStudentFeedbackPage?user=CFResultsUiT.instr" class="inline" method="post" target="_blank">
                                 <input class="btn btn-default btn-xs" data-original-title="Edit the responses given by this student" data-toggle="tooltip" title="" type="submit" value="Moderate Response"/>
                                                                  <input name="courseid" type="hidden" value="CFResultsUiT.CS2104"/>
                                                                  <input name="fsname" type="hidden" value="First Session"/>
                                                                  <input name="moderatedquestion" type="hidden" value="2"/>
                                                                  <input name="moderatedstudent" type="hidden" value="extra.guy@gmail.tmt"/>
                                                               </form>
                           </td>
                        </tr>
                        <tr class="pending_response_row">
                           <td class="middlealign color_neutral">
                              <div class="profile-pic-icon-hover" data-link="/page/studentProfilePic?studentemail={*}&courseid={*}&user=CFResultsUiT.instr" data-original-title="" title="">
                                 Emily
                                 <img alt="No Image Given" class="hidden profile-pic-icon-hidden" src=""/>
                                                               </div>
                           </td>
                           <td class="middlealign color_neutral">
                              Team 3
                           </td>
                           <td class="middlealign color_neutral">
                              <div class="profile-pic-icon-hover" data-link="/page/studentProfilePic?studentemail={*}&courseid={*}&user=CFResultsUiT.instr" data-original-title="" title="">
                                 Emily
                                 <img alt="No Image Given" class="hidden profile-pic-icon-hidden" src=""/>
                                                               </div>
                           </td>
                           <td class="middlealign color_neutral">
                              Team 3
                           </td>
                           <td class="text-preserve-space color_neutral">
                              <i>
                                 No Response
                              </i>
                           </td>
                           <td>
                              <form action="/page/instructorEditStudentFeedbackPage?user=CFResultsUiT.instr" class="inline" method="post" target="_blank">
                                 <input class="btn btn-default btn-xs" data-original-title="Edit the responses given by this student" data-toggle="tooltip" title="" type="submit" value="Moderate Response"/>
                                                                  <input name="courseid" type="hidden" value="CFResultsUiT.CS2104"/>
                                                                  <input name="fsname" type="hidden" value="First Session"/>
                                                                  <input name="moderatedquestion" type="hidden" value="2"/>
                                                                  <input name="moderatedstudent" type="hidden" value="CFResultsUiT.emily.f@gmail.tmt"/>
                                                               </form>
                           </td>
                        </tr>
                     </tbody>
                  </table>
               </div>
            </div>
         </div>
      </div>
      <div class="panel panel-info">
         <div class="panel-heading" data-target="#panelBodyCollapse-3" id="panelHeading-3" style="cursor: pointer;">
            <form action="/page/instructorFeedbackResultsPage" class="seeMoreForm-3" id="seeMore-3" style="display:none;">
               <input name="courseid" type="hidden" value="CFResultsUiT.CS2104"/>
                              <input name="fsname" type="hidden" value="First Session"/>
                              <input name="user" type="hidden" value="CFResultsUiT.instr"/>
                              <input name="frgroupbyteam" type="hidden" value="null"/>
                              <input name="frsorttype" type="hidden" value="question"/>
                              <input id="showStats-3" name="frshowstats" type="hidden" value="on"/>
                              <input name="questionnum" type="hidden" value="3"/>
                              <input name="frgroupbysection" type="hidden" value="All"/>
                           </form>
            <div class="display-icon pull-right">
               <span class="glyphicon pull-right glyphicon-chevron-up">
               </span>
            </div>
            <strong>
               Question 3:
            </strong>
            <div class="inline panel-heading-text">
               <span class="text-preserve-space">
                  My comments on the class
               </span>
            </div>
         </div>
         <div class="panel-collapse collapse in" id="panelBodyCollapse-3" style="height: auto;">
            <div class="panel-body padding-0" id="questionBody-2">
               <div class="resultStatistics">
               </div>
               <div class="table-responsive">
                  <table class="table table-striped table-bordered dataTable margin-0">
                     <thead class="background-color-medium-gray text-color-gray font-weight-normal">
                        <tr>
                           <th class="button-sort-none" id="button_sortFromName" onclick="toggleSort(this,1)" style="width: 15%;">
                              Giver
                              <span class="icon-sort unsorted">
                              </span>
                           </th>
                           <th class="button-sort-none" id="button_sortFromTeam" onclick="toggleSort(this,2)" style="width: 15%;">
                              Team
                              <span class="icon-sort unsorted">
                              </span>
                           </th>
                           <th class="button-sort-none" id="button_sortToName" onclick="toggleSort(this,3)" style="width: 15%;">
                              Recipient
                              <span class="icon-sort unsorted">
                              </span>
                           </th>
                           <th class="button-sort-ascending" id="button_sortToTeam" onclick="toggleSort(this,4)" style="width: 15%;">
                              Team
                              <span class="icon-sort unsorted">
                              </span>
                           </th>
                           <th class="button-sort-none" id="button_sortFeedback" onclick="toggleSort(this,5)">
                              Feedback
                              <span class="icon-sort unsorted">
                              </span>
                           </th>
                           <th>
                              Actions
                           </th>
                        </tr>
                     </thead>
                     <thead>
                     </thead>
                     <tbody>
                        <tr>
                           <td class="middlealign">
                              <div class="profile-pic-icon-hover" data-link="/page/studentProfilePic?studentemail={*}&courseid={*}&user=CFResultsUiT.instr" data-original-title="" title="">
                                 Teammates Test
                                 <img alt="No Image Given" class="hidden profile-pic-icon-hidden" src=""/>
                                                               </div>
                           </td>
                           <td class="middlealign">
                              Instructors
                           </td>
                           <td class="middlealign">
                              -
                           </td>
                           <td class="middlealign">
                              -
                           </td>
                           <td class="text-preserve-space">
                              This is for nobody specific.
                           </td>
                           <td>
                              <form action="/page/instructorEditStudentFeedbackPage?user=CFResultsUiT.instr" class="inline" method="post" target="_blank">
                                 <input class="btn btn-default btn-xs" data-original-title="Edit the responses given by this student" data-toggle="tooltip" title="" type="submit" value="Moderate Response"/>
                                                                  <input name="courseid" type="hidden" value="CFResultsUiT.CS2104"/>
                                                                  <input name="fsname" type="hidden" value="First Session"/>
                                                                  <input name="moderatedquestion" type="hidden" value="3"/>
                                                                  <input name="moderatedstudent" type="hidden" value="CFResultsUiT.instr@gmail.tmt"/>
                                                               </form>
                           </td>
                        </tr>
                     </tbody>
                  </table>
               </div>
            </div>
         </div>
      </div>
      <div class="panel panel-info">
         <div class="panel-heading" data-target="#panelBodyCollapse-4" id="panelHeading-4" style="cursor: pointer;">
            <form action="/page/instructorFeedbackResultsPage" class="seeMoreForm-4" id="seeMore-4" style="display:none;">
               <input name="courseid" type="hidden" value="CFResultsUiT.CS2104"/>
                              <input name="fsname" type="hidden" value="First Session"/>
                              <input name="user" type="hidden" value="CFResultsUiT.instr"/>
                              <input name="frgroupbyteam" type="hidden" value="null"/>
                              <input name="frsorttype" type="hidden" value="question"/>
                              <input id="showStats-4" name="frshowstats" type="hidden" value="on"/>
                              <input name="questionnum" type="hidden" value="4"/>
                              <input name="frgroupbysection" type="hidden" value="All"/>
                           </form>
            <div class="display-icon pull-right">
               <span class="glyphicon pull-right glyphicon-chevron-up">
               </span>
            </div>
            <strong>
               Question 4:
            </strong>
            <div class="inline panel-heading-text">
               <span class="text-preserve-space">
                  Give feedback to 3 other teams.
               </span>
            </div>
         </div>
         <div class="panel-collapse collapse in" id="panelBodyCollapse-4" style="height: auto;">
            <div class="panel-body padding-0" id="questionBody-3">
               <div class="resultStatistics">
               </div>
               <div class="table-responsive">
                  <table class="table table-striped table-bordered dataTable margin-0">
                     <thead class="background-color-medium-gray text-color-gray font-weight-normal">
                        <tr>
                           <th class="button-sort-none" id="button_sortFromName" onclick="toggleSort(this,1)" style="width: 15%;">
                              Giver
                              <span class="icon-sort unsorted">
                              </span>
                           </th>
                           <th class="button-sort-none" id="button_sortFromTeam" onclick="toggleSort(this,2)" style="width: 15%;">
                              Team
                              <span class="icon-sort unsorted">
                              </span>
                           </th>
                           <th class="button-sort-none" id="button_sortToName" onclick="toggleSort(this,3)" style="width: 15%;">
                              Recipient
                              <span class="icon-sort unsorted">
                              </span>
                           </th>
                           <th class="button-sort-ascending" id="button_sortToTeam" onclick="toggleSort(this,4)" style="width: 15%;">
                              Team
                              <span class="icon-sort unsorted">
                              </span>
                           </th>
                           <th class="button-sort-none" id="button_sortFeedback" onclick="toggleSort(this,5)">
                              Feedback
                              <span class="icon-sort unsorted">
                              </span>
                           </th>
                           <th>
                              Actions
                           </th>
                        </tr>
                     </thead>
                     <thead>
                     </thead>
                     <tbody>
                        <tr>
                           <td class="middlealign">
                              Team 1
                           </td>
                           <td class="middlealign">
                           </td>
                           <td class="middlealign">
                              Team 2
                           </td>
                           <td class="middlealign">
                           </td>
                           <td class="text-preserve-space">
                              Response from team 1 (by alice) to team 2.
                           </td>
                           <td>
                              <form action="/page/instructorEditStudentFeedbackPage?user=CFResultsUiT.instr" class="inline" method="post" target="_blank">
                                 <input class="btn btn-default btn-xs" data-original-title="Edit the responses given by this student" data-toggle="tooltip" title="" type="submit" value="Moderate Response"/>
                                                                  <input name="courseid" type="hidden" value="CFResultsUiT.CS2104"/>
                                                                  <input name="fsname" type="hidden" value="First Session"/>
                                                                  <input name="moderatedquestion" type="hidden" value="4"/>
                                                                  <input name="moderatedstudent" type="hidden" value="CFResultsUiT.alice.b@gmail.tmt"/>
                                                               </form>
                           </td>
                        </tr>
                     </tbody>
                  </table>
               </div>
            </div>
         </div>
      </div>
      <div class="panel panel-default">
         <div class="panel-heading" data-target="#panelBodyCollapse-5" id="panelHeading-5" style="cursor: pointer;">
            <form action="/page/instructorFeedbackResultsPage" class="seeMoreForm-5" id="seeMore-5" style="display:none;">
               <input name="courseid" type="hidden" value="CFResultsUiT.CS2104"/>
                              <input name="fsname" type="hidden" value="First Session"/>
                              <input name="user" type="hidden" value="CFResultsUiT.instr"/>
                              <input name="frgroupbyteam" type="hidden" value="null"/>
                              <input name="frsorttype" type="hidden" value="question"/>
                              <input id="showStats-5" name="frshowstats" type="hidden" value="on"/>
                              <input name="questionnum" type="hidden" value="5"/>
                              <input name="frgroupbysection" type="hidden" value="All"/>
                           </form>
            <div class="display-icon pull-right">
               <span class="glyphicon pull-right glyphicon-chevron-up">
               </span>
            </div>
            <strong>
               Question 5:
            </strong>
            <div class="inline panel-heading-text">
               <span class="text-preserve-space">
                  Give feedback to your team mates
               </span>
            </div>
         </div>
         <div class="panel-collapse collapse in" id="panelBodyCollapse-5" style="height: auto;">
            <div class="panel-body" id="questionBody-4">
               <div class="col-sm-12 no-response">
                  <i class="text-muted">
                     There are no responses for this question.
                  </i>
               </div>
            </div>
         </div>
      </div>
      <div class="panel panel-default">
         <div class="panel-heading" data-target="#panelBodyCollapse-6" id="panelHeading-6" style="cursor: pointer;">
            <form action="/page/instructorFeedbackResultsPage" class="seeMoreForm-6" id="seeMore-6" style="display:none;">
               <input name="courseid" type="hidden" value="CFResultsUiT.CS2104"/>
                              <input name="fsname" type="hidden" value="First Session"/>
                              <input name="user" type="hidden" value="CFResultsUiT.instr"/>
                              <input name="frgroupbyteam" type="hidden" value="null"/>
                              <input name="frsorttype" type="hidden" value="question"/>
                              <input id="showStats-6" name="frshowstats" type="hidden" value="on"/>
                              <input name="questionnum" type="hidden" value="6"/>
                              <input name="frgroupbysection" type="hidden" value="All"/>
                           </form>
            <div class="display-icon pull-right">
               <span class="glyphicon pull-right glyphicon-chevron-up">
               </span>
            </div>
            <strong>
               Question 6:
            </strong>
            <div class="inline panel-heading-text">
               <span class="text-preserve-space">
                  This question should be hidden.
               </span>
            </div>
         </div>
         <div class="panel-collapse collapse in" id="panelBodyCollapse-6" style="height: auto;">
            <div class="panel-body" id="questionBody-5">
               <div class="col-sm-12 no-response">
                  <i class="text-muted">
                     There are no responses for this question.
                  </i>
               </div>
            </div>
         </div>
      </div>
      <div class="panel panel-info">
         <div class="panel-heading" data-target="#panelBodyCollapse-7" id="panelHeading-7" style="cursor: pointer;">
            <form action="/page/instructorFeedbackResultsPage" class="seeMoreForm-7" id="seeMore-7" style="display:none;">
               <input name="courseid" type="hidden" value="CFResultsUiT.CS2104"/>
                              <input name="fsname" type="hidden" value="First Session"/>
                              <input name="user" type="hidden" value="CFResultsUiT.instr"/>
                              <input name="frgroupbyteam" type="hidden" value="null"/>
                              <input name="frsorttype" type="hidden" value="question"/>
                              <input id="showStats-7" name="frshowstats" type="hidden" value="on"/>
                              <input name="questionnum" type="hidden" value="7"/>
                              <input name="frgroupbysection" type="hidden" value="All"/>
                           </form>
            <div class="display-icon pull-right">
               <span class="glyphicon pull-right glyphicon-chevron-up">
               </span>
            </div>
            <strong>
               Question 7:
            </strong>
            <div class="inline panel-heading-text">
               <span class="text-preserve-space">
                  What is your extra feature? 
                  <span style=" white-space: normal;">
                     <a class="color_gray" data-less="[less]" data-more="[more]" href="javascript:;" id="questionAdditionalInfoButton-7-" onclick="toggleAdditionalQuestionInfo('7-')">
                        [more]
                     </a>
                     <br/>
                                          <span id="questionAdditionalInfo-7-" style="display:none;">
                        Multiple-choice (single answer) question options:
                        <ul style="list-style-type: disc;margin-left: 20px;">
                           <li>
                              FlexiCommand
                           </li>
                           <li>
                              PowerSearch
                           </li>
                           <li>
                              GoodUI
                           </li>
                           <li>
                              Google Integration
                           </li>
                        </ul>
                     </span>
                  </span>
               </span>
            </div>
         </div>
         <div class="panel-collapse collapse in" id="panelBodyCollapse-7" style="height: auto;">
            <div class="panel-body padding-0" id="questionBody-6">
               <div class="resultStatistics">
                  <div class="panel-body">
                     <div class="row">
                        <div class="col-sm-4 text-color-gray">
                           <strong>
                              Response Summary
                           </strong>
                        </div>
                     </div>
                     <div class="row">
                        <div class="col-sm-4">
                           <table class="table margin-0">
                              <thead>
                                 <tr>
                                    <td>
                                       Choice
                                    </td>
                                    <td>
                                       Response Count
                                    </td>
                                    <td>
                                       Percentage
                                    </td>
                                 </tr>
                              </thead>
                              <tbody>
                                 <tr>
                                    <td>
                                       FlexiCommand
                                    </td>
                                    <td>
                                       0
                                    </td>
                                    <td>
                                       0%
                                    </td>
                                 </tr>
                                 <tr>
                                    <td>
                                       PowerSearch
                                    </td>
                                    <td>
                                       2
                                    </td>
                                    <td>
                                       100%
                                    </td>
                                 </tr>
                                 <tr>
                                    <td>
                                       GoodUI
                                    </td>
                                    <td>
                                       0
                                    </td>
                                    <td>
                                       0%
                                    </td>
                                 </tr>
                                 <tr>
                                    <td>
                                       Google Integration
                                    </td>
                                    <td>
                                       0
                                    </td>
                                    <td>
                                       0%
                                    </td>
                                 </tr>
                              </tbody>
                           </table>
                        </div>
                     </div>
                  </div>
               </div>
               <div class="table-responsive">
                  <table class="table table-striped table-bordered dataTable margin-0">
                     <thead class="background-color-medium-gray text-color-gray font-weight-normal">
                        <tr>
                           <th class="button-sort-none" id="button_sortFromName" onclick="toggleSort(this,1)" style="width: 15%;">
                              Giver
                              <span class="icon-sort unsorted">
                              </span>
                           </th>
                           <th class="button-sort-none" id="button_sortFromTeam" onclick="toggleSort(this,2)" style="width: 15%;">
                              Team
                              <span class="icon-sort unsorted">
                              </span>
                           </th>
                           <th class="button-sort-none" id="button_sortToName" onclick="toggleSort(this,3)" style="width: 15%;">
                              Recipient
                              <span class="icon-sort unsorted">
                              </span>
                           </th>
                           <th class="button-sort-ascending" id="button_sortToTeam" onclick="toggleSort(this,4)" style="width: 15%;">
                              Team
                              <span class="icon-sort unsorted">
                              </span>
                           </th>
                           <th class="button-sort-none" id="button_sortFeedback" onclick="toggleSort(this,5)">
                              Feedback
                              <span class="icon-sort unsorted">
                              </span>
                           </th>
                           <th>
                              Actions
                           </th>
                        </tr>
                     </thead>
                     <thead>
                     </thead>
                     <tbody>
                        <tr>
                           <td class="middlealign">
                              <div class="profile-pic-icon-hover" data-link="/page/studentProfilePic?studentemail={*}&courseid={*}&user=CFResultsUiT.instr" data-original-title="" title="">
                                 Alice Betsy
                                 <img alt="No Image Given" class="hidden profile-pic-icon-hidden" src=""/>
                                                               </div>
                           </td>
                           <td class="middlealign">
                              Team 1
                           </td>
                           <td class="middlealign">
                              <div class="profile-pic-icon-hover" data-link="/page/studentProfilePic?studentemail={*}&courseid={*}&user=CFResultsUiT.instr" data-original-title="" title="">
                                 Alice Betsy
                                 <img alt="No Image Given" class="hidden profile-pic-icon-hidden" src=""/>
                                                               </div>
                           </td>
                           <td class="middlealign">
                              Team 1
                           </td>
                           <td class="text-preserve-space">
                              PowerSearch
                           </td>
                           <td>
                              <form action="/page/instructorEditStudentFeedbackPage?user=CFResultsUiT.instr" class="inline" method="post" target="_blank">
                                 <input class="btn btn-default btn-xs" data-original-title="Edit the responses given by this student" data-toggle="tooltip" title="" type="submit" value="Moderate Response"/>
                                                                  <input name="courseid" type="hidden" value="CFResultsUiT.CS2104"/>
                                                                  <input name="fsname" type="hidden" value="First Session"/>
                                                                  <input name="moderatedquestion" type="hidden" value="7"/>
                                                                  <input name="moderatedstudent" type="hidden" value="CFResultsUiT.alice.b@gmail.tmt"/>
                                                               </form>
                           </td>
                        </tr>
                        <tr>
                           <td class="middlealign">
                              <div class="profile-pic-icon-hover" data-link="/page/studentProfilePic?studentemail={*}&courseid={*}&user=CFResultsUiT.instr" data-original-title="" title="">
                                 Drop out
                                 <img alt="No Image Given" class="hidden profile-pic-icon-hidden" src=""/>
                                                               </div>
                           </td>
                           <td class="middlealign">
                              Team 2
                           </td>
                           <td class="middlealign">
                              <div class="profile-pic-icon-hover" data-link="/page/studentProfilePic?studentemail={*}&courseid={*}&user=CFResultsUiT.instr" data-original-title="" title="">
                                 Drop out
                                 <img alt="No Image Given" class="hidden profile-pic-icon-hidden" src=""/>
                                                               </div>
                           </td>
                           <td class="middlealign">
                              Team 2
                           </td>
                           <td class="text-preserve-space">
                              PowerSearch
                           </td>
                           <td>
                              <form action="/page/instructorEditStudentFeedbackPage?user=CFResultsUiT.instr" class="inline" method="post" target="_blank">
                                 <input class="btn btn-default btn-xs" data-original-title="Edit the responses given by this student" data-toggle="tooltip" title="" type="submit" value="Moderate Response"/>
                                                                  <input name="courseid" type="hidden" value="CFResultsUiT.CS2104"/>
                                                                  <input name="fsname" type="hidden" value="First Session"/>
                                                                  <input name="moderatedquestion" type="hidden" value="7"/>
                                                                  <input name="moderatedstudent" type="hidden" value="drop.out@gmail.tmt"/>
                                                               </form>
                           </td>
                        </tr>
                        <tr class="pending_response_row">
                           <td class="middlealign color_neutral">
                              <div class="profile-pic-icon-hover" data-link="/page/studentProfilePic?studentemail={*}&courseid={*}&user=CFResultsUiT.instr" data-original-title="" title="">
                                 Benny Charles
                                 <img alt="No Image Given" class="hidden profile-pic-icon-hidden" src=""/>
                                                               </div>
                           </td>
                           <td class="middlealign color_neutral">
                              Team 1
                           </td>
                           <td class="middlealign color_neutral">
                              <div class="profile-pic-icon-hover" data-link="/page/studentProfilePic?studentemail={*}&courseid={*}&user=CFResultsUiT.instr" data-original-title="" title="">
                                 Benny Charles
                                 <img alt="No Image Given" class="hidden profile-pic-icon-hidden" src=""/>
                                                               </div>
                           </td>
                           <td class="middlealign color_neutral">
                              Team 1
                           </td>
                           <td class="text-preserve-space color_neutral">
                              <i>
                                 No Response
                              </i>
                           </td>
                           <td>
                              <form action="/page/instructorEditStudentFeedbackPage?user=CFResultsUiT.instr" class="inline" method="post" target="_blank">
                                 <input class="btn btn-default btn-xs" data-original-title="Edit the responses given by this student" data-toggle="tooltip" title="" type="submit" value="Moderate Response"/>
                                                                  <input name="courseid" type="hidden" value="CFResultsUiT.CS2104"/>
                                                                  <input name="fsname" type="hidden" value="First Session"/>
                                                                  <input name="moderatedquestion" type="hidden" value="7"/>
                                                                  <input name="moderatedstudent" type="hidden" value="CFResultsUiT.benny.c@gmail.tmt"/>
                                                               </form>
                           </td>
                        </tr>
                        <tr class="pending_response_row">
                           <td class="middlealign color_neutral">
                              <div class="profile-pic-icon-hover" data-link="/page/studentProfilePic?studentemail={*}&courseid={*}&user=CFResultsUiT.instr" data-original-title="" title="">
                                 Charlie Dávis
                                 <img alt="No Image Given" class="hidden profile-pic-icon-hidden" src=""/>
                                                               </div>
                           </td>
                           <td class="middlealign color_neutral">
                              Team 2
                           </td>
                           <td class="middlealign color_neutral">
                              <div class="profile-pic-icon-hover" data-link="/page/studentProfilePic?studentemail={*}&courseid={*}&user=CFResultsUiT.instr" data-original-title="" title="">
                                 Charlie Dávis
                                 <img alt="No Image Given" class="hidden profile-pic-icon-hidden" src=""/>
                                                               </div>
                           </td>
                           <td class="middlealign color_neutral">
                              Team 2
                           </td>
                           <td class="text-preserve-space color_neutral">
                              <i>
                                 No Response
                              </i>
                           </td>
                           <td>
                              <form action="/page/instructorEditStudentFeedbackPage?user=CFResultsUiT.instr" class="inline" method="post" target="_blank">
                                 <input class="btn btn-default btn-xs" data-original-title="Edit the responses given by this student" data-toggle="tooltip" title="" type="submit" value="Moderate Response"/>
                                                                  <input name="courseid" type="hidden" value="CFResultsUiT.CS2104"/>
                                                                  <input name="fsname" type="hidden" value="First Session"/>
                                                                  <input name="moderatedquestion" type="hidden" value="7"/>
                                                                  <input name="moderatedstudent" type="hidden" value="CFResultsUiT.charlie.d@gmail.tmt"/>
                                                               </form>
                           </td>
                        </tr>
                        <tr class="pending_response_row">
                           <td class="middlealign color_neutral">
                              <div class="profile-pic-icon-hover" data-link="/page/studentProfilePic?studentemail={*}&courseid={*}&user=CFResultsUiT.instr" data-original-title="" title="">
                                 Danny Engrid
                                 <img alt="No Image Given" class="hidden profile-pic-icon-hidden" src=""/>
                                                               </div>
                           </td>
                           <td class="middlealign color_neutral">
                              Team 2
                           </td>
                           <td class="middlealign color_neutral">
                              <div class="profile-pic-icon-hover" data-link="/page/studentProfilePic?studentemail={*}&courseid={*}&user=CFResultsUiT.instr" data-original-title="" title="">
                                 Danny Engrid
                                 <img alt="No Image Given" class="hidden profile-pic-icon-hidden" src=""/>
                                                               </div>
                           </td>
                           <td class="middlealign color_neutral">
                              Team 2
                           </td>
                           <td class="text-preserve-space color_neutral">
                              <i>
                                 No Response
                              </i>
                           </td>
                           <td>
                              <form action="/page/instructorEditStudentFeedbackPage?user=CFResultsUiT.instr" class="inline" method="post" target="_blank">
                                 <input class="btn btn-default btn-xs" data-original-title="Edit the responses given by this student" data-toggle="tooltip" title="" type="submit" value="Moderate Response"/>
                                                                  <input name="courseid" type="hidden" value="CFResultsUiT.CS2104"/>
                                                                  <input name="fsname" type="hidden" value="First Session"/>
                                                                  <input name="moderatedquestion" type="hidden" value="7"/>
                                                                  <input name="moderatedstudent" type="hidden" value="CFResultsUiT.danny.e@gmail.tmt"/>
                                                               </form>
                           </td>
                        </tr>
                        <tr class="pending_response_row">
                           <td class="middlealign color_neutral">
                              <div class="profile-pic-icon-hover" data-link="/page/studentProfilePic?studentemail={*}&courseid={*}&user=CFResultsUiT.instr" data-original-title="" title="">
                                 Extra guy
                                 <img alt="No Image Given" class="hidden profile-pic-icon-hidden" src=""/>
                                                               </div>
                           </td>
                           <td class="middlealign color_neutral">
                              Team 2
                           </td>
                           <td class="middlealign color_neutral">
                              <div class="profile-pic-icon-hover" data-link="/page/studentProfilePic?studentemail={*}&courseid={*}&user=CFResultsUiT.instr" data-original-title="" title="">
                                 Extra guy
                                 <img alt="No Image Given" class="hidden profile-pic-icon-hidden" src=""/>
                                                               </div>
                           </td>
                           <td class="middlealign color_neutral">
                              Team 2
                           </td>
                           <td class="text-preserve-space color_neutral">
                              <i>
                                 No Response
                              </i>
                           </td>
                           <td>
                              <form action="/page/instructorEditStudentFeedbackPage?user=CFResultsUiT.instr" class="inline" method="post" target="_blank">
                                 <input class="btn btn-default btn-xs" data-original-title="Edit the responses given by this student" data-toggle="tooltip" title="" type="submit" value="Moderate Response"/>
                                                                  <input name="courseid" type="hidden" value="CFResultsUiT.CS2104"/>
                                                                  <input name="fsname" type="hidden" value="First Session"/>
                                                                  <input name="moderatedquestion" type="hidden" value="7"/>
                                                                  <input name="moderatedstudent" type="hidden" value="extra.guy@gmail.tmt"/>
                                                               </form>
                           </td>
                        </tr>
                        <tr class="pending_response_row">
                           <td class="middlealign color_neutral">
                              <div class="profile-pic-icon-hover" data-link="/page/studentProfilePic?studentemail={*}&courseid={*}&user=CFResultsUiT.instr" data-original-title="" title="">
                                 Emily
                                 <img alt="No Image Given" class="hidden profile-pic-icon-hidden" src=""/>
                                                               </div>
                           </td>
                           <td class="middlealign color_neutral">
                              Team 3
                           </td>
                           <td class="middlealign color_neutral">
                              <div class="profile-pic-icon-hover" data-link="/page/studentProfilePic?studentemail={*}&courseid={*}&user=CFResultsUiT.instr" data-original-title="" title="">
                                 Emily
                                 <img alt="No Image Given" class="hidden profile-pic-icon-hidden" src=""/>
                                                               </div>
                           </td>
                           <td class="middlealign color_neutral">
                              Team 3
                           </td>
                           <td class="text-preserve-space color_neutral">
                              <i>
                                 No Response
                              </i>
                           </td>
                           <td>
                              <form action="/page/instructorEditStudentFeedbackPage?user=CFResultsUiT.instr" class="inline" method="post" target="_blank">
                                 <input class="btn btn-default btn-xs" data-original-title="Edit the responses given by this student" data-toggle="tooltip" title="" type="submit" value="Moderate Response"/>
                                                                  <input name="courseid" type="hidden" value="CFResultsUiT.CS2104"/>
                                                                  <input name="fsname" type="hidden" value="First Session"/>
                                                                  <input name="moderatedquestion" type="hidden" value="7"/>
                                                                  <input name="moderatedstudent" type="hidden" value="CFResultsUiT.emily.f@gmail.tmt"/>
                                                               </form>
                           </td>
                        </tr>
                     </tbody>
                  </table>
               </div>
            </div>
         </div>
      </div>
      <div class="panel panel-info">
         <div class="panel-heading" data-target="#panelBodyCollapse-8" id="panelHeading-8" style="cursor: pointer;">
            <form action="/page/instructorFeedbackResultsPage" class="seeMoreForm-8" id="seeMore-8" style="display:none;">
               <input name="courseid" type="hidden" value="CFResultsUiT.CS2104"/>
                              <input name="fsname" type="hidden" value="First Session"/>
                              <input name="user" type="hidden" value="CFResultsUiT.instr"/>
                              <input name="frgroupbyteam" type="hidden" value="null"/>
                              <input name="frsorttype" type="hidden" value="question"/>
                              <input id="showStats-8" name="frshowstats" type="hidden" value="on"/>
                              <input name="questionnum" type="hidden" value="8"/>
                              <input name="frgroupbysection" type="hidden" value="All"/>
                           </form>
            <div class="display-icon pull-right">
               <span class="glyphicon pull-right glyphicon-chevron-up">
               </span>
            </div>
            <strong>
               Question 8:
            </strong>
            <div class="inline panel-heading-text">
               <span class="text-preserve-space">
                  What is your extra feature? 
                  <span style=" white-space: normal;">
                     <a class="color_gray" data-less="[less]" data-more="[more]" href="javascript:;" id="questionAdditionalInfoButton-8-" onclick="toggleAdditionalQuestionInfo('8-')">
                        [more]
                     </a>
                     <br/>
                                          <span id="questionAdditionalInfo-8-" style="display:none;">
                        Multiple-choice (multiple answers) question options:
                        <ul style="list-style-type: disc;margin-left: 20px;">
                           <li>
                              FlexiCommand
                           </li>
                           <li>
                              PowerSearch
                           </li>
                           <li>
                              GoodUI
                           </li>
                           <li>
                              Google Integration
                           </li>
                        </ul>
                     </span>
                  </span>
               </span>
            </div>
         </div>
         <div class="panel-collapse collapse in" id="panelBodyCollapse-8" style="height: auto;">
            <div class="panel-body padding-0" id="questionBody-7">
               <div class="resultStatistics">
                  <div class="panel-body">
                     <div class="row">
                        <div class="col-sm-4 text-color-gray">
                           <strong>
                              Response Summary
                           </strong>
                        </div>
                     </div>
                     <div class="row">
                        <div class="col-sm-4">
                           <table class="table margin-0">
                              <thead>
                                 <tr>
                                    <td>
                                       Choice
                                    </td>
                                    <td>
                                       Response Count
                                    </td>
                                    <td>
                                       Percentage
                                    </td>
                                 </tr>
                              </thead>
                              <tbody>
                                 <tr>
                                    <td>
                                       FlexiCommand
                                    </td>
                                    <td>
                                       0
                                    </td>
                                    <td>
                                       0%
                                    </td>
                                 </tr>
                                 <tr>
                                    <td>
                                       PowerSearch
                                    </td>
                                    <td>
                                       1
                                    </td>
                                    <td>
                                       50%
                                    </td>
                                 </tr>
                                 <tr>
                                    <td>
                                       GoodUI
                                    </td>
                                    <td>
                                       1
                                    </td>
                                    <td>
                                       50%
                                    </td>
                                 </tr>
                                 <tr>
                                    <td>
                                       Google Integration
                                    </td>
                                    <td>
                                       0
                                    </td>
                                    <td>
                                       0%
                                    </td>
                                 </tr>
                              </tbody>
                           </table>
                        </div>
                     </div>
                  </div>
               </div>
               <div class="table-responsive">
                  <table class="table table-striped table-bordered dataTable margin-0">
                     <thead class="background-color-medium-gray text-color-gray font-weight-normal">
                        <tr>
                           <th class="button-sort-none" id="button_sortFromName" onclick="toggleSort(this,1)" style="width: 15%;">
                              Giver
                              <span class="icon-sort unsorted">
                              </span>
                           </th>
                           <th class="button-sort-none" id="button_sortFromTeam" onclick="toggleSort(this,2)" style="width: 15%;">
                              Team
                              <span class="icon-sort unsorted">
                              </span>
                           </th>
                           <th class="button-sort-none" id="button_sortToName" onclick="toggleSort(this,3)" style="width: 15%;">
                              Recipient
                              <span class="icon-sort unsorted">
                              </span>
                           </th>
                           <th class="button-sort-ascending" id="button_sortToTeam" onclick="toggleSort(this,4)" style="width: 15%;">
                              Team
                              <span class="icon-sort unsorted">
                              </span>
                           </th>
                           <th class="button-sort-none" id="button_sortFeedback" onclick="toggleSort(this,5)">
                              Feedback
                              <span class="icon-sort unsorted">
                              </span>
                           </th>
                           <th>
                              Actions
                           </th>
                        </tr>
                     </thead>
                     <thead>
                     </thead>
                     <tbody>
                        <tr>
                           <td class="middlealign">
                              <div class="profile-pic-icon-hover" data-link="/page/studentProfilePic?studentemail={*}&courseid={*}&user=CFResultsUiT.instr" data-original-title="" title="">
                                 Alice Betsy
                                 <img alt="No Image Given" class="hidden profile-pic-icon-hidden" src=""/>
                                                               </div>
                           </td>
                           <td class="middlealign">
                              Team 1
                           </td>
                           <td class="middlealign">
                              <div class="profile-pic-icon-hover" data-link="/page/studentProfilePic?studentemail={*}&courseid={*}&user=CFResultsUiT.instr" data-original-title="" title="">
                                 Alice Betsy
                                 <img alt="No Image Given" class="hidden profile-pic-icon-hidden" src=""/>
                                                               </div>
                           </td>
                           <td class="middlealign">
                              Team 1
                           </td>
                           <td class="text-preserve-space">
                              <ul class="selectedOptionsList">
                                 <li>
                                    PowerSearch
                                 </li>
                                 <li>
                                    GoodUI
                                 </li>
                              </ul>
                           </td>
                           <td>
                              <form action="/page/instructorEditStudentFeedbackPage?user=CFResultsUiT.instr" class="inline" method="post" target="_blank">
                                 <input class="btn btn-default btn-xs" data-original-title="Edit the responses given by this student" data-toggle="tooltip" title="" type="submit" value="Moderate Response"/>
                                                                  <input name="courseid" type="hidden" value="CFResultsUiT.CS2104"/>
                                                                  <input name="fsname" type="hidden" value="First Session"/>
                                                                  <input name="moderatedquestion" type="hidden" value="8"/>
                                                                  <input name="moderatedstudent" type="hidden" value="CFResultsUiT.alice.b@gmail.tmt"/>
                                                               </form>
                           </td>
                        </tr>
                        <tr>
                           <td class="middlealign">
                              <div class="profile-pic-icon-hover" data-link="/page/studentProfilePic?studentemail={*}&courseid={*}&user=CFResultsUiT.instr" data-original-title="" title="">
                                 Benny Charles
                                 <img alt="No Image Given" class="hidden profile-pic-icon-hidden" src=""/>
                                                               </div>
                           </td>
                           <td class="middlealign">
                              Team 1
                           </td>
                           <td class="middlealign">
                              <div class="profile-pic-icon-hover" data-link="/page/studentProfilePic?studentemail={*}&courseid={*}&user=CFResultsUiT.instr" data-original-title="" title="">
                                 Benny Charles
                                 <img alt="No Image Given" class="hidden profile-pic-icon-hidden" src=""/>
                                                               </div>
                           </td>
                           <td class="middlealign">
                              Team 1
                           </td>
                           <td class="text-preserve-space">
                           </td>
                           <td>
                              <form action="/page/instructorEditStudentFeedbackPage?user=CFResultsUiT.instr" class="inline" method="post" target="_blank">
                                 <input class="btn btn-default btn-xs" data-original-title="Edit the responses given by this student" data-toggle="tooltip" title="" type="submit" value="Moderate Response"/>
                                                                  <input name="courseid" type="hidden" value="CFResultsUiT.CS2104"/>
                                                                  <input name="fsname" type="hidden" value="First Session"/>
                                                                  <input name="moderatedquestion" type="hidden" value="8"/>
                                                                  <input name="moderatedstudent" type="hidden" value="CFResultsUiT.benny.c@gmail.tmt"/>
                                                               </form>
                           </td>
                        </tr>
                        <tr class="pending_response_row">
                           <td class="middlealign color_neutral">
                              <div class="profile-pic-icon-hover" data-link="/page/studentProfilePic?studentemail={*}&courseid={*}&user=CFResultsUiT.instr" data-original-title="" title="">
                                 Charlie Dávis
                                 <img alt="No Image Given" class="hidden profile-pic-icon-hidden" src=""/>
                                                               </div>
                           </td>
                           <td class="middlealign color_neutral">
                              Team 2
                           </td>
                           <td class="middlealign color_neutral">
                              <div class="profile-pic-icon-hover" data-link="/page/studentProfilePic?studentemail={*}&courseid={*}&user=CFResultsUiT.instr" data-original-title="" title="">
                                 Charlie Dávis
                                 <img alt="No Image Given" class="hidden profile-pic-icon-hidden" src=""/>
                                                               </div>
                           </td>
                           <td class="middlealign color_neutral">
                              Team 2
                           </td>
                           <td class="text-preserve-space color_neutral">
                              <i>
                                 No Response
                              </i>
                           </td>
                           <td>
                              <form action="/page/instructorEditStudentFeedbackPage?user=CFResultsUiT.instr" class="inline" method="post" target="_blank">
                                 <input class="btn btn-default btn-xs" data-original-title="Edit the responses given by this student" data-toggle="tooltip" title="" type="submit" value="Moderate Response"/>
                                                                  <input name="courseid" type="hidden" value="CFResultsUiT.CS2104"/>
                                                                  <input name="fsname" type="hidden" value="First Session"/>
                                                                  <input name="moderatedquestion" type="hidden" value="8"/>
                                                                  <input name="moderatedstudent" type="hidden" value="CFResultsUiT.charlie.d@gmail.tmt"/>
                                                               </form>
                           </td>
                        </tr>
                        <tr class="pending_response_row">
                           <td class="middlealign color_neutral">
                              <div class="profile-pic-icon-hover" data-link="/page/studentProfilePic?studentemail={*}&courseid={*}&user=CFResultsUiT.instr" data-original-title="" title="">
                                 Danny Engrid
                                 <img alt="No Image Given" class="hidden profile-pic-icon-hidden" src=""/>
                                                               </div>
                           </td>
                           <td class="middlealign color_neutral">
                              Team 2
                           </td>
                           <td class="middlealign color_neutral">
                              <div class="profile-pic-icon-hover" data-link="/page/studentProfilePic?studentemail={*}&courseid={*}&user=CFResultsUiT.instr" data-original-title="" title="">
                                 Danny Engrid
                                 <img alt="No Image Given" class="hidden profile-pic-icon-hidden" src=""/>
                                                               </div>
                           </td>
                           <td class="middlealign color_neutral">
                              Team 2
                           </td>
                           <td class="text-preserve-space color_neutral">
                              <i>
                                 No Response
                              </i>
                           </td>
                           <td>
                              <form action="/page/instructorEditStudentFeedbackPage?user=CFResultsUiT.instr" class="inline" method="post" target="_blank">
                                 <input class="btn btn-default btn-xs" data-original-title="Edit the responses given by this student" data-toggle="tooltip" title="" type="submit" value="Moderate Response"/>
                                                                  <input name="courseid" type="hidden" value="CFResultsUiT.CS2104"/>
                                                                  <input name="fsname" type="hidden" value="First Session"/>
                                                                  <input name="moderatedquestion" type="hidden" value="8"/>
                                                                  <input name="moderatedstudent" type="hidden" value="CFResultsUiT.danny.e@gmail.tmt"/>
                                                               </form>
                           </td>
                        </tr>
                        <tr class="pending_response_row">
                           <td class="middlealign color_neutral">
                              <div class="profile-pic-icon-hover" data-link="/page/studentProfilePic?studentemail={*}&courseid={*}&user=CFResultsUiT.instr" data-original-title="" title="">
                                 Drop out
                                 <img alt="No Image Given" class="hidden profile-pic-icon-hidden" src=""/>
                                                               </div>
                           </td>
                           <td class="middlealign color_neutral">
                              Team 2
                           </td>
                           <td class="middlealign color_neutral">
                              <div class="profile-pic-icon-hover" data-link="/page/studentProfilePic?studentemail={*}&courseid={*}&user=CFResultsUiT.instr" data-original-title="" title="">
                                 Drop out
                                 <img alt="No Image Given" class="hidden profile-pic-icon-hidden" src=""/>
                                                               </div>
                           </td>
                           <td class="middlealign color_neutral">
                              Team 2
                           </td>
                           <td class="text-preserve-space color_neutral">
                              <i>
                                 No Response
                              </i>
                           </td>
                           <td>
                              <form action="/page/instructorEditStudentFeedbackPage?user=CFResultsUiT.instr" class="inline" method="post" target="_blank">
                                 <input class="btn btn-default btn-xs" data-original-title="Edit the responses given by this student" data-toggle="tooltip" title="" type="submit" value="Moderate Response"/>
                                                                  <input name="courseid" type="hidden" value="CFResultsUiT.CS2104"/>
                                                                  <input name="fsname" type="hidden" value="First Session"/>
                                                                  <input name="moderatedquestion" type="hidden" value="8"/>
                                                                  <input name="moderatedstudent" type="hidden" value="drop.out@gmail.tmt"/>
                                                               </form>
                           </td>
                        </tr>
                        <tr class="pending_response_row">
                           <td class="middlealign color_neutral">
                              <div class="profile-pic-icon-hover" data-link="/page/studentProfilePic?studentemail={*}&courseid={*}&user=CFResultsUiT.instr" data-original-title="" title="">
                                 Extra guy
                                 <img alt="No Image Given" class="hidden profile-pic-icon-hidden" src=""/>
                                                               </div>
                           </td>
                           <td class="middlealign color_neutral">
                              Team 2
                           </td>
                           <td class="middlealign color_neutral">
                              <div class="profile-pic-icon-hover" data-link="/page/studentProfilePic?studentemail={*}&courseid={*}&user=CFResultsUiT.instr" data-original-title="" title="">
                                 Extra guy
                                 <img alt="No Image Given" class="hidden profile-pic-icon-hidden" src=""/>
                                                               </div>
                           </td>
                           <td class="middlealign color_neutral">
                              Team 2
                           </td>
                           <td class="text-preserve-space color_neutral">
                              <i>
                                 No Response
                              </i>
                           </td>
                           <td>
                              <form action="/page/instructorEditStudentFeedbackPage?user=CFResultsUiT.instr" class="inline" method="post" target="_blank">
                                 <input class="btn btn-default btn-xs" data-original-title="Edit the responses given by this student" data-toggle="tooltip" title="" type="submit" value="Moderate Response"/>
                                                                  <input name="courseid" type="hidden" value="CFResultsUiT.CS2104"/>
                                                                  <input name="fsname" type="hidden" value="First Session"/>
                                                                  <input name="moderatedquestion" type="hidden" value="8"/>
                                                                  <input name="moderatedstudent" type="hidden" value="extra.guy@gmail.tmt"/>
                                                               </form>
                           </td>
                        </tr>
                        <tr class="pending_response_row">
                           <td class="middlealign color_neutral">
                              <div class="profile-pic-icon-hover" data-link="/page/studentProfilePic?studentemail={*}&courseid={*}&user=CFResultsUiT.instr" data-original-title="" title="">
                                 Emily
                                 <img alt="No Image Given" class="hidden profile-pic-icon-hidden" src=""/>
                                                               </div>
                           </td>
                           <td class="middlealign color_neutral">
                              Team 3
                           </td>
                           <td class="middlealign color_neutral">
                              <div class="profile-pic-icon-hover" data-link="/page/studentProfilePic?studentemail={*}&courseid={*}&user=CFResultsUiT.instr" data-original-title="" title="">
                                 Emily
                                 <img alt="No Image Given" class="hidden profile-pic-icon-hidden" src=""/>
                                                               </div>
                           </td>
                           <td class="middlealign color_neutral">
                              Team 3
                           </td>
                           <td class="text-preserve-space color_neutral">
                              <i>
                                 No Response
                              </i>
                           </td>
                           <td>
                              <form action="/page/instructorEditStudentFeedbackPage?user=CFResultsUiT.instr" class="inline" method="post" target="_blank">
                                 <input class="btn btn-default btn-xs" data-original-title="Edit the responses given by this student" data-toggle="tooltip" title="" type="submit" value="Moderate Response"/>
                                                                  <input name="courseid" type="hidden" value="CFResultsUiT.CS2104"/>
                                                                  <input name="fsname" type="hidden" value="First Session"/>
                                                                  <input name="moderatedquestion" type="hidden" value="8"/>
                                                                  <input name="moderatedstudent" type="hidden" value="CFResultsUiT.emily.f@gmail.tmt"/>
                                                               </form>
                           </td>
                        </tr>
                     </tbody>
                  </table>
               </div>
            </div>
         </div>
      </div>
      <div class="panel panel-info">
         <div class="panel-heading" data-target="#panelBodyCollapse-9" id="panelHeading-9" style="cursor: pointer;">
            <form action="/page/instructorFeedbackResultsPage" class="seeMoreForm-9" id="seeMore-9" style="display:none;">
               <input name="courseid" type="hidden" value="CFResultsUiT.CS2104"/>
                              <input name="fsname" type="hidden" value="First Session"/>
                              <input name="user" type="hidden" value="CFResultsUiT.instr"/>
                              <input name="frgroupbyteam" type="hidden" value="null"/>
                              <input name="frsorttype" type="hidden" value="question"/>
                              <input id="showStats-9" name="frshowstats" type="hidden" value="on"/>
                              <input name="questionnum" type="hidden" value="9"/>
                              <input name="frgroupbysection" type="hidden" value="All"/>
                           </form>
            <div class="display-icon pull-right">
               <span class="glyphicon pull-right glyphicon-chevron-up">
               </span>
            </div>
            <strong>
               Question 9:
            </strong>
            <div class="inline panel-heading-text">
               <span class="text-preserve-space">
                  Who do you think is the most hardworking student? 
                  <span style=" white-space: normal;">
                     <a class="color_gray" data-less="[less]" data-more="[more]" href="javascript:;" id="questionAdditionalInfoButton-9-" onclick="toggleAdditionalQuestionInfo('9-')">
                        [more]
                     </a>
                     <br/>
                                          <span id="questionAdditionalInfo-9-" style="display:none;">
                        Multiple-choice (single answer) question options:
                        <br/>
                                                The options for this question is automatically generated from the list of all students in this course.
                     </span>
                  </span>
               </span>
            </div>
         </div>
         <div class="panel-collapse collapse in" id="panelBodyCollapse-9" style="height: auto;">
            <div class="panel-body padding-0" id="questionBody-8">
               <div class="resultStatistics">
                  <div class="panel-body">
                     <div class="row">
                        <div class="col-sm-4 text-color-gray">
                           <strong>
                              Response Summary
                           </strong>
                        </div>
                     </div>
                     <div class="row">
                        <div class="col-sm-4">
                           <table class="table margin-0">
                              <thead>
                                 <tr>
                                    <td>
                                       Choice
                                    </td>
                                    <td>
                                       Response Count
                                    </td>
                                    <td>
                                       Percentage
                                    </td>
                                 </tr>
                              </thead>
                              <tbody>
                                 <tr>
                                    <td>
                                       Danny
                                    </td>
                                    <td>
                                       1
                                    </td>
                                    <td>
                                       100%
                                    </td>
                                 </tr>
                              </tbody>
                           </table>
                        </div>
                     </div>
                  </div>
               </div>
               <div class="table-responsive">
                  <table class="table table-striped table-bordered dataTable margin-0">
                     <thead class="background-color-medium-gray text-color-gray font-weight-normal">
                        <tr>
                           <th class="button-sort-none" id="button_sortFromName" onclick="toggleSort(this,1)" style="width: 15%;">
                              Giver
                              <span class="icon-sort unsorted">
                              </span>
                           </th>
                           <th class="button-sort-none" id="button_sortFromTeam" onclick="toggleSort(this,2)" style="width: 15%;">
                              Team
                              <span class="icon-sort unsorted">
                              </span>
                           </th>
                           <th class="button-sort-none" id="button_sortToName" onclick="toggleSort(this,3)" style="width: 15%;">
                              Recipient
                              <span class="icon-sort unsorted">
                              </span>
                           </th>
                           <th class="button-sort-ascending" id="button_sortToTeam" onclick="toggleSort(this,4)" style="width: 15%;">
                              Team
                              <span class="icon-sort unsorted">
                              </span>
                           </th>
                           <th class="button-sort-none" id="button_sortFeedback" onclick="toggleSort(this,5)">
                              Feedback
                              <span class="icon-sort unsorted">
                              </span>
                           </th>
                           <th>
                              Actions
                           </th>
                        </tr>
                     </thead>
                     <thead>
                     </thead>
                     <tbody>
                        <tr>
                           <td class="middlealign">
                              <div class="profile-pic-icon-hover" data-link="/page/studentProfilePic?studentemail={*}&courseid={*}&user=CFResultsUiT.instr" data-original-title="" title="">
                                 Alice Betsy
                                 <img alt="No Image Given" class="hidden profile-pic-icon-hidden" src=""/>
                                                               </div>
                           </td>
                           <td class="middlealign">
                              Team 1
                           </td>
                           <td class="middlealign">
                              <div class="profile-pic-icon-hover" data-link="/page/studentProfilePic?studentemail={*}&courseid={*}&user=CFResultsUiT.instr" data-original-title="" title="">
                                 Alice Betsy
                                 <img alt="No Image Given" class="hidden profile-pic-icon-hidden" src=""/>
                                                               </div>
                           </td>
                           <td class="middlealign">
                              Team 1
                           </td>
                           <td class="text-preserve-space">
                              Danny
                           </td>
                           <td>
                              <form action="/page/instructorEditStudentFeedbackPage?user=CFResultsUiT.instr" class="inline" method="post" target="_blank">
                                 <input class="btn btn-default btn-xs" data-original-title="Edit the responses given by this student" data-toggle="tooltip" title="" type="submit" value="Moderate Response"/>
                                                                  <input name="courseid" type="hidden" value="CFResultsUiT.CS2104"/>
                                                                  <input name="fsname" type="hidden" value="First Session"/>
                                                                  <input name="moderatedquestion" type="hidden" value="9"/>
                                                                  <input name="moderatedstudent" type="hidden" value="CFResultsUiT.alice.b@gmail.tmt"/>
                                                               </form>
                           </td>
                        </tr>
                        <tr class="pending_response_row">
                           <td class="middlealign color_neutral">
                              <div class="profile-pic-icon-hover" data-link="/page/studentProfilePic?studentemail={*}&courseid={*}&user=CFResultsUiT.instr" data-original-title="" title="">
                                 Benny Charles
                                 <img alt="No Image Given" class="hidden profile-pic-icon-hidden" src=""/>
                                                               </div>
                           </td>
                           <td class="middlealign color_neutral">
                              Team 1
                           </td>
                           <td class="middlealign color_neutral">
                              <div class="profile-pic-icon-hover" data-link="/page/studentProfilePic?studentemail={*}&courseid={*}&user=CFResultsUiT.instr" data-original-title="" title="">
                                 Benny Charles
                                 <img alt="No Image Given" class="hidden profile-pic-icon-hidden" src=""/>
                                                               </div>
                           </td>
                           <td class="middlealign color_neutral">
                              Team 1
                           </td>
                           <td class="text-preserve-space color_neutral">
                              <i>
                                 No Response
                              </i>
                           </td>
                           <td>
                              <form action="/page/instructorEditStudentFeedbackPage?user=CFResultsUiT.instr" class="inline" method="post" target="_blank">
                                 <input class="btn btn-default btn-xs" data-original-title="Edit the responses given by this student" data-toggle="tooltip" title="" type="submit" value="Moderate Response"/>
                                                                  <input name="courseid" type="hidden" value="CFResultsUiT.CS2104"/>
                                                                  <input name="fsname" type="hidden" value="First Session"/>
                                                                  <input name="moderatedquestion" type="hidden" value="9"/>
                                                                  <input name="moderatedstudent" type="hidden" value="CFResultsUiT.benny.c@gmail.tmt"/>
                                                               </form>
                           </td>
                        </tr>
                        <tr class="pending_response_row">
                           <td class="middlealign color_neutral">
                              <div class="profile-pic-icon-hover" data-link="/page/studentProfilePic?studentemail={*}&courseid={*}&user=CFResultsUiT.instr" data-original-title="" title="">
                                 Charlie Dávis
                                 <img alt="No Image Given" class="hidden profile-pic-icon-hidden" src=""/>
                                                               </div>
                           </td>
                           <td class="middlealign color_neutral">
                              Team 2
                           </td>
                           <td class="middlealign color_neutral">
                              <div class="profile-pic-icon-hover" data-link="/page/studentProfilePic?studentemail={*}&courseid={*}&user=CFResultsUiT.instr" data-original-title="" title="">
                                 Charlie Dávis
                                 <img alt="No Image Given" class="hidden profile-pic-icon-hidden" src=""/>
                                                               </div>
                           </td>
                           <td class="middlealign color_neutral">
                              Team 2
                           </td>
                           <td class="text-preserve-space color_neutral">
                              <i>
                                 No Response
                              </i>
                           </td>
                           <td>
                              <form action="/page/instructorEditStudentFeedbackPage?user=CFResultsUiT.instr" class="inline" method="post" target="_blank">
                                 <input class="btn btn-default btn-xs" data-original-title="Edit the responses given by this student" data-toggle="tooltip" title="" type="submit" value="Moderate Response"/>
                                                                  <input name="courseid" type="hidden" value="CFResultsUiT.CS2104"/>
                                                                  <input name="fsname" type="hidden" value="First Session"/>
                                                                  <input name="moderatedquestion" type="hidden" value="9"/>
                                                                  <input name="moderatedstudent" type="hidden" value="CFResultsUiT.charlie.d@gmail.tmt"/>
                                                               </form>
                           </td>
                        </tr>
                        <tr class="pending_response_row">
                           <td class="middlealign color_neutral">
                              <div class="profile-pic-icon-hover" data-link="/page/studentProfilePic?studentemail={*}&courseid={*}&user=CFResultsUiT.instr" data-original-title="" title="">
                                 Danny Engrid
                                 <img alt="No Image Given" class="hidden profile-pic-icon-hidden" src=""/>
                                                               </div>
                           </td>
                           <td class="middlealign color_neutral">
                              Team 2
                           </td>
                           <td class="middlealign color_neutral">
                              <div class="profile-pic-icon-hover" data-link="/page/studentProfilePic?studentemail={*}&courseid={*}&user=CFResultsUiT.instr" data-original-title="" title="">
                                 Danny Engrid
                                 <img alt="No Image Given" class="hidden profile-pic-icon-hidden" src=""/>
                                                               </div>
                           </td>
                           <td class="middlealign color_neutral">
                              Team 2
                           </td>
                           <td class="text-preserve-space color_neutral">
                              <i>
                                 No Response
                              </i>
                           </td>
                           <td>
                              <form action="/page/instructorEditStudentFeedbackPage?user=CFResultsUiT.instr" class="inline" method="post" target="_blank">
                                 <input class="btn btn-default btn-xs" data-original-title="Edit the responses given by this student" data-toggle="tooltip" title="" type="submit" value="Moderate Response"/>
                                                                  <input name="courseid" type="hidden" value="CFResultsUiT.CS2104"/>
                                                                  <input name="fsname" type="hidden" value="First Session"/>
                                                                  <input name="moderatedquestion" type="hidden" value="9"/>
                                                                  <input name="moderatedstudent" type="hidden" value="CFResultsUiT.danny.e@gmail.tmt"/>
                                                               </form>
                           </td>
                        </tr>
                        <tr class="pending_response_row">
                           <td class="middlealign color_neutral">
                              <div class="profile-pic-icon-hover" data-link="/page/studentProfilePic?studentemail={*}&courseid={*}&user=CFResultsUiT.instr" data-original-title="" title="">
                                 Drop out
                                 <img alt="No Image Given" class="hidden profile-pic-icon-hidden" src=""/>
                                                               </div>
                           </td>
                           <td class="middlealign color_neutral">
                              Team 2
                           </td>
                           <td class="middlealign color_neutral">
                              <div class="profile-pic-icon-hover" data-link="/page/studentProfilePic?studentemail={*}&courseid={*}&user=CFResultsUiT.instr" data-original-title="" title="">
                                 Drop out
                                 <img alt="No Image Given" class="hidden profile-pic-icon-hidden" src=""/>
                                                               </div>
                           </td>
                           <td class="middlealign color_neutral">
                              Team 2
                           </td>
                           <td class="text-preserve-space color_neutral">
                              <i>
                                 No Response
                              </i>
                           </td>
                           <td>
                              <form action="/page/instructorEditStudentFeedbackPage?user=CFResultsUiT.instr" class="inline" method="post" target="_blank">
                                 <input class="btn btn-default btn-xs" data-original-title="Edit the responses given by this student" data-toggle="tooltip" title="" type="submit" value="Moderate Response"/>
                                                                  <input name="courseid" type="hidden" value="CFResultsUiT.CS2104"/>
                                                                  <input name="fsname" type="hidden" value="First Session"/>
                                                                  <input name="moderatedquestion" type="hidden" value="9"/>
                                                                  <input name="moderatedstudent" type="hidden" value="drop.out@gmail.tmt"/>
                                                               </form>
                           </td>
                        </tr>
                        <tr class="pending_response_row">
                           <td class="middlealign color_neutral">
                              <div class="profile-pic-icon-hover" data-link="/page/studentProfilePic?studentemail={*}&courseid={*}&user=CFResultsUiT.instr" data-original-title="" title="">
                                 Extra guy
                                 <img alt="No Image Given" class="hidden profile-pic-icon-hidden" src=""/>
                                                               </div>
                           </td>
                           <td class="middlealign color_neutral">
                              Team 2
                           </td>
                           <td class="middlealign color_neutral">
                              <div class="profile-pic-icon-hover" data-link="/page/studentProfilePic?studentemail={*}&courseid={*}&user=CFResultsUiT.instr" data-original-title="" title="">
                                 Extra guy
                                 <img alt="No Image Given" class="hidden profile-pic-icon-hidden" src=""/>
                                                               </div>
                           </td>
                           <td class="middlealign color_neutral">
                              Team 2
                           </td>
                           <td class="text-preserve-space color_neutral">
                              <i>
                                 No Response
                              </i>
                           </td>
                           <td>
                              <form action="/page/instructorEditStudentFeedbackPage?user=CFResultsUiT.instr" class="inline" method="post" target="_blank">
                                 <input class="btn btn-default btn-xs" data-original-title="Edit the responses given by this student" data-toggle="tooltip" title="" type="submit" value="Moderate Response"/>
                                                                  <input name="courseid" type="hidden" value="CFResultsUiT.CS2104"/>
                                                                  <input name="fsname" type="hidden" value="First Session"/>
                                                                  <input name="moderatedquestion" type="hidden" value="9"/>
                                                                  <input name="moderatedstudent" type="hidden" value="extra.guy@gmail.tmt"/>
                                                               </form>
                           </td>
                        </tr>
                        <tr class="pending_response_row">
                           <td class="middlealign color_neutral">
                              <div class="profile-pic-icon-hover" data-link="/page/studentProfilePic?studentemail={*}&courseid={*}&user=CFResultsUiT.instr" data-original-title="" title="">
                                 Emily
                                 <img alt="No Image Given" class="hidden profile-pic-icon-hidden" src=""/>
                                                               </div>
                           </td>
                           <td class="middlealign color_neutral">
                              Team 3
                           </td>
                           <td class="middlealign color_neutral">
                              <div class="profile-pic-icon-hover" data-link="/page/studentProfilePic?studentemail={*}&courseid={*}&user=CFResultsUiT.instr" data-original-title="" title="">
                                 Emily
                                 <img alt="No Image Given" class="hidden profile-pic-icon-hidden" src=""/>
                                                               </div>
                           </td>
                           <td class="middlealign color_neutral">
                              Team 3
                           </td>
                           <td class="text-preserve-space color_neutral">
                              <i>
                                 No Response
                              </i>
                           </td>
                           <td>
                              <form action="/page/instructorEditStudentFeedbackPage?user=CFResultsUiT.instr" class="inline" method="post" target="_blank">
                                 <input class="btn btn-default btn-xs" data-original-title="Edit the responses given by this student" data-toggle="tooltip" title="" type="submit" value="Moderate Response"/>
                                                                  <input name="courseid" type="hidden" value="CFResultsUiT.CS2104"/>
                                                                  <input name="fsname" type="hidden" value="First Session"/>
                                                                  <input name="moderatedquestion" type="hidden" value="9"/>
                                                                  <input name="moderatedstudent" type="hidden" value="CFResultsUiT.emily.f@gmail.tmt"/>
                                                               </form>
                           </td>
                        </tr>
                     </tbody>
                  </table>
               </div>
            </div>
         </div>
      </div>
      <div class="panel panel-info">
         <div class="panel-heading" data-target="#panelBodyCollapse-10" id="panelHeading-10" style="cursor: pointer;">
            <form action="/page/instructorFeedbackResultsPage" class="seeMoreForm-10" id="seeMore-10" style="display:none;">
               <input name="courseid" type="hidden" value="CFResultsUiT.CS2104"/>
                              <input name="fsname" type="hidden" value="First Session"/>
                              <input name="user" type="hidden" value="CFResultsUiT.instr"/>
                              <input name="frgroupbyteam" type="hidden" value="null"/>
                              <input name="frsorttype" type="hidden" value="question"/>
                              <input id="showStats-10" name="frshowstats" type="hidden" value="on"/>
                              <input name="questionnum" type="hidden" value="10"/>
                              <input name="frgroupbysection" type="hidden" value="All"/>
                           </form>
            <div class="display-icon pull-right">
               <span class="glyphicon pull-right glyphicon-chevron-up">
               </span>
            </div>
            <strong>
               Question 10:
            </strong>
            <div class="inline panel-heading-text">
               <span class="text-preserve-space">
                  Which team do you think has the best feature? 
                  <span style=" white-space: normal;">
                     <a class="color_gray" data-less="[less]" data-more="[more]" href="javascript:;" id="questionAdditionalInfoButton-10-" onclick="toggleAdditionalQuestionInfo('10-')">
                        [more]
                     </a>
                     <br/>
                                          <span id="questionAdditionalInfo-10-" style="display:none;">
                        Multiple-choice (single answer) question options:
                        <br/>
                                                The options for this question is automatically generated from the list of all teams in this course.
                     </span>
                  </span>
               </span>
            </div>
         </div>
         <div class="panel-collapse collapse in" id="panelBodyCollapse-10" style="height: auto;">
            <div class="panel-body padding-0" id="questionBody-9">
               <div class="resultStatistics">
                  <div class="panel-body">
                     <div class="row">
                        <div class="col-sm-4 text-color-gray">
                           <strong>
                              Response Summary
                           </strong>
                        </div>
                     </div>
                     <div class="row">
                        <div class="col-sm-4">
                           <table class="table margin-0">
                              <thead>
                                 <tr>
                                    <td>
                                       Choice
                                    </td>
                                    <td>
                                       Response Count
                                    </td>
                                    <td>
                                       Percentage
                                    </td>
                                 </tr>
                              </thead>
                              <tbody>
                                 <tr>
                                    <td>
                                       Team 1
                                    </td>
                                    <td>
                                       1
                                    </td>
                                    <td>
                                       50%
                                    </td>
                                 </tr>
                                 <tr>
                                    <td>
                                       Team 2
                                    </td>
                                    <td>
                                       1
                                    </td>
                                    <td>
                                       50%
                                    </td>
                                 </tr>
                              </tbody>
                           </table>
                        </div>
                     </div>
                  </div>
               </div>
               <div class="table-responsive">
                  <table class="table table-striped table-bordered dataTable margin-0">
                     <thead class="background-color-medium-gray text-color-gray font-weight-normal">
                        <tr>
                           <th class="button-sort-none" id="button_sortFromName" onclick="toggleSort(this,1)" style="width: 15%;">
                              Giver
                              <span class="icon-sort unsorted">
                              </span>
                           </th>
                           <th class="button-sort-none" id="button_sortFromTeam" onclick="toggleSort(this,2)" style="width: 15%;">
                              Team
                              <span class="icon-sort unsorted">
                              </span>
                           </th>
                           <th class="button-sort-none" id="button_sortToName" onclick="toggleSort(this,3)" style="width: 15%;">
                              Recipient
                              <span class="icon-sort unsorted">
                              </span>
                           </th>
                           <th class="button-sort-ascending" id="button_sortToTeam" onclick="toggleSort(this,4)" style="width: 15%;">
                              Team
                              <span class="icon-sort unsorted">
                              </span>
                           </th>
                           <th class="button-sort-none" id="button_sortFeedback" onclick="toggleSort(this,5)">
                              Feedback
                              <span class="icon-sort unsorted">
                              </span>
                           </th>
                           <th>
                              Actions
                           </th>
                        </tr>
                     </thead>
                     <thead>
                     </thead>
                     <tbody>
                        <tr>
                           <td class="middlealign">
                              <div class="profile-pic-icon-hover" data-link="/page/studentProfilePic?studentemail={*}&courseid={*}&user=CFResultsUiT.instr" data-original-title="" title="">
                                 Alice Betsy
                                 <img alt="No Image Given" class="hidden profile-pic-icon-hidden" src=""/>
                                                               </div>
                           </td>
                           <td class="middlealign">
                              Team 1
                           </td>
                           <td class="middlealign">
                              <div class="profile-pic-icon-hover" data-link="/page/studentProfilePic?studentemail={*}&courseid={*}&user=CFResultsUiT.instr" data-original-title="" title="">
                                 Alice Betsy
                                 <img alt="No Image Given" class="hidden profile-pic-icon-hidden" src=""/>
                                                               </div>
                           </td>
                           <td class="middlealign">
                              Team 1
                           </td>
                           <td class="text-preserve-space">
                              Team 1
                           </td>
                           <td>
                              <form action="/page/instructorEditStudentFeedbackPage?user=CFResultsUiT.instr" class="inline" method="post" target="_blank">
                                 <input class="btn btn-default btn-xs" data-original-title="Edit the responses given by this student" data-toggle="tooltip" title="" type="submit" value="Moderate Response"/>
                                                                  <input name="courseid" type="hidden" value="CFResultsUiT.CS2104"/>
                                                                  <input name="fsname" type="hidden" value="First Session"/>
                                                                  <input name="moderatedquestion" type="hidden" value="10"/>
                                                                  <input name="moderatedstudent" type="hidden" value="CFResultsUiT.alice.b@gmail.tmt"/>
                                                               </form>
                           </td>
                        </tr>
                        <tr>
                           <td class="middlealign">
                              <div class="profile-pic-icon-hover" data-link="/page/studentProfilePic?studentemail={*}&courseid={*}&user=CFResultsUiT.instr" data-original-title="" title="">
                                 Drop out
                                 <img alt="No Image Given" class="hidden profile-pic-icon-hidden" src=""/>
                                                               </div>
                           </td>
                           <td class="middlealign">
                              Team 2
                           </td>
                           <td class="middlealign">
                              <div class="profile-pic-icon-hover" data-link="/page/studentProfilePic?studentemail={*}&courseid={*}&user=CFResultsUiT.instr" data-original-title="" title="">
                                 Drop out
                                 <img alt="No Image Given" class="hidden profile-pic-icon-hidden" src=""/>
                                                               </div>
                           </td>
                           <td class="middlealign">
                              Team 2
                           </td>
                           <td class="text-preserve-space">
                              Team 2
                           </td>
                           <td>
                              <form action="/page/instructorEditStudentFeedbackPage?user=CFResultsUiT.instr" class="inline" method="post" target="_blank">
                                 <input class="btn btn-default btn-xs" data-original-title="Edit the responses given by this student" data-toggle="tooltip" title="" type="submit" value="Moderate Response"/>
                                                                  <input name="courseid" type="hidden" value="CFResultsUiT.CS2104"/>
                                                                  <input name="fsname" type="hidden" value="First Session"/>
                                                                  <input name="moderatedquestion" type="hidden" value="10"/>
                                                                  <input name="moderatedstudent" type="hidden" value="drop.out@gmail.tmt"/>
                                                               </form>
                           </td>
                        </tr>
                        <tr class="pending_response_row">
                           <td class="middlealign color_neutral">
                              <div class="profile-pic-icon-hover" data-link="/page/studentProfilePic?studentemail={*}&courseid={*}&user=CFResultsUiT.instr" data-original-title="" title="">
                                 Benny Charles
                                 <img alt="No Image Given" class="hidden profile-pic-icon-hidden" src=""/>
                                                               </div>
                           </td>
                           <td class="middlealign color_neutral">
                              Team 1
                           </td>
                           <td class="middlealign color_neutral">
                              <div class="profile-pic-icon-hover" data-link="/page/studentProfilePic?studentemail={*}&courseid={*}&user=CFResultsUiT.instr" data-original-title="" title="">
                                 Benny Charles
                                 <img alt="No Image Given" class="hidden profile-pic-icon-hidden" src=""/>
                                                               </div>
                           </td>
                           <td class="middlealign color_neutral">
                              Team 1
                           </td>
                           <td class="text-preserve-space color_neutral">
                              <i>
                                 No Response
                              </i>
                           </td>
                           <td>
                              <form action="/page/instructorEditStudentFeedbackPage?user=CFResultsUiT.instr" class="inline" method="post" target="_blank">
                                 <input class="btn btn-default btn-xs" data-original-title="Edit the responses given by this student" data-toggle="tooltip" title="" type="submit" value="Moderate Response"/>
                                                                  <input name="courseid" type="hidden" value="CFResultsUiT.CS2104"/>
                                                                  <input name="fsname" type="hidden" value="First Session"/>
                                                                  <input name="moderatedquestion" type="hidden" value="10"/>
                                                                  <input name="moderatedstudent" type="hidden" value="CFResultsUiT.benny.c@gmail.tmt"/>
                                                               </form>
                           </td>
                        </tr>
                        <tr class="pending_response_row">
                           <td class="middlealign color_neutral">
                              <div class="profile-pic-icon-hover" data-link="/page/studentProfilePic?studentemail={*}&courseid={*}&user=CFResultsUiT.instr" data-original-title="" title="">
                                 Charlie Dávis
                                 <img alt="No Image Given" class="hidden profile-pic-icon-hidden" src=""/>
                                                               </div>
                           </td>
                           <td class="middlealign color_neutral">
                              Team 2
                           </td>
                           <td class="middlealign color_neutral">
                              <div class="profile-pic-icon-hover" data-link="/page/studentProfilePic?studentemail={*}&courseid={*}&user=CFResultsUiT.instr" data-original-title="" title="">
                                 Charlie Dávis
                                 <img alt="No Image Given" class="hidden profile-pic-icon-hidden" src=""/>
                                                               </div>
                           </td>
                           <td class="middlealign color_neutral">
                              Team 2
                           </td>
                           <td class="text-preserve-space color_neutral">
                              <i>
                                 No Response
                              </i>
                           </td>
                           <td>
                              <form action="/page/instructorEditStudentFeedbackPage?user=CFResultsUiT.instr" class="inline" method="post" target="_blank">
                                 <input class="btn btn-default btn-xs" data-original-title="Edit the responses given by this student" data-toggle="tooltip" title="" type="submit" value="Moderate Response"/>
                                                                  <input name="courseid" type="hidden" value="CFResultsUiT.CS2104"/>
                                                                  <input name="fsname" type="hidden" value="First Session"/>
                                                                  <input name="moderatedquestion" type="hidden" value="10"/>
                                                                  <input name="moderatedstudent" type="hidden" value="CFResultsUiT.charlie.d@gmail.tmt"/>
                                                               </form>
                           </td>
                        </tr>
                        <tr class="pending_response_row">
                           <td class="middlealign color_neutral">
                              <div class="profile-pic-icon-hover" data-link="/page/studentProfilePic?studentemail={*}&courseid={*}&user=CFResultsUiT.instr" data-original-title="" title="">
                                 Danny Engrid
                                 <img alt="No Image Given" class="hidden profile-pic-icon-hidden" src=""/>
                                                               </div>
                           </td>
                           <td class="middlealign color_neutral">
                              Team 2
                           </td>
                           <td class="middlealign color_neutral">
                              <div class="profile-pic-icon-hover" data-link="/page/studentProfilePic?studentemail={*}&courseid={*}&user=CFResultsUiT.instr" data-original-title="" title="">
                                 Danny Engrid
                                 <img alt="No Image Given" class="hidden profile-pic-icon-hidden" src=""/>
                                                               </div>
                           </td>
                           <td class="middlealign color_neutral">
                              Team 2
                           </td>
                           <td class="text-preserve-space color_neutral">
                              <i>
                                 No Response
                              </i>
                           </td>
                           <td>
                              <form action="/page/instructorEditStudentFeedbackPage?user=CFResultsUiT.instr" class="inline" method="post" target="_blank">
                                 <input class="btn btn-default btn-xs" data-original-title="Edit the responses given by this student" data-toggle="tooltip" title="" type="submit" value="Moderate Response"/>
                                                                  <input name="courseid" type="hidden" value="CFResultsUiT.CS2104"/>
                                                                  <input name="fsname" type="hidden" value="First Session"/>
                                                                  <input name="moderatedquestion" type="hidden" value="10"/>
                                                                  <input name="moderatedstudent" type="hidden" value="CFResultsUiT.danny.e@gmail.tmt"/>
                                                               </form>
                           </td>
                        </tr>
                        <tr class="pending_response_row">
                           <td class="middlealign color_neutral">
                              <div class="profile-pic-icon-hover" data-link="/page/studentProfilePic?studentemail={*}&courseid={*}&user=CFResultsUiT.instr" data-original-title="" title="">
                                 Extra guy
                                 <img alt="No Image Given" class="hidden profile-pic-icon-hidden" src=""/>
                                                               </div>
                           </td>
                           <td class="middlealign color_neutral">
                              Team 2
                           </td>
                           <td class="middlealign color_neutral">
                              <div class="profile-pic-icon-hover" data-link="/page/studentProfilePic?studentemail={*}&courseid={*}&user=CFResultsUiT.instr" data-original-title="" title="">
                                 Extra guy
                                 <img alt="No Image Given" class="hidden profile-pic-icon-hidden" src=""/>
                                                               </div>
                           </td>
                           <td class="middlealign color_neutral">
                              Team 2
                           </td>
                           <td class="text-preserve-space color_neutral">
                              <i>
                                 No Response
                              </i>
                           </td>
                           <td>
                              <form action="/page/instructorEditStudentFeedbackPage?user=CFResultsUiT.instr" class="inline" method="post" target="_blank">
                                 <input class="btn btn-default btn-xs" data-original-title="Edit the responses given by this student" data-toggle="tooltip" title="" type="submit" value="Moderate Response"/>
                                                                  <input name="courseid" type="hidden" value="CFResultsUiT.CS2104"/>
                                                                  <input name="fsname" type="hidden" value="First Session"/>
                                                                  <input name="moderatedquestion" type="hidden" value="10"/>
                                                                  <input name="moderatedstudent" type="hidden" value="extra.guy@gmail.tmt"/>
                                                               </form>
                           </td>
                        </tr>
                        <tr class="pending_response_row">
                           <td class="middlealign color_neutral">
                              <div class="profile-pic-icon-hover" data-link="/page/studentProfilePic?studentemail={*}&courseid={*}&user=CFResultsUiT.instr" data-original-title="" title="">
                                 Emily
                                 <img alt="No Image Given" class="hidden profile-pic-icon-hidden" src=""/>
                                                               </div>
                           </td>
                           <td class="middlealign color_neutral">
                              Team 3
                           </td>
                           <td class="middlealign color_neutral">
                              <div class="profile-pic-icon-hover" data-link="/page/studentProfilePic?studentemail={*}&courseid={*}&user=CFResultsUiT.instr" data-original-title="" title="">
                                 Emily
                                 <img alt="No Image Given" class="hidden profile-pic-icon-hidden" src=""/>
                                                               </div>
                           </td>
                           <td class="middlealign color_neutral">
                              Team 3
                           </td>
                           <td class="text-preserve-space color_neutral">
                              <i>
                                 No Response
                              </i>
                           </td>
                           <td>
                              <form action="/page/instructorEditStudentFeedbackPage?user=CFResultsUiT.instr" class="inline" method="post" target="_blank">
                                 <input class="btn btn-default btn-xs" data-original-title="Edit the responses given by this student" data-toggle="tooltip" title="" type="submit" value="Moderate Response"/>
                                                                  <input name="courseid" type="hidden" value="CFResultsUiT.CS2104"/>
                                                                  <input name="fsname" type="hidden" value="First Session"/>
                                                                  <input name="moderatedquestion" type="hidden" value="10"/>
                                                                  <input name="moderatedstudent" type="hidden" value="CFResultsUiT.emily.f@gmail.tmt"/>
                                                               </form>
                           </td>
                        </tr>
                     </tbody>
                  </table>
               </div>
            </div>
         </div>
      </div>
      <div class="panel panel-warning">
         <div class="panel-heading ajax_response_rate_auto" data-target="#panelBodyCollapse-11" id="panelHeading-11" style="cursor: pointer;">
            <form action="/page/instructorFeedbackResultsPage" class="responseRateForm" id="responseRate" style="display:none;">
               <input name="courseid" type="hidden" value="CFResultsUiT.CS2104"/>
                              <input name="fsname" type="hidden" value="First Session"/>
                              <input name="user" type="hidden" value="CFResultsUiT.instr"/>
                              <input name="questionnum" type="hidden" value="-1"/>
                           </form>
            <div class="display-icon pull-right">
               <span class="glyphicon pull-right glyphicon-chevron-up">
               </span>
            </div>
            Participants who have not responded to any question
         </div>
         <div class="panel-collapse collapse in" id="panelBodyCollapse-11" style="height: auto;">
            <div class="panel-body padding-0">
               <table class="table table-striped table-bordered margin-0">
                  <thead class="background-color-medium-gray text-color-gray font-weight-normal">
                     <tr>
                        <th class="button-sort-ascending" id="button_sortFromTeam" onclick="toggleSort(this,1)" style="width: 30%;">
                           Team
                           <span class="icon-sort unsorted">
                           </span>
                        </th>
                        <th class="button-sort-none" id="button_sortTo" onclick="toggleSort(this,2)" style="width: 30%;">
                           Name
                           <span class="icon-sort unsorted">
                           </span>
                        </th>
                        <th>
                           Actions
                        </th>
                     </tr>
                  </thead>
                  <tbody>
                     <tr>
                        <td>
                           <i>
                              Instructors
                           </i>
                        </td>
                        <td>
                           Teammates Helper1
                        </td>
                        <td>
                        </td>
                     </tr>
                     <tr>
                        <td>
                           <i>
                              Instructors
                           </i>
                        </td>
                        <td>
                           Teammates Helper2
                        </td>
                        <td>
                        </td>
                     </tr>
                     <tr>
                        <td>
                           Team 2
                        </td>
                        <td>
                           Danny Engrid
                        </td>
                        <td>
                           <form action="/page/instructorEditStudentFeedbackPage?user=CFResultsUiT.instr" class="inline" method="post" target="_blank">
                              <input class="btn btn-default btn-xs" data-original-title="Edit the responses given by this student" data-toggle="tooltip" title="" type="submit" value="Submit Responses"/>
                                                            <input name="courseid" type="hidden" value="CFResultsUiT.CS2104"/>
                                                            <input name="fsname" type="hidden" value="First Session"/>
                                                            <input name="moderatedstudent" type="hidden" value="CFResultsUiT.danny.e@gmail.tmt"/>
                                                         </form>
                        </td>
                     </tr>
                     <tr>
                        <td>
                           Team 2
                        </td>
                        <td>
                           Extra guy
                        </td>
                        <td>
                           <form action="/page/instructorEditStudentFeedbackPage?user=CFResultsUiT.instr" class="inline" method="post" target="_blank">
                              <input class="btn btn-default btn-xs" data-original-title="Edit the responses given by this student" data-toggle="tooltip" title="" type="submit" value="Submit Responses"/>
                                                            <input name="courseid" type="hidden" value="CFResultsUiT.CS2104"/>
                                                            <input name="fsname" type="hidden" value="First Session"/>
                                                            <input name="moderatedstudent" type="hidden" value="extra.guy@gmail.tmt"/>
                                                         </form>
                        </td>
                     </tr>
                     <tr>
                        <td>
                           Team 3
                        </td>
<<<<<<< HEAD
                        <td>
                           Emily
=======
                        <td class="middlealign">
                           Team 1
                        </td>
                        <td class="middlealign">
                           <div class="profile-pic-icon-hover" data-link="&#x2f;page&#x2f;studentProfilePic?studentemail={*}&amp;courseid={*}&amp;user=CFResultsUiT.instr" data-original-title="" title="">
                              Danny Engrid
                              <img alt="No Image Given" class="hidden profile-pic-icon-hidden" src=""/>
                                                         </div>
                        </td>
                        <td class="middlealign">
                           Team 2
                        </td>
                        <td class="text-preserve-space">
                           1 Response to Danny.
                        </td>
                        <td>
                           <form action="&#x2f;page&#x2f;instructorEditStudentFeedbackPage?user=CFResultsUiT.instr" class="inline" method="post" target="_blank">
                              <input class="btn btn-default btn-xs" data-original-title="Edit the responses given by this student" data-toggle="tooltip" title="" type="submit" value="Moderate Response"/>
                                                            <input name="courseid" type="hidden" value="CFResultsUiT.CS2104"/>
                                                            <input name="fsname" type="hidden" value="First Session"/>
                                                            <input name="moderatedquestion" type="hidden" value="1"/>
                                                            <input name="moderatedstudent" type="hidden" value="CFResultsUiT.benny.c@gmail.tmt"/>
                                                         </form>
                        </td>
                     </tr>
                     <tr>
                        <td class="middlealign">
                           <div class="profile-pic-icon-hover" data-link="&#x2f;page&#x2f;studentProfilePic?studentemail={*}&amp;courseid={*}&amp;user=CFResultsUiT.instr" data-original-title="" title="">
                              Charlie Dávis
                              <img alt="No Image Given" class="hidden profile-pic-icon-hidden" src=""/>
                                                         </div>
                        </td>
                        <td class="middlealign">
                           Team 2
                        </td>
                        <td class="middlealign">
                           <div class="profile-pic-icon-hover" data-link="&#x2f;page&#x2f;studentProfilePic?studentemail={*}&amp;courseid={*}&amp;user=CFResultsUiT.instr" data-original-title="" title="">
                              Emily
                              <img alt="No Image Given" class="hidden profile-pic-icon-hidden" src=""/>
                                                         </div>
                        </td>
                        <td class="middlealign">
                           Team 3
                        </td>
                        <td class="text-preserve-space">
                           3 Response to Emily.
                        </td>
                        <td>
                           <form action="&#x2f;page&#x2f;instructorEditStudentFeedbackPage?user=CFResultsUiT.instr" class="inline" method="post" target="_blank">
                              <input class="btn btn-default btn-xs" data-original-title="Edit the responses given by this student" data-toggle="tooltip" title="" type="submit" value="Moderate Response"/>
                                                            <input name="courseid" type="hidden" value="CFResultsUiT.CS2104"/>
                                                            <input name="fsname" type="hidden" value="First Session"/>
                                                            <input name="moderatedquestion" type="hidden" value="1"/>
                                                            <input name="moderatedstudent" type="hidden" value="CFResultsUiT.charlie.d@gmail.tmt"/>
                                                         </form>
                        </td>
                     </tr>
                     <tr>
                        <td class="middlealign">
                           <div class="profile-pic-icon-hover" data-link="&#x2f;page&#x2f;studentProfilePic?studentemail={*}&amp;courseid={*}&amp;user=CFResultsUiT.instr" data-original-title="" title="">
                              Drop out
                              <img alt="No Image Given" class="hidden profile-pic-icon-hidden" src=""/>
                                                         </div>
                        </td>
                        <td class="middlealign">
                           Team 2
                        </td>
                        <td class="middlealign">
                           <div class="profile-pic-icon-hover" data-link="&#x2f;page&#x2f;studentProfilePic?studentemail={*}&amp;courseid={*}&amp;user=CFResultsUiT.instr" data-original-title="" title="">
                              Alice Betsy
                              <img alt="No Image Given" class="hidden profile-pic-icon-hidden" src=""/>
                                                         </div>
                        </td>
                        <td class="middlealign">
                           Team 1
                        </td>
                        <td class="text-preserve-space">
                           Response to Alice from Dropout.
                        </td>
                        <td>
                           <form action="&#x2f;page&#x2f;instructorEditStudentFeedbackPage?user=CFResultsUiT.instr" class="inline" method="post" target="_blank">
                              <input class="btn btn-default btn-xs" data-original-title="Edit the responses given by this student" data-toggle="tooltip" title="" type="submit" value="Moderate Response"/>
                                                            <input name="courseid" type="hidden" value="CFResultsUiT.CS2104"/>
                                                            <input name="fsname" type="hidden" value="First Session"/>
                                                            <input name="moderatedquestion" type="hidden" value="1"/>
                                                            <input name="moderatedstudent" type="hidden" value="drop.out@gmail.tmt"/>
                                                         </form>
                        </td>
                     </tr>
                     <tr>
                        <td class="middlealign">
                           <div class="profile-pic-icon-hover" data-link="&#x2f;page&#x2f;studentProfilePic?studentemail={*}&amp;courseid={*}&amp;user=CFResultsUiT.instr" data-original-title="" title="">
                              Drop out
                              <img alt="No Image Given" class="hidden profile-pic-icon-hidden" src=""/>
                                                         </div>
                        </td>
                        <td class="middlealign">
                           Team 2
                        </td>
                        <td class="middlealign">
                           <div class="profile-pic-icon-hover" data-link="&#x2f;page&#x2f;studentProfilePic?studentemail={*}&amp;courseid={*}&amp;user=CFResultsUiT.instr" data-original-title="" title="">
                              Benny Charles
                              <img alt="No Image Given" class="hidden profile-pic-icon-hidden" src=""/>
                                                         </div>
                        </td>
                        <td class="middlealign">
                           Team 1
                        </td>
                        <td class="text-preserve-space">
                           Response to Benny from Dropout.
                        </td>
                        <td>
                           <form action="&#x2f;page&#x2f;instructorEditStudentFeedbackPage?user=CFResultsUiT.instr" class="inline" method="post" target="_blank">
                              <input class="btn btn-default btn-xs" data-original-title="Edit the responses given by this student" data-toggle="tooltip" title="" type="submit" value="Moderate Response"/>
                                                            <input name="courseid" type="hidden" value="CFResultsUiT.CS2104"/>
                                                            <input name="fsname" type="hidden" value="First Session"/>
                                                            <input name="moderatedquestion" type="hidden" value="1"/>
                                                            <input name="moderatedstudent" type="hidden" value="drop.out@gmail.tmt"/>
                                                         </form>
                        </td>
                     </tr>
                     <tr>
                        <td class="middlealign">
                           <div class="profile-pic-icon-hover" data-link="&#x2f;page&#x2f;studentProfilePic?studentemail={*}&amp;courseid={*}&amp;user=CFResultsUiT.instr" data-original-title="" title="">
                              Drop out
                              <img alt="No Image Given" class="hidden profile-pic-icon-hidden" src=""/>
                                                         </div>
                        </td>
                        <td class="middlealign">
                           Team 2
                        </td>
                        <td class="middlealign">
                           <div class="profile-pic-icon-hover" data-link="&#x2f;page&#x2f;studentProfilePic?studentemail={*}&amp;courseid={*}&amp;user=CFResultsUiT.instr" data-original-title="" title="">
                              Danny Engrid
                              <img alt="No Image Given" class="hidden profile-pic-icon-hidden" src=""/>
                                                         </div>
                        </td>
                        <td class="middlealign">
                           Team 2
                        </td>
                        <td class="text-preserve-space">
                           Response to Danny from Dropout.
                        </td>
                        <td>
                           <form action="&#x2f;page&#x2f;instructorEditStudentFeedbackPage?user=CFResultsUiT.instr" class="inline" method="post" target="_blank">
                              <input class="btn btn-default btn-xs" data-original-title="Edit the responses given by this student" data-toggle="tooltip" title="" type="submit" value="Moderate Response"/>
                                                            <input name="courseid" type="hidden" value="CFResultsUiT.CS2104"/>
                                                            <input name="fsname" type="hidden" value="First Session"/>
                                                            <input name="moderatedquestion" type="hidden" value="1"/>
                                                            <input name="moderatedstudent" type="hidden" value="drop.out@gmail.tmt"/>
                                                         </form>
                        </td>
                     </tr>
                  </tbody>
               </table>
            </div>
         </div>
      </div>
   </div>
   <div class="panel panel-info">
      <div class="panel-heading" data-target="#panelBodyCollapse-2" id="panelHeading-2" style="cursor: pointer;">
         <form action="&#x2f;page&#x2f;instructorFeedbackResultsPage" class="seeMoreForm-2" id="seeMore-2" style="display:none;">
            <input name="courseid" type="hidden" value="CFResultsUiT.CS2104"/>
                        <input name="fsname" type="hidden" value="First Session"/>
                        <input name="user" type="hidden" value="CFResultsUiT.instr"/>
                        <input name="frgroupbyteam" type="hidden" value="null"/>
                        <input name="frsorttype" type="hidden" value="question"/>
                        <input id="showStats-2" name="frshowstats" type="hidden" value="on"/>
                        <input name="questionnum" type="hidden" value="2"/>
                        <input name="frgroupbysection" type="hidden" value="All"/>
                     </form>
         <div class="display-icon pull-right">
            <span class="glyphicon pull-right glyphicon-chevron-up">
            </span>
         </div>
         <strong>
            Question 2:
         </strong>
         <div class="inline panel-heading-text">
            <span class="text-preserve-space">
               What is the best selling point of your product?
            </span>
         </div>
      </div>
      <div class="panel-collapse collapse in" id="panelBodyCollapse-2" style="height: auto;">
         <div class="panel-body padding-0" id="questionBody-1">
            <div class="resultStatistics">
            </div>
            <div class="table-responsive">
               <table class="table table-striped table-bordered dataTable margin-0">
                  <thead class="background-color-medium-gray text-color-gray font-weight-normal">
                     <tr>
                        <th class="button-sort-none" id="button_sortFromName" onclick="toggleSort(this,1)" style="width: 15%;">
                           Giver
                           <span class="icon-sort unsorted">
                           </span>
                        </th>
                        <th class="button-sort-none" id="button_sortFromTeam" onclick="toggleSort(this,2)" style="width: 15%;">
                           Team
                           <span class="icon-sort unsorted">
                           </span>
                        </th>
                        <th class="button-sort-none" id="button_sortToName" onclick="toggleSort(this,3)" style="width: 15%;">
                           Recipient
                           <span class="icon-sort unsorted">
                           </span>
                        </th>
                        <th class="button-sort-ascending" id="button_sortToTeam" onclick="toggleSort(this,4)" style="width: 15%;">
                           Team
                           <span class="icon-sort unsorted">
                           </span>
                        </th>
                        <th class="button-sort-none" id="button_sortFeedback" onclick="toggleSort(this,5)">
                           Feedback
                           <span class="icon-sort unsorted">
                           </span>
                        </th>
                        <th>
                           Actions
                        </th>
                     </tr>
                  </thead>
                  <thead>
                  </thead>
                  <tbody>
                     <tr>
                        <td class="middlealign">
                           <div class="profile-pic-icon-hover" data-link="&#x2f;page&#x2f;studentProfilePic?studentemail={*}&amp;courseid={*}&amp;user=CFResultsUiT.instr" data-original-title="" title="">
                              Alice Betsy
                              <img alt="No Image Given" class="hidden profile-pic-icon-hidden" src=""/>
                                                         </div>
                        </td>
                        <td class="middlealign">
                           Team 1
                        </td>
                        <td class="middlealign">
                           <div class="profile-pic-icon-hover" data-link="&#x2f;page&#x2f;studentProfilePic?studentemail={*}&amp;courseid={*}&amp;user=CFResultsUiT.instr" data-original-title="" title="">
                              Alice Betsy
                              <img alt="No Image Given" class="hidden profile-pic-icon-hidden" src=""/>
                                                         </div>
                        </td>
                        <td class="middlealign">
                           Team 1
                        </td>
                        <td class="text-preserve-space">
                           Alice self feedback.
                        </td>
                        <td>
                           <form action="&#x2f;page&#x2f;instructorEditStudentFeedbackPage?user=CFResultsUiT.instr" class="inline" method="post" target="_blank">
                              <input class="btn btn-default btn-xs" data-original-title="Edit the responses given by this student" data-toggle="tooltip" title="" type="submit" value="Moderate Response"/>
                                                            <input name="courseid" type="hidden" value="CFResultsUiT.CS2104"/>
                                                            <input name="fsname" type="hidden" value="First Session"/>
                                                            <input name="moderatedquestion" type="hidden" value="2"/>
                                                            <input name="moderatedstudent" type="hidden" value="CFResultsUiT.alice.b@gmail.tmt"/>
                                                         </form>
                        </td>
                     </tr>
                     <tr class="pending_response_row">
                        <td class="middlealign color_neutral">
                           <div class="profile-pic-icon-hover" data-link="&#x2f;page&#x2f;studentProfilePic?studentemail={*}&amp;courseid={*}&amp;user=CFResultsUiT.instr" data-original-title="" title="">
                              Benny Charles
                              <img alt="No Image Given" class="hidden profile-pic-icon-hidden" src=""/>
                                                         </div>
                        </td>
                        <td class="middlealign color_neutral">
                           Team 1
                        </td>
                        <td class="middlealign color_neutral">
                           <div class="profile-pic-icon-hover" data-link="&#x2f;page&#x2f;studentProfilePic?studentemail={*}&amp;courseid={*}&amp;user=CFResultsUiT.instr" data-original-title="" title="">
                              Benny Charles
                              <img alt="No Image Given" class="hidden profile-pic-icon-hidden" src=""/>
                                                         </div>
                        </td>
                        <td class="middlealign color_neutral">
                           Team 1
                        </td>
                        <td class="text-preserve-space color_neutral">
                           <i>
                              No Response
                           </i>
                        </td>
                        <td>
                           <form action="&#x2f;page&#x2f;instructorEditStudentFeedbackPage?user=CFResultsUiT.instr" class="inline" method="post" target="_blank">
                              <input class="btn btn-default btn-xs" data-original-title="Edit the responses given by this student" data-toggle="tooltip" title="" type="submit" value="Moderate Response"/>
                                                            <input name="courseid" type="hidden" value="CFResultsUiT.CS2104"/>
                                                            <input name="fsname" type="hidden" value="First Session"/>
                                                            <input name="moderatedquestion" type="hidden" value="2"/>
                                                            <input name="moderatedstudent" type="hidden" value="CFResultsUiT.benny.c@gmail.tmt"/>
                                                         </form>
                        </td>
                     </tr>
                     <tr class="pending_response_row">
                        <td class="middlealign color_neutral">
                           <div class="profile-pic-icon-hover" data-link="&#x2f;page&#x2f;studentProfilePic?studentemail={*}&amp;courseid={*}&amp;user=CFResultsUiT.instr" data-original-title="" title="">
                              Charlie Dávis
                              <img alt="No Image Given" class="hidden profile-pic-icon-hidden" src=""/>
                                                         </div>
                        </td>
                        <td class="middlealign color_neutral">
                           Team 2
                        </td>
                        <td class="middlealign color_neutral">
                           <div class="profile-pic-icon-hover" data-link="&#x2f;page&#x2f;studentProfilePic?studentemail={*}&amp;courseid={*}&amp;user=CFResultsUiT.instr" data-original-title="" title="">
                              Charlie Dávis
                              <img alt="No Image Given" class="hidden profile-pic-icon-hidden" src=""/>
                                                         </div>
                        </td>
                        <td class="middlealign color_neutral">
                           Team 2
                        </td>
                        <td class="text-preserve-space color_neutral">
                           <i>
                              No Response
                           </i>
                        </td>
                        <td>
                           <form action="&#x2f;page&#x2f;instructorEditStudentFeedbackPage?user=CFResultsUiT.instr" class="inline" method="post" target="_blank">
                              <input class="btn btn-default btn-xs" data-original-title="Edit the responses given by this student" data-toggle="tooltip" title="" type="submit" value="Moderate Response"/>
                                                            <input name="courseid" type="hidden" value="CFResultsUiT.CS2104"/>
                                                            <input name="fsname" type="hidden" value="First Session"/>
                                                            <input name="moderatedquestion" type="hidden" value="2"/>
                                                            <input name="moderatedstudent" type="hidden" value="CFResultsUiT.charlie.d@gmail.tmt"/>
                                                         </form>
                        </td>
                     </tr>
                     <tr class="pending_response_row">
                        <td class="middlealign color_neutral">
                           <div class="profile-pic-icon-hover" data-link="&#x2f;page&#x2f;studentProfilePic?studentemail={*}&amp;courseid={*}&amp;user=CFResultsUiT.instr" data-original-title="" title="">
                              Danny Engrid
                              <img alt="No Image Given" class="hidden profile-pic-icon-hidden" src=""/>
                                                         </div>
                        </td>
                        <td class="middlealign color_neutral">
                           Team 2
                        </td>
                        <td class="middlealign color_neutral">
                           <div class="profile-pic-icon-hover" data-link="&#x2f;page&#x2f;studentProfilePic?studentemail={*}&amp;courseid={*}&amp;user=CFResultsUiT.instr" data-original-title="" title="">
                              Danny Engrid
                              <img alt="No Image Given" class="hidden profile-pic-icon-hidden" src=""/>
                                                         </div>
                        </td>
                        <td class="middlealign color_neutral">
                           Team 2
                        </td>
                        <td class="text-preserve-space color_neutral">
                           <i>
                              No Response
                           </i>
                        </td>
                        <td>
                           <form action="&#x2f;page&#x2f;instructorEditStudentFeedbackPage?user=CFResultsUiT.instr" class="inline" method="post" target="_blank">
                              <input class="btn btn-default btn-xs" data-original-title="Edit the responses given by this student" data-toggle="tooltip" title="" type="submit" value="Moderate Response"/>
                                                            <input name="courseid" type="hidden" value="CFResultsUiT.CS2104"/>
                                                            <input name="fsname" type="hidden" value="First Session"/>
                                                            <input name="moderatedquestion" type="hidden" value="2"/>
                                                            <input name="moderatedstudent" type="hidden" value="CFResultsUiT.danny.e@gmail.tmt"/>
                                                         </form>
                        </td>
                     </tr>
                     <tr class="pending_response_row">
                        <td class="middlealign color_neutral">
                           <div class="profile-pic-icon-hover" data-link="&#x2f;page&#x2f;studentProfilePic?studentemail={*}&amp;courseid={*}&amp;user=CFResultsUiT.instr" data-original-title="" title="">
                              Drop out
                              <img alt="No Image Given" class="hidden profile-pic-icon-hidden" src=""/>
                                                         </div>
                        </td>
                        <td class="middlealign color_neutral">
                           Team 2
                        </td>
                        <td class="middlealign color_neutral">
                           <div class="profile-pic-icon-hover" data-link="&#x2f;page&#x2f;studentProfilePic?studentemail={*}&amp;courseid={*}&amp;user=CFResultsUiT.instr" data-original-title="" title="">
                              Drop out
                              <img alt="No Image Given" class="hidden profile-pic-icon-hidden" src=""/>
                                                         </div>
                        </td>
                        <td class="middlealign color_neutral">
                           Team 2
                        </td>
                        <td class="text-preserve-space color_neutral">
                           <i>
                              No Response
                           </i>
                        </td>
                        <td>
                           <form action="&#x2f;page&#x2f;instructorEditStudentFeedbackPage?user=CFResultsUiT.instr" class="inline" method="post" target="_blank">
                              <input class="btn btn-default btn-xs" data-original-title="Edit the responses given by this student" data-toggle="tooltip" title="" type="submit" value="Moderate Response"/>
                                                            <input name="courseid" type="hidden" value="CFResultsUiT.CS2104"/>
                                                            <input name="fsname" type="hidden" value="First Session"/>
                                                            <input name="moderatedquestion" type="hidden" value="2"/>
                                                            <input name="moderatedstudent" type="hidden" value="drop.out@gmail.tmt"/>
                                                         </form>
                        </td>
                     </tr>
                     <tr class="pending_response_row">
                        <td class="middlealign color_neutral">
                           <div class="profile-pic-icon-hover" data-link="&#x2f;page&#x2f;studentProfilePic?studentemail={*}&amp;courseid={*}&amp;user=CFResultsUiT.instr" data-original-title="" title="">
                              Extra guy
                              <img alt="No Image Given" class="hidden profile-pic-icon-hidden" src=""/>
                                                         </div>
                        </td>
                        <td class="middlealign color_neutral">
                           Team 2
                        </td>
                        <td class="middlealign color_neutral">
                           <div class="profile-pic-icon-hover" data-link="&#x2f;page&#x2f;studentProfilePic?studentemail={*}&amp;courseid={*}&amp;user=CFResultsUiT.instr" data-original-title="" title="">
                              Extra guy
                              <img alt="No Image Given" class="hidden profile-pic-icon-hidden" src=""/>
                                                         </div>
                        </td>
                        <td class="middlealign color_neutral">
                           Team 2
                        </td>
                        <td class="text-preserve-space color_neutral">
                           <i>
                              No Response
                           </i>
                        </td>
                        <td>
                           <form action="&#x2f;page&#x2f;instructorEditStudentFeedbackPage?user=CFResultsUiT.instr" class="inline" method="post" target="_blank">
                              <input class="btn btn-default btn-xs" data-original-title="Edit the responses given by this student" data-toggle="tooltip" title="" type="submit" value="Moderate Response"/>
                                                            <input name="courseid" type="hidden" value="CFResultsUiT.CS2104"/>
                                                            <input name="fsname" type="hidden" value="First Session"/>
                                                            <input name="moderatedquestion" type="hidden" value="2"/>
                                                            <input name="moderatedstudent" type="hidden" value="extra.guy@gmail.tmt"/>
                                                         </form>
                        </td>
                     </tr>
                     <tr class="pending_response_row">
                        <td class="middlealign color_neutral">
                           <div class="profile-pic-icon-hover" data-link="&#x2f;page&#x2f;studentProfilePic?studentemail={*}&amp;courseid={*}&amp;user=CFResultsUiT.instr" data-original-title="" title="">
                              Emily
                              <img alt="No Image Given" class="hidden profile-pic-icon-hidden" src=""/>
                                                         </div>
                        </td>
                        <td class="middlealign color_neutral">
                           Team 3
                        </td>
                        <td class="middlealign color_neutral">
                           <div class="profile-pic-icon-hover" data-link="&#x2f;page&#x2f;studentProfilePic?studentemail={*}&amp;courseid={*}&amp;user=CFResultsUiT.instr" data-original-title="" title="">
                              Emily
                              <img alt="No Image Given" class="hidden profile-pic-icon-hidden" src=""/>
                                                         </div>
                        </td>
                        <td class="middlealign color_neutral">
                           Team 3
                        </td>
                        <td class="text-preserve-space color_neutral">
                           <i>
                              No Response
                           </i>
                        </td>
                        <td>
                           <form action="&#x2f;page&#x2f;instructorEditStudentFeedbackPage?user=CFResultsUiT.instr" class="inline" method="post" target="_blank">
                              <input class="btn btn-default btn-xs" data-original-title="Edit the responses given by this student" data-toggle="tooltip" title="" type="submit" value="Moderate Response"/>
                                                            <input name="courseid" type="hidden" value="CFResultsUiT.CS2104"/>
                                                            <input name="fsname" type="hidden" value="First Session"/>
                                                            <input name="moderatedquestion" type="hidden" value="2"/>
                                                            <input name="moderatedstudent" type="hidden" value="CFResultsUiT.emily.f@gmail.tmt"/>
                                                         </form>
                        </td>
                     </tr>
                  </tbody>
               </table>
            </div>
         </div>
      </div>
   </div>
   <div class="panel panel-info">
      <div class="panel-heading" data-target="#panelBodyCollapse-3" id="panelHeading-3" style="cursor: pointer;">
         <form action="&#x2f;page&#x2f;instructorFeedbackResultsPage" class="seeMoreForm-3" id="seeMore-3" style="display:none;">
            <input name="courseid" type="hidden" value="CFResultsUiT.CS2104"/>
                        <input name="fsname" type="hidden" value="First Session"/>
                        <input name="user" type="hidden" value="CFResultsUiT.instr"/>
                        <input name="frgroupbyteam" type="hidden" value="null"/>
                        <input name="frsorttype" type="hidden" value="question"/>
                        <input id="showStats-3" name="frshowstats" type="hidden" value="on"/>
                        <input name="questionnum" type="hidden" value="3"/>
                        <input name="frgroupbysection" type="hidden" value="All"/>
                     </form>
         <div class="display-icon pull-right">
            <span class="glyphicon pull-right glyphicon-chevron-up">
            </span>
         </div>
         <strong>
            Question 3:
         </strong>
         <div class="inline panel-heading-text">
            <span class="text-preserve-space">
               My comments on the class
            </span>
         </div>
      </div>
      <div class="panel-collapse collapse in" id="panelBodyCollapse-3" style="height: auto;">
         <div class="panel-body padding-0" id="questionBody-2">
            <div class="resultStatistics">
            </div>
            <div class="table-responsive">
               <table class="table table-striped table-bordered dataTable margin-0">
                  <thead class="background-color-medium-gray text-color-gray font-weight-normal">
                     <tr>
                        <th class="button-sort-none" id="button_sortFromName" onclick="toggleSort(this,1)" style="width: 15%;">
                           Giver
                           <span class="icon-sort unsorted">
                           </span>
                        </th>
                        <th class="button-sort-none" id="button_sortFromTeam" onclick="toggleSort(this,2)" style="width: 15%;">
                           Team
                           <span class="icon-sort unsorted">
                           </span>
                        </th>
                        <th class="button-sort-none" id="button_sortToName" onclick="toggleSort(this,3)" style="width: 15%;">
                           Recipient
                           <span class="icon-sort unsorted">
                           </span>
                        </th>
                        <th class="button-sort-ascending" id="button_sortToTeam" onclick="toggleSort(this,4)" style="width: 15%;">
                           Team
                           <span class="icon-sort unsorted">
                           </span>
                        </th>
                        <th class="button-sort-none" id="button_sortFeedback" onclick="toggleSort(this,5)">
                           Feedback
                           <span class="icon-sort unsorted">
                           </span>
                        </th>
                        <th>
                           Actions
                        </th>
                     </tr>
                  </thead>
                  <thead>
                  </thead>
                  <tbody>
                     <tr>
                        <td class="middlealign">
                           <div class="profile-pic-icon-hover" data-link="&#x2f;page&#x2f;studentProfilePic?studentemail={*}&amp;courseid={*}&amp;user=CFResultsUiT.instr" data-original-title="" title="">
                              Teammates Test
                              <img alt="No Image Given" class="hidden profile-pic-icon-hidden" src=""/>
                                                         </div>
                        </td>
                        <td class="middlealign">
                           Instructors
                        </td>
                        <td class="middlealign">
                           -
                        </td>
                        <td class="middlealign">
                           -
                        </td>
                        <td class="text-preserve-space">
                           This is for nobody specific.
                        </td>
                        <td>
                           <form action="&#x2f;page&#x2f;instructorEditStudentFeedbackPage?user=CFResultsUiT.instr" class="inline" method="post" target="_blank">
                              <input class="btn btn-default btn-xs" data-original-title="Edit the responses given by this student" data-toggle="tooltip" title="" type="submit" value="Moderate Response"/>
                                                            <input name="courseid" type="hidden" value="CFResultsUiT.CS2104"/>
                                                            <input name="fsname" type="hidden" value="First Session"/>
                                                            <input name="moderatedquestion" type="hidden" value="3"/>
                                                            <input name="moderatedstudent" type="hidden" value="CFResultsUiT.instr@gmail.tmt"/>
                                                         </form>
                        </td>
                     </tr>
                  </tbody>
               </table>
            </div>
         </div>
      </div>
   </div>
   <div class="panel panel-info">
      <div class="panel-heading" data-target="#panelBodyCollapse-4" id="panelHeading-4" style="cursor: pointer;">
         <form action="&#x2f;page&#x2f;instructorFeedbackResultsPage" class="seeMoreForm-4" id="seeMore-4" style="display:none;">
            <input name="courseid" type="hidden" value="CFResultsUiT.CS2104"/>
                        <input name="fsname" type="hidden" value="First Session"/>
                        <input name="user" type="hidden" value="CFResultsUiT.instr"/>
                        <input name="frgroupbyteam" type="hidden" value="null"/>
                        <input name="frsorttype" type="hidden" value="question"/>
                        <input id="showStats-4" name="frshowstats" type="hidden" value="on"/>
                        <input name="questionnum" type="hidden" value="4"/>
                        <input name="frgroupbysection" type="hidden" value="All"/>
                     </form>
         <div class="display-icon pull-right">
            <span class="glyphicon pull-right glyphicon-chevron-up">
            </span>
         </div>
         <strong>
            Question 4:
         </strong>
         <div class="inline panel-heading-text">
            <span class="text-preserve-space">
               Give feedback to 3 other teams.
            </span>
         </div>
      </div>
      <div class="panel-collapse collapse in" id="panelBodyCollapse-4" style="height: auto;">
         <div class="panel-body padding-0" id="questionBody-3">
            <div class="resultStatistics">
            </div>
            <div class="table-responsive">
               <table class="table table-striped table-bordered dataTable margin-0">
                  <thead class="background-color-medium-gray text-color-gray font-weight-normal">
                     <tr>
                        <th class="button-sort-none" id="button_sortFromName" onclick="toggleSort(this,1)" style="width: 15%;">
                           Giver
                           <span class="icon-sort unsorted">
                           </span>
                        </th>
                        <th class="button-sort-none" id="button_sortFromTeam" onclick="toggleSort(this,2)" style="width: 15%;">
                           Team
                           <span class="icon-sort unsorted">
                           </span>
                        </th>
                        <th class="button-sort-none" id="button_sortToName" onclick="toggleSort(this,3)" style="width: 15%;">
                           Recipient
                           <span class="icon-sort unsorted">
                           </span>
                        </th>
                        <th class="button-sort-ascending" id="button_sortToTeam" onclick="toggleSort(this,4)" style="width: 15%;">
                           Team
                           <span class="icon-sort unsorted">
                           </span>
                        </th>
                        <th class="button-sort-none" id="button_sortFeedback" onclick="toggleSort(this,5)">
                           Feedback
                           <span class="icon-sort unsorted">
                           </span>
                        </th>
                        <th>
                           Actions
                        </th>
                     </tr>
                  </thead>
                  <thead>
                  </thead>
                  <tbody>
                     <tr>
                        <td class="middlealign">
                           Team 1
                        </td>
                        <td class="middlealign">
                        </td>
                        <td class="middlealign">
                           Team 2
                        </td>
                        <td class="middlealign">
                        </td>
                        <td class="text-preserve-space">
                           Response from team 1 (by alice) to team 2.
                        </td>
                        <td>
                           <form action="&#x2f;page&#x2f;instructorEditStudentFeedbackPage?user=CFResultsUiT.instr" class="inline" method="post" target="_blank">
                              <input class="btn btn-default btn-xs" data-original-title="Edit the responses given by this student" data-toggle="tooltip" title="" type="submit" value="Moderate Response"/>
                                                            <input name="courseid" type="hidden" value="CFResultsUiT.CS2104"/>
                                                            <input name="fsname" type="hidden" value="First Session"/>
                                                            <input name="moderatedquestion" type="hidden" value="4"/>
                                                            <input name="moderatedstudent" type="hidden" value="Team 1"/>
                                                         </form>
                        </td>
                     </tr>
                  </tbody>
               </table>
            </div>
         </div>
      </div>
   </div>
   <div class="panel panel-default">
      <div class="panel-heading" data-target="#panelBodyCollapse-5" id="panelHeading-5" style="cursor: pointer;">
         <form action="&#x2f;page&#x2f;instructorFeedbackResultsPage" class="seeMoreForm-5" id="seeMore-5" style="display:none;">
            <input name="courseid" type="hidden" value="CFResultsUiT.CS2104"/>
                        <input name="fsname" type="hidden" value="First Session"/>
                        <input name="user" type="hidden" value="CFResultsUiT.instr"/>
                        <input name="frgroupbyteam" type="hidden" value="null"/>
                        <input name="frsorttype" type="hidden" value="question"/>
                        <input id="showStats-5" name="frshowstats" type="hidden" value="on"/>
                        <input name="questionnum" type="hidden" value="5"/>
                        <input name="frgroupbysection" type="hidden" value="All"/>
                     </form>
         <div class="display-icon pull-right">
            <span class="glyphicon pull-right glyphicon-chevron-up">
            </span>
         </div>
         <strong>
            Question 5:
         </strong>
         <div class="inline panel-heading-text">
            <span class="text-preserve-space">
               Give feedback to your team mates
            </span>
         </div>
      </div>
      <div class="panel-collapse collapse in" id="panelBodyCollapse-5" style="height: auto;">
         <div class="panel-body" id="questionBody-4">
            <div class="col-sm-12 no-response">
               <i class="text-muted">
                  There are no responses for this question.
               </i>
            </div>
         </div>
      </div>
   </div>
   <div class="panel panel-default">
      <div class="panel-heading" data-target="#panelBodyCollapse-6" id="panelHeading-6" style="cursor: pointer;">
         <form action="&#x2f;page&#x2f;instructorFeedbackResultsPage" class="seeMoreForm-6" id="seeMore-6" style="display:none;">
            <input name="courseid" type="hidden" value="CFResultsUiT.CS2104"/>
                        <input name="fsname" type="hidden" value="First Session"/>
                        <input name="user" type="hidden" value="CFResultsUiT.instr"/>
                        <input name="frgroupbyteam" type="hidden" value="null"/>
                        <input name="frsorttype" type="hidden" value="question"/>
                        <input id="showStats-6" name="frshowstats" type="hidden" value="on"/>
                        <input name="questionnum" type="hidden" value="6"/>
                        <input name="frgroupbysection" type="hidden" value="All"/>
                     </form>
         <div class="display-icon pull-right">
            <span class="glyphicon pull-right glyphicon-chevron-up">
            </span>
         </div>
         <strong>
            Question 6:
         </strong>
         <div class="inline panel-heading-text">
            <span class="text-preserve-space">
               This question should be hidden.
            </span>
         </div>
      </div>
      <div class="panel-collapse collapse in" id="panelBodyCollapse-6" style="height: auto;">
         <div class="panel-body" id="questionBody-5">
            <div class="col-sm-12 no-response">
               <i class="text-muted">
                  There are no responses for this question.
               </i>
            </div>
         </div>
      </div>
   </div>
   <div class="panel panel-info">
      <div class="panel-heading" data-target="#panelBodyCollapse-7" id="panelHeading-7" style="cursor: pointer;">
         <form action="&#x2f;page&#x2f;instructorFeedbackResultsPage" class="seeMoreForm-7" id="seeMore-7" style="display:none;">
            <input name="courseid" type="hidden" value="CFResultsUiT.CS2104"/>
                        <input name="fsname" type="hidden" value="First Session"/>
                        <input name="user" type="hidden" value="CFResultsUiT.instr"/>
                        <input name="frgroupbyteam" type="hidden" value="null"/>
                        <input name="frsorttype" type="hidden" value="question"/>
                        <input id="showStats-7" name="frshowstats" type="hidden" value="on"/>
                        <input name="questionnum" type="hidden" value="7"/>
                        <input name="frgroupbysection" type="hidden" value="All"/>
                     </form>
         <div class="display-icon pull-right">
            <span class="glyphicon pull-right glyphicon-chevron-up">
            </span>
         </div>
         <strong>
            Question 7:
         </strong>
         <div class="inline panel-heading-text">
            <span class="text-preserve-space">
               What is your extra feature? 
               <span style=" white-space: normal;">
                  <a class="color_gray" data-less="[less]" data-more="[more]" href="javascript:;" id="questionAdditionalInfoButton-7-" onclick="toggleAdditionalQuestionInfo(&#39;7-&#39;)">
                     [more]
                  </a>
                  <br/>
                                    <span id="questionAdditionalInfo-7-" style="display:none;">
                     Multiple-choice (single answer) question options:
                     <ul style="list-style-type: disc;margin-left: 20px;">
                        <li>
                           FlexiCommand
                        </li>
                        <li>
                           PowerSearch
                        </li>
                        <li>
                           GoodUI
                        </li>
                        <li>
                           Google Integration
                        </li>
                     </ul>
                  </span>
               </span>
            </span>
         </div>
      </div>
      <div class="panel-collapse collapse in" id="panelBodyCollapse-7" style="height: auto;">
         <div class="panel-body padding-0" id="questionBody-6">
            <div class="resultStatistics">
               <div class="panel-body">
                  <div class="row">
                     <div class="col-sm-4 text-color-gray">
                        <strong>
                           Response Summary
                        </strong>
                     </div>
                  </div>
                  <div class="row">
                     <div class="col-sm-4">
                        <table class="table margin-0">
                           <thead>
                              <tr>
                                 <td>
                                    Choice
                                 </td>
                                 <td>
                                    Response Count
                                 </td>
                                 <td>
                                    Percentage
                                 </td>
                              </tr>
                           </thead>
                           <tbody>
                              <tr>
                                 <td>
                                    FlexiCommand
                                 </td>
                                 <td>
                                    0
                                 </td>
                                 <td>
                                    0%
                                 </td>
                              </tr>
                              <tr>
                                 <td>
                                    PowerSearch
                                 </td>
                                 <td>
                                    2
                                 </td>
                                 <td>
                                    100%
                                 </td>
                              </tr>
                              <tr>
                                 <td>
                                    GoodUI
                                 </td>
                                 <td>
                                    0
                                 </td>
                                 <td>
                                    0%
                                 </td>
                              </tr>
                              <tr>
                                 <td>
                                    Google Integration
                                 </td>
                                 <td>
                                    0
                                 </td>
                                 <td>
                                    0%
                                 </td>
                              </tr>
                           </tbody>
                        </table>
                     </div>
                  </div>
               </div>
            </div>
            <div class="table-responsive">
               <table class="table table-striped table-bordered dataTable margin-0">
                  <thead class="background-color-medium-gray text-color-gray font-weight-normal">
                     <tr>
                        <th class="button-sort-none" id="button_sortFromName" onclick="toggleSort(this,1)" style="width: 15%;">
                           Giver
                           <span class="icon-sort unsorted">
                           </span>
                        </th>
                        <th class="button-sort-none" id="button_sortFromTeam" onclick="toggleSort(this,2)" style="width: 15%;">
                           Team
                           <span class="icon-sort unsorted">
                           </span>
                        </th>
                        <th class="button-sort-none" id="button_sortToName" onclick="toggleSort(this,3)" style="width: 15%;">
                           Recipient
                           <span class="icon-sort unsorted">
                           </span>
                        </th>
                        <th class="button-sort-ascending" id="button_sortToTeam" onclick="toggleSort(this,4)" style="width: 15%;">
                           Team
                           <span class="icon-sort unsorted">
                           </span>
                        </th>
                        <th class="button-sort-none" id="button_sortFeedback" onclick="toggleSort(this,5)">
                           Feedback
                           <span class="icon-sort unsorted">
                           </span>
                        </th>
                        <th>
                           Actions
                        </th>
                     </tr>
                  </thead>
                  <thead>
                  </thead>
                  <tbody>
                     <tr>
                        <td class="middlealign">
                           <div class="profile-pic-icon-hover" data-link="&#x2f;page&#x2f;studentProfilePic?studentemail={*}&amp;courseid={*}&amp;user=CFResultsUiT.instr" data-original-title="" title="">
                              Alice Betsy
                              <img alt="No Image Given" class="hidden profile-pic-icon-hidden" src=""/>
                                                         </div>
                        </td>
                        <td class="middlealign">
                           Team 1
                        </td>
                        <td class="middlealign">
                           <div class="profile-pic-icon-hover" data-link="&#x2f;page&#x2f;studentProfilePic?studentemail={*}&amp;courseid={*}&amp;user=CFResultsUiT.instr" data-original-title="" title="">
                              Alice Betsy
                              <img alt="No Image Given" class="hidden profile-pic-icon-hidden" src=""/>
                                                         </div>
                        </td>
                        <td class="middlealign">
                           Team 1
                        </td>
                        <td class="text-preserve-space">
                           PowerSearch
                        </td>
                        <td>
                           <form action="&#x2f;page&#x2f;instructorEditStudentFeedbackPage?user=CFResultsUiT.instr" class="inline" method="post" target="_blank">
                              <input class="btn btn-default btn-xs" data-original-title="Edit the responses given by this student" data-toggle="tooltip" title="" type="submit" value="Moderate Response"/>
                                                            <input name="courseid" type="hidden" value="CFResultsUiT.CS2104"/>
                                                            <input name="fsname" type="hidden" value="First Session"/>
                                                            <input name="moderatedquestion" type="hidden" value="7"/>
                                                            <input name="moderatedstudent" type="hidden" value="CFResultsUiT.alice.b@gmail.tmt"/>
                                                         </form>
                        </td>
                     </tr>
                     <tr>
                        <td class="middlealign">
                           <div class="profile-pic-icon-hover" data-link="&#x2f;page&#x2f;studentProfilePic?studentemail={*}&amp;courseid={*}&amp;user=CFResultsUiT.instr" data-original-title="" title="">
                              Drop out
                              <img alt="No Image Given" class="hidden profile-pic-icon-hidden" src=""/>
                                                         </div>
                        </td>
                        <td class="middlealign">
                           Team 2
                        </td>
                        <td class="middlealign">
                           <div class="profile-pic-icon-hover" data-link="&#x2f;page&#x2f;studentProfilePic?studentemail={*}&amp;courseid={*}&amp;user=CFResultsUiT.instr" data-original-title="" title="">
                              Drop out
                              <img alt="No Image Given" class="hidden profile-pic-icon-hidden" src=""/>
                                                         </div>
                        </td>
                        <td class="middlealign">
                           Team 2
                        </td>
                        <td class="text-preserve-space">
                           PowerSearch
                        </td>
                        <td>
                           <form action="&#x2f;page&#x2f;instructorEditStudentFeedbackPage?user=CFResultsUiT.instr" class="inline" method="post" target="_blank">
                              <input class="btn btn-default btn-xs" data-original-title="Edit the responses given by this student" data-toggle="tooltip" title="" type="submit" value="Moderate Response"/>
                                                            <input name="courseid" type="hidden" value="CFResultsUiT.CS2104"/>
                                                            <input name="fsname" type="hidden" value="First Session"/>
                                                            <input name="moderatedquestion" type="hidden" value="7"/>
                                                            <input name="moderatedstudent" type="hidden" value="drop.out@gmail.tmt"/>
                                                         </form>
                        </td>
                     </tr>
                     <tr class="pending_response_row">
                        <td class="middlealign color_neutral">
                           <div class="profile-pic-icon-hover" data-link="&#x2f;page&#x2f;studentProfilePic?studentemail={*}&amp;courseid={*}&amp;user=CFResultsUiT.instr" data-original-title="" title="">
                              Benny Charles
                              <img alt="No Image Given" class="hidden profile-pic-icon-hidden" src=""/>
                                                         </div>
                        </td>
                        <td class="middlealign color_neutral">
                           Team 1
                        </td>
                        <td class="middlealign color_neutral">
                           <div class="profile-pic-icon-hover" data-link="&#x2f;page&#x2f;studentProfilePic?studentemail={*}&amp;courseid={*}&amp;user=CFResultsUiT.instr" data-original-title="" title="">
                              Benny Charles
                              <img alt="No Image Given" class="hidden profile-pic-icon-hidden" src=""/>
                                                         </div>
                        </td>
                        <td class="middlealign color_neutral">
                           Team 1
                        </td>
                        <td class="text-preserve-space color_neutral">
                           <i>
                              No Response
                           </i>
                        </td>
                        <td>
                           <form action="&#x2f;page&#x2f;instructorEditStudentFeedbackPage?user=CFResultsUiT.instr" class="inline" method="post" target="_blank">
                              <input class="btn btn-default btn-xs" data-original-title="Edit the responses given by this student" data-toggle="tooltip" title="" type="submit" value="Moderate Response"/>
                                                            <input name="courseid" type="hidden" value="CFResultsUiT.CS2104"/>
                                                            <input name="fsname" type="hidden" value="First Session"/>
                                                            <input name="moderatedquestion" type="hidden" value="7"/>
                                                            <input name="moderatedstudent" type="hidden" value="CFResultsUiT.benny.c@gmail.tmt"/>
                                                         </form>
                        </td>
                     </tr>
                     <tr class="pending_response_row">
                        <td class="middlealign color_neutral">
                           <div class="profile-pic-icon-hover" data-link="&#x2f;page&#x2f;studentProfilePic?studentemail={*}&amp;courseid={*}&amp;user=CFResultsUiT.instr" data-original-title="" title="">
                              Charlie Dávis
                              <img alt="No Image Given" class="hidden profile-pic-icon-hidden" src=""/>
                                                         </div>
                        </td>
                        <td class="middlealign color_neutral">
                           Team 2
                        </td>
                        <td class="middlealign color_neutral">
                           <div class="profile-pic-icon-hover" data-link="&#x2f;page&#x2f;studentProfilePic?studentemail={*}&amp;courseid={*}&amp;user=CFResultsUiT.instr" data-original-title="" title="">
                              Charlie Dávis
                              <img alt="No Image Given" class="hidden profile-pic-icon-hidden" src=""/>
                                                         </div>
                        </td>
                        <td class="middlealign color_neutral">
                           Team 2
                        </td>
                        <td class="text-preserve-space color_neutral">
                           <i>
                              No Response
                           </i>
                        </td>
                        <td>
                           <form action="&#x2f;page&#x2f;instructorEditStudentFeedbackPage?user=CFResultsUiT.instr" class="inline" method="post" target="_blank">
                              <input class="btn btn-default btn-xs" data-original-title="Edit the responses given by this student" data-toggle="tooltip" title="" type="submit" value="Moderate Response"/>
                                                            <input name="courseid" type="hidden" value="CFResultsUiT.CS2104"/>
                                                            <input name="fsname" type="hidden" value="First Session"/>
                                                            <input name="moderatedquestion" type="hidden" value="7"/>
                                                            <input name="moderatedstudent" type="hidden" value="CFResultsUiT.charlie.d@gmail.tmt"/>
                                                         </form>
                        </td>
                     </tr>
                     <tr class="pending_response_row">
                        <td class="middlealign color_neutral">
                           <div class="profile-pic-icon-hover" data-link="&#x2f;page&#x2f;studentProfilePic?studentemail={*}&amp;courseid={*}&amp;user=CFResultsUiT.instr" data-original-title="" title="">
                              Danny Engrid
                              <img alt="No Image Given" class="hidden profile-pic-icon-hidden" src=""/>
                                                         </div>
                        </td>
                        <td class="middlealign color_neutral">
                           Team 2
                        </td>
                        <td class="middlealign color_neutral">
                           <div class="profile-pic-icon-hover" data-link="&#x2f;page&#x2f;studentProfilePic?studentemail={*}&amp;courseid={*}&amp;user=CFResultsUiT.instr" data-original-title="" title="">
                              Danny Engrid
                              <img alt="No Image Given" class="hidden profile-pic-icon-hidden" src=""/>
                                                         </div>
                        </td>
                        <td class="middlealign color_neutral">
                           Team 2
                        </td>
                        <td class="text-preserve-space color_neutral">
                           <i>
                              No Response
                           </i>
                        </td>
                        <td>
                           <form action="&#x2f;page&#x2f;instructorEditStudentFeedbackPage?user=CFResultsUiT.instr" class="inline" method="post" target="_blank">
                              <input class="btn btn-default btn-xs" data-original-title="Edit the responses given by this student" data-toggle="tooltip" title="" type="submit" value="Moderate Response"/>
                                                            <input name="courseid" type="hidden" value="CFResultsUiT.CS2104"/>
                                                            <input name="fsname" type="hidden" value="First Session"/>
                                                            <input name="moderatedquestion" type="hidden" value="7"/>
                                                            <input name="moderatedstudent" type="hidden" value="CFResultsUiT.danny.e@gmail.tmt"/>
                                                         </form>
                        </td>
                     </tr>
                     <tr class="pending_response_row">
                        <td class="middlealign color_neutral">
                           <div class="profile-pic-icon-hover" data-link="&#x2f;page&#x2f;studentProfilePic?studentemail={*}&amp;courseid={*}&amp;user=CFResultsUiT.instr" data-original-title="" title="">
                              Extra guy
                              <img alt="No Image Given" class="hidden profile-pic-icon-hidden" src=""/>
                                                         </div>
                        </td>
                        <td class="middlealign color_neutral">
                           Team 2
                        </td>
                        <td class="middlealign color_neutral">
                           <div class="profile-pic-icon-hover" data-link="&#x2f;page&#x2f;studentProfilePic?studentemail={*}&amp;courseid={*}&amp;user=CFResultsUiT.instr" data-original-title="" title="">
                              Extra guy
                              <img alt="No Image Given" class="hidden profile-pic-icon-hidden" src=""/>
                                                         </div>
                        </td>
                        <td class="middlealign color_neutral">
                           Team 2
                        </td>
                        <td class="text-preserve-space color_neutral">
                           <i>
                              No Response
                           </i>
                        </td>
                        <td>
                           <form action="&#x2f;page&#x2f;instructorEditStudentFeedbackPage?user=CFResultsUiT.instr" class="inline" method="post" target="_blank">
                              <input class="btn btn-default btn-xs" data-original-title="Edit the responses given by this student" data-toggle="tooltip" title="" type="submit" value="Moderate Response"/>
                                                            <input name="courseid" type="hidden" value="CFResultsUiT.CS2104"/>
                                                            <input name="fsname" type="hidden" value="First Session"/>
                                                            <input name="moderatedquestion" type="hidden" value="7"/>
                                                            <input name="moderatedstudent" type="hidden" value="extra.guy@gmail.tmt"/>
                                                         </form>
                        </td>
                     </tr>
                     <tr class="pending_response_row">
                        <td class="middlealign color_neutral">
                           <div class="profile-pic-icon-hover" data-link="&#x2f;page&#x2f;studentProfilePic?studentemail={*}&amp;courseid={*}&amp;user=CFResultsUiT.instr" data-original-title="" title="">
                              Emily
                              <img alt="No Image Given" class="hidden profile-pic-icon-hidden" src=""/>
                                                         </div>
                        </td>
                        <td class="middlealign color_neutral">
                           Team 3
                        </td>
                        <td class="middlealign color_neutral">
                           <div class="profile-pic-icon-hover" data-link="&#x2f;page&#x2f;studentProfilePic?studentemail={*}&amp;courseid={*}&amp;user=CFResultsUiT.instr" data-original-title="" title="">
                              Emily
                              <img alt="No Image Given" class="hidden profile-pic-icon-hidden" src=""/>
                                                         </div>
                        </td>
                        <td class="middlealign color_neutral">
                           Team 3
                        </td>
                        <td class="text-preserve-space color_neutral">
                           <i>
                              No Response
                           </i>
                        </td>
                        <td>
                           <form action="&#x2f;page&#x2f;instructorEditStudentFeedbackPage?user=CFResultsUiT.instr" class="inline" method="post" target="_blank">
                              <input class="btn btn-default btn-xs" data-original-title="Edit the responses given by this student" data-toggle="tooltip" title="" type="submit" value="Moderate Response"/>
                                                            <input name="courseid" type="hidden" value="CFResultsUiT.CS2104"/>
                                                            <input name="fsname" type="hidden" value="First Session"/>
                                                            <input name="moderatedquestion" type="hidden" value="7"/>
                                                            <input name="moderatedstudent" type="hidden" value="CFResultsUiT.emily.f@gmail.tmt"/>
                                                         </form>
                        </td>
                     </tr>
                  </tbody>
               </table>
            </div>
         </div>
      </div>
   </div>
   <div class="panel panel-info">
      <div class="panel-heading" data-target="#panelBodyCollapse-8" id="panelHeading-8" style="cursor: pointer;">
         <form action="&#x2f;page&#x2f;instructorFeedbackResultsPage" class="seeMoreForm-8" id="seeMore-8" style="display:none;">
            <input name="courseid" type="hidden" value="CFResultsUiT.CS2104"/>
                        <input name="fsname" type="hidden" value="First Session"/>
                        <input name="user" type="hidden" value="CFResultsUiT.instr"/>
                        <input name="frgroupbyteam" type="hidden" value="null"/>
                        <input name="frsorttype" type="hidden" value="question"/>
                        <input id="showStats-8" name="frshowstats" type="hidden" value="on"/>
                        <input name="questionnum" type="hidden" value="8"/>
                        <input name="frgroupbysection" type="hidden" value="All"/>
                     </form>
         <div class="display-icon pull-right">
            <span class="glyphicon pull-right glyphicon-chevron-up">
            </span>
         </div>
         <strong>
            Question 8:
         </strong>
         <div class="inline panel-heading-text">
            <span class="text-preserve-space">
               What is your extra feature? 
               <span style=" white-space: normal;">
                  <a class="color_gray" data-less="[less]" data-more="[more]" href="javascript:;" id="questionAdditionalInfoButton-8-" onclick="toggleAdditionalQuestionInfo(&#39;8-&#39;)">
                     [more]
                  </a>
                  <br/>
                                    <span id="questionAdditionalInfo-8-" style="display:none;">
                     Multiple-choice (multiple answers) question options:
                     <ul style="list-style-type: disc;margin-left: 20px;">
                        <li>
                           FlexiCommand
                        </li>
                        <li>
                           PowerSearch
                        </li>
                        <li>
                           GoodUI
                        </li>
                        <li>
                           Google Integration
                        </li>
                     </ul>
                  </span>
               </span>
            </span>
         </div>
      </div>
      <div class="panel-collapse collapse in" id="panelBodyCollapse-8" style="height: auto;">
         <div class="panel-body padding-0" id="questionBody-7">
            <div class="resultStatistics">
               <div class="panel-body">
                  <div class="row">
                     <div class="col-sm-4 text-color-gray">
                        <strong>
                           Response Summary
                        </strong>
                     </div>
                  </div>
                  <div class="row">
                     <div class="col-sm-4">
                        <table class="table margin-0">
                           <thead>
                              <tr>
                                 <td>
                                    Choice
                                 </td>
                                 <td>
                                    Response Count
                                 </td>
                                 <td>
                                    Percentage
                                 </td>
                              </tr>
                           </thead>
                           <tbody>
                              <tr>
                                 <td>
                                    FlexiCommand
                                 </td>
                                 <td>
                                    0
                                 </td>
                                 <td>
                                    0%
                                 </td>
                              </tr>
                              <tr>
                                 <td>
                                    PowerSearch
                                 </td>
                                 <td>
                                    1
                                 </td>
                                 <td>
                                    50%
                                 </td>
                              </tr>
                              <tr>
                                 <td>
                                    GoodUI
                                 </td>
                                 <td>
                                    1
                                 </td>
                                 <td>
                                    50%
                                 </td>
                              </tr>
                              <tr>
                                 <td>
                                    Google Integration
                                 </td>
                                 <td>
                                    0
                                 </td>
                                 <td>
                                    0%
                                 </td>
                              </tr>
                           </tbody>
                        </table>
                     </div>
                  </div>
               </div>
            </div>
            <div class="table-responsive">
               <table class="table table-striped table-bordered dataTable margin-0">
                  <thead class="background-color-medium-gray text-color-gray font-weight-normal">
                     <tr>
                        <th class="button-sort-none" id="button_sortFromName" onclick="toggleSort(this,1)" style="width: 15%;">
                           Giver
                           <span class="icon-sort unsorted">
                           </span>
                        </th>
                        <th class="button-sort-none" id="button_sortFromTeam" onclick="toggleSort(this,2)" style="width: 15%;">
                           Team
                           <span class="icon-sort unsorted">
                           </span>
                        </th>
                        <th class="button-sort-none" id="button_sortToName" onclick="toggleSort(this,3)" style="width: 15%;">
                           Recipient
                           <span class="icon-sort unsorted">
                           </span>
                        </th>
                        <th class="button-sort-ascending" id="button_sortToTeam" onclick="toggleSort(this,4)" style="width: 15%;">
                           Team
                           <span class="icon-sort unsorted">
                           </span>
                        </th>
                        <th class="button-sort-none" id="button_sortFeedback" onclick="toggleSort(this,5)">
                           Feedback
                           <span class="icon-sort unsorted">
                           </span>
                        </th>
                        <th>
                           Actions
                        </th>
                     </tr>
                  </thead>
                  <thead>
                  </thead>
                  <tbody>
                     <tr>
                        <td class="middlealign">
                           <div class="profile-pic-icon-hover" data-link="&#x2f;page&#x2f;studentProfilePic?studentemail={*}&amp;courseid={*}&amp;user=CFResultsUiT.instr" data-original-title="" title="">
                              Alice Betsy
                              <img alt="No Image Given" class="hidden profile-pic-icon-hidden" src=""/>
                                                         </div>
                        </td>
                        <td class="middlealign">
                           Team 1
                        </td>
                        <td class="middlealign">
                           <div class="profile-pic-icon-hover" data-link="&#x2f;page&#x2f;studentProfilePic?studentemail={*}&amp;courseid={*}&amp;user=CFResultsUiT.instr" data-original-title="" title="">
                              Alice Betsy
                              <img alt="No Image Given" class="hidden profile-pic-icon-hidden" src=""/>
                                                         </div>
                        </td>
                        <td class="middlealign">
                           Team 1
                        </td>
                        <td class="text-preserve-space">
                           <ul class="selectedOptionsList">
                              <li>
                                 PowerSearch
                              </li>
                              <li>
                                 GoodUI
                              </li>
                           </ul>
                        </td>
                        <td>
                           <form action="&#x2f;page&#x2f;instructorEditStudentFeedbackPage?user=CFResultsUiT.instr" class="inline" method="post" target="_blank">
                              <input class="btn btn-default btn-xs" data-original-title="Edit the responses given by this student" data-toggle="tooltip" title="" type="submit" value="Moderate Response"/>
                                                            <input name="courseid" type="hidden" value="CFResultsUiT.CS2104"/>
                                                            <input name="fsname" type="hidden" value="First Session"/>
                                                            <input name="moderatedquestion" type="hidden" value="8"/>
                                                            <input name="moderatedstudent" type="hidden" value="CFResultsUiT.alice.b@gmail.tmt"/>
                                                         </form>
                        </td>
                     </tr>
                     <tr>
                        <td class="middlealign">
                           <div class="profile-pic-icon-hover" data-link="&#x2f;page&#x2f;studentProfilePic?studentemail={*}&amp;courseid={*}&amp;user=CFResultsUiT.instr" data-original-title="" title="">
                              Benny Charles
                              <img alt="No Image Given" class="hidden profile-pic-icon-hidden" src=""/>
                                                         </div>
                        </td>
                        <td class="middlealign">
                           Team 1
                        </td>
                        <td class="middlealign">
                           <div class="profile-pic-icon-hover" data-link="&#x2f;page&#x2f;studentProfilePic?studentemail={*}&amp;courseid={*}&amp;user=CFResultsUiT.instr" data-original-title="" title="">
                              Benny Charles
                              <img alt="No Image Given" class="hidden profile-pic-icon-hidden" src=""/>
                                                         </div>
                        </td>
                        <td class="middlealign">
                           Team 1
                        </td>
                        <td class="text-preserve-space">
                        </td>
                        <td>
                           <form action="&#x2f;page&#x2f;instructorEditStudentFeedbackPage?user=CFResultsUiT.instr" class="inline" method="post" target="_blank">
                              <input class="btn btn-default btn-xs" data-original-title="Edit the responses given by this student" data-toggle="tooltip" title="" type="submit" value="Moderate Response"/>
                                                            <input name="courseid" type="hidden" value="CFResultsUiT.CS2104"/>
                                                            <input name="fsname" type="hidden" value="First Session"/>
                                                            <input name="moderatedquestion" type="hidden" value="8"/>
                                                            <input name="moderatedstudent" type="hidden" value="CFResultsUiT.benny.c@gmail.tmt"/>
                                                         </form>
                        </td>
                     </tr>
                     <tr class="pending_response_row">
                        <td class="middlealign color_neutral">
                           <div class="profile-pic-icon-hover" data-link="&#x2f;page&#x2f;studentProfilePic?studentemail={*}&amp;courseid={*}&amp;user=CFResultsUiT.instr" data-original-title="" title="">
                              Charlie Dávis
                              <img alt="No Image Given" class="hidden profile-pic-icon-hidden" src=""/>
                                                         </div>
                        </td>
                        <td class="middlealign color_neutral">
                           Team 2
                        </td>
                        <td class="middlealign color_neutral">
                           <div class="profile-pic-icon-hover" data-link="&#x2f;page&#x2f;studentProfilePic?studentemail={*}&amp;courseid={*}&amp;user=CFResultsUiT.instr" data-original-title="" title="">
                              Charlie Dávis
                              <img alt="No Image Given" class="hidden profile-pic-icon-hidden" src=""/>
                                                         </div>
                        </td>
                        <td class="middlealign color_neutral">
                           Team 2
                        </td>
                        <td class="text-preserve-space color_neutral">
                           <i>
                              No Response
                           </i>
                        </td>
                        <td>
                           <form action="&#x2f;page&#x2f;instructorEditStudentFeedbackPage?user=CFResultsUiT.instr" class="inline" method="post" target="_blank">
                              <input class="btn btn-default btn-xs" data-original-title="Edit the responses given by this student" data-toggle="tooltip" title="" type="submit" value="Moderate Response"/>
                                                            <input name="courseid" type="hidden" value="CFResultsUiT.CS2104"/>
                                                            <input name="fsname" type="hidden" value="First Session"/>
                                                            <input name="moderatedquestion" type="hidden" value="8"/>
                                                            <input name="moderatedstudent" type="hidden" value="CFResultsUiT.charlie.d@gmail.tmt"/>
                                                         </form>
                        </td>
                     </tr>
                     <tr class="pending_response_row">
                        <td class="middlealign color_neutral">
                           <div class="profile-pic-icon-hover" data-link="&#x2f;page&#x2f;studentProfilePic?studentemail={*}&amp;courseid={*}&amp;user=CFResultsUiT.instr" data-original-title="" title="">
                              Danny Engrid
                              <img alt="No Image Given" class="hidden profile-pic-icon-hidden" src=""/>
                                                         </div>
                        </td>
                        <td class="middlealign color_neutral">
                           Team 2
                        </td>
                        <td class="middlealign color_neutral">
                           <div class="profile-pic-icon-hover" data-link="&#x2f;page&#x2f;studentProfilePic?studentemail={*}&amp;courseid={*}&amp;user=CFResultsUiT.instr" data-original-title="" title="">
                              Danny Engrid
                              <img alt="No Image Given" class="hidden profile-pic-icon-hidden" src=""/>
                                                         </div>
                        </td>
                        <td class="middlealign color_neutral">
                           Team 2
                        </td>
                        <td class="text-preserve-space color_neutral">
                           <i>
                              No Response
                           </i>
                        </td>
                        <td>
                           <form action="&#x2f;page&#x2f;instructorEditStudentFeedbackPage?user=CFResultsUiT.instr" class="inline" method="post" target="_blank">
                              <input class="btn btn-default btn-xs" data-original-title="Edit the responses given by this student" data-toggle="tooltip" title="" type="submit" value="Moderate Response"/>
                                                            <input name="courseid" type="hidden" value="CFResultsUiT.CS2104"/>
                                                            <input name="fsname" type="hidden" value="First Session"/>
                                                            <input name="moderatedquestion" type="hidden" value="8"/>
                                                            <input name="moderatedstudent" type="hidden" value="CFResultsUiT.danny.e@gmail.tmt"/>
                                                         </form>
                        </td>
                     </tr>
                     <tr class="pending_response_row">
                        <td class="middlealign color_neutral">
                           <div class="profile-pic-icon-hover" data-link="&#x2f;page&#x2f;studentProfilePic?studentemail={*}&amp;courseid={*}&amp;user=CFResultsUiT.instr" data-original-title="" title="">
                              Drop out
                              <img alt="No Image Given" class="hidden profile-pic-icon-hidden" src=""/>
                                                         </div>
                        </td>
                        <td class="middlealign color_neutral">
                           Team 2
                        </td>
                        <td class="middlealign color_neutral">
                           <div class="profile-pic-icon-hover" data-link="&#x2f;page&#x2f;studentProfilePic?studentemail={*}&amp;courseid={*}&amp;user=CFResultsUiT.instr" data-original-title="" title="">
                              Drop out
                              <img alt="No Image Given" class="hidden profile-pic-icon-hidden" src=""/>
                                                         </div>
                        </td>
                        <td class="middlealign color_neutral">
                           Team 2
                        </td>
                        <td class="text-preserve-space color_neutral">
                           <i>
                              No Response
                           </i>
                        </td>
                        <td>
                           <form action="&#x2f;page&#x2f;instructorEditStudentFeedbackPage?user=CFResultsUiT.instr" class="inline" method="post" target="_blank">
                              <input class="btn btn-default btn-xs" data-original-title="Edit the responses given by this student" data-toggle="tooltip" title="" type="submit" value="Moderate Response"/>
                                                            <input name="courseid" type="hidden" value="CFResultsUiT.CS2104"/>
                                                            <input name="fsname" type="hidden" value="First Session"/>
                                                            <input name="moderatedquestion" type="hidden" value="8"/>
                                                            <input name="moderatedstudent" type="hidden" value="drop.out@gmail.tmt"/>
                                                         </form>
                        </td>
                     </tr>
                     <tr class="pending_response_row">
                        <td class="middlealign color_neutral">
                           <div class="profile-pic-icon-hover" data-link="&#x2f;page&#x2f;studentProfilePic?studentemail={*}&amp;courseid={*}&amp;user=CFResultsUiT.instr" data-original-title="" title="">
                              Extra guy
                              <img alt="No Image Given" class="hidden profile-pic-icon-hidden" src=""/>
                                                         </div>
                        </td>
                        <td class="middlealign color_neutral">
                           Team 2
                        </td>
                        <td class="middlealign color_neutral">
                           <div class="profile-pic-icon-hover" data-link="&#x2f;page&#x2f;studentProfilePic?studentemail={*}&amp;courseid={*}&amp;user=CFResultsUiT.instr" data-original-title="" title="">
                              Extra guy
                              <img alt="No Image Given" class="hidden profile-pic-icon-hidden" src=""/>
                                                         </div>
                        </td>
                        <td class="middlealign color_neutral">
                           Team 2
                        </td>
                        <td class="text-preserve-space color_neutral">
                           <i>
                              No Response
                           </i>
                        </td>
                        <td>
                           <form action="&#x2f;page&#x2f;instructorEditStudentFeedbackPage?user=CFResultsUiT.instr" class="inline" method="post" target="_blank">
                              <input class="btn btn-default btn-xs" data-original-title="Edit the responses given by this student" data-toggle="tooltip" title="" type="submit" value="Moderate Response"/>
                                                            <input name="courseid" type="hidden" value="CFResultsUiT.CS2104"/>
                                                            <input name="fsname" type="hidden" value="First Session"/>
                                                            <input name="moderatedquestion" type="hidden" value="8"/>
                                                            <input name="moderatedstudent" type="hidden" value="extra.guy@gmail.tmt"/>
                                                         </form>
                        </td>
                     </tr>
                     <tr class="pending_response_row">
                        <td class="middlealign color_neutral">
                           <div class="profile-pic-icon-hover" data-link="&#x2f;page&#x2f;studentProfilePic?studentemail={*}&amp;courseid={*}&amp;user=CFResultsUiT.instr" data-original-title="" title="">
                              Emily
                              <img alt="No Image Given" class="hidden profile-pic-icon-hidden" src=""/>
                                                         </div>
                        </td>
                        <td class="middlealign color_neutral">
                           Team 3
                        </td>
                        <td class="middlealign color_neutral">
                           <div class="profile-pic-icon-hover" data-link="&#x2f;page&#x2f;studentProfilePic?studentemail={*}&amp;courseid={*}&amp;user=CFResultsUiT.instr" data-original-title="" title="">
                              Emily
                              <img alt="No Image Given" class="hidden profile-pic-icon-hidden" src=""/>
                                                         </div>
                        </td>
                        <td class="middlealign color_neutral">
                           Team 3
                        </td>
                        <td class="text-preserve-space color_neutral">
                           <i>
                              No Response
                           </i>
                        </td>
                        <td>
                           <form action="&#x2f;page&#x2f;instructorEditStudentFeedbackPage?user=CFResultsUiT.instr" class="inline" method="post" target="_blank">
                              <input class="btn btn-default btn-xs" data-original-title="Edit the responses given by this student" data-toggle="tooltip" title="" type="submit" value="Moderate Response"/>
                                                            <input name="courseid" type="hidden" value="CFResultsUiT.CS2104"/>
                                                            <input name="fsname" type="hidden" value="First Session"/>
                                                            <input name="moderatedquestion" type="hidden" value="8"/>
                                                            <input name="moderatedstudent" type="hidden" value="CFResultsUiT.emily.f@gmail.tmt"/>
                                                         </form>
                        </td>
                     </tr>
                  </tbody>
               </table>
            </div>
         </div>
      </div>
   </div>
   <div class="panel panel-info">
      <div class="panel-heading" data-target="#panelBodyCollapse-9" id="panelHeading-9" style="cursor: pointer;">
         <form action="&#x2f;page&#x2f;instructorFeedbackResultsPage" class="seeMoreForm-9" id="seeMore-9" style="display:none;">
            <input name="courseid" type="hidden" value="CFResultsUiT.CS2104"/>
                        <input name="fsname" type="hidden" value="First Session"/>
                        <input name="user" type="hidden" value="CFResultsUiT.instr"/>
                        <input name="frgroupbyteam" type="hidden" value="null"/>
                        <input name="frsorttype" type="hidden" value="question"/>
                        <input id="showStats-9" name="frshowstats" type="hidden" value="on"/>
                        <input name="questionnum" type="hidden" value="9"/>
                        <input name="frgroupbysection" type="hidden" value="All"/>
                     </form>
         <div class="display-icon pull-right">
            <span class="glyphicon pull-right glyphicon-chevron-up">
            </span>
         </div>
         <strong>
            Question 9:
         </strong>
         <div class="inline panel-heading-text">
            <span class="text-preserve-space">
               Who do you think is the most hardworking student? 
               <span style=" white-space: normal;">
                  <a class="color_gray" data-less="[less]" data-more="[more]" href="javascript:;" id="questionAdditionalInfoButton-9-" onclick="toggleAdditionalQuestionInfo(&#39;9-&#39;)">
                     [more]
                  </a>
                  <br/>
                                    <span id="questionAdditionalInfo-9-" style="display:none;">
                     Multiple-choice (single answer) question options:
                     <br/>
                                          The options for this question is automatically generated from the list of all students in this course.
                  </span>
               </span>
            </span>
         </div>
      </div>
      <div class="panel-collapse collapse in" id="panelBodyCollapse-9" style="height: auto;">
         <div class="panel-body padding-0" id="questionBody-8">
            <div class="resultStatistics">
               <div class="panel-body">
                  <div class="row">
                     <div class="col-sm-4 text-color-gray">
                        <strong>
                           Response Summary
                        </strong>
                     </div>
                  </div>
                  <div class="row">
                     <div class="col-sm-4">
                        <table class="table margin-0">
                           <thead>
                              <tr>
                                 <td>
                                    Choice
                                 </td>
                                 <td>
                                    Response Count
                                 </td>
                                 <td>
                                    Percentage
                                 </td>
                              </tr>
                           </thead>
                           <tbody>
                              <tr>
                                 <td>
                                    Danny
                                 </td>
                                 <td>
                                    1
                                 </td>
                                 <td>
                                    100%
                                 </td>
                              </tr>
                           </tbody>
                        </table>
                     </div>
                  </div>
               </div>
            </div>
            <div class="table-responsive">
               <table class="table table-striped table-bordered dataTable margin-0">
                  <thead class="background-color-medium-gray text-color-gray font-weight-normal">
                     <tr>
                        <th class="button-sort-none" id="button_sortFromName" onclick="toggleSort(this,1)" style="width: 15%;">
                           Giver
                           <span class="icon-sort unsorted">
                           </span>
                        </th>
                        <th class="button-sort-none" id="button_sortFromTeam" onclick="toggleSort(this,2)" style="width: 15%;">
                           Team
                           <span class="icon-sort unsorted">
                           </span>
                        </th>
                        <th class="button-sort-none" id="button_sortToName" onclick="toggleSort(this,3)" style="width: 15%;">
                           Recipient
                           <span class="icon-sort unsorted">
                           </span>
                        </th>
                        <th class="button-sort-ascending" id="button_sortToTeam" onclick="toggleSort(this,4)" style="width: 15%;">
                           Team
                           <span class="icon-sort unsorted">
                           </span>
                        </th>
                        <th class="button-sort-none" id="button_sortFeedback" onclick="toggleSort(this,5)">
                           Feedback
                           <span class="icon-sort unsorted">
                           </span>
                        </th>
                        <th>
                           Actions
                        </th>
                     </tr>
                  </thead>
                  <thead>
                  </thead>
                  <tbody>
                     <tr>
                        <td class="middlealign">
                           <div class="profile-pic-icon-hover" data-link="&#x2f;page&#x2f;studentProfilePic?studentemail={*}&amp;courseid={*}&amp;user=CFResultsUiT.instr" data-original-title="" title="">
                              Alice Betsy
                              <img alt="No Image Given" class="hidden profile-pic-icon-hidden" src=""/>
                                                         </div>
                        </td>
                        <td class="middlealign">
                           Team 1
                        </td>
                        <td class="middlealign">
                           <div class="profile-pic-icon-hover" data-link="&#x2f;page&#x2f;studentProfilePic?studentemail={*}&amp;courseid={*}&amp;user=CFResultsUiT.instr" data-original-title="" title="">
                              Alice Betsy
                              <img alt="No Image Given" class="hidden profile-pic-icon-hidden" src=""/>
                                                         </div>
                        </td>
                        <td class="middlealign">
                           Team 1
                        </td>
                        <td class="text-preserve-space">
                           Danny
                        </td>
                        <td>
                           <form action="&#x2f;page&#x2f;instructorEditStudentFeedbackPage?user=CFResultsUiT.instr" class="inline" method="post" target="_blank">
                              <input class="btn btn-default btn-xs" data-original-title="Edit the responses given by this student" data-toggle="tooltip" title="" type="submit" value="Moderate Response"/>
                                                            <input name="courseid" type="hidden" value="CFResultsUiT.CS2104"/>
                                                            <input name="fsname" type="hidden" value="First Session"/>
                                                            <input name="moderatedquestion" type="hidden" value="9"/>
                                                            <input name="moderatedstudent" type="hidden" value="CFResultsUiT.alice.b@gmail.tmt"/>
                                                         </form>
                        </td>
                     </tr>
                     <tr class="pending_response_row">
                        <td class="middlealign color_neutral">
                           <div class="profile-pic-icon-hover" data-link="&#x2f;page&#x2f;studentProfilePic?studentemail={*}&amp;courseid={*}&amp;user=CFResultsUiT.instr" data-original-title="" title="">
                              Benny Charles
                              <img alt="No Image Given" class="hidden profile-pic-icon-hidden" src=""/>
                                                         </div>
                        </td>
                        <td class="middlealign color_neutral">
                           Team 1
                        </td>
                        <td class="middlealign color_neutral">
                           <div class="profile-pic-icon-hover" data-link="&#x2f;page&#x2f;studentProfilePic?studentemail={*}&amp;courseid={*}&amp;user=CFResultsUiT.instr" data-original-title="" title="">
                              Benny Charles
                              <img alt="No Image Given" class="hidden profile-pic-icon-hidden" src=""/>
                                                         </div>
                        </td>
                        <td class="middlealign color_neutral">
                           Team 1
                        </td>
                        <td class="text-preserve-space color_neutral">
                           <i>
                              No Response
                           </i>
                        </td>
                        <td>
                           <form action="&#x2f;page&#x2f;instructorEditStudentFeedbackPage?user=CFResultsUiT.instr" class="inline" method="post" target="_blank">
                              <input class="btn btn-default btn-xs" data-original-title="Edit the responses given by this student" data-toggle="tooltip" title="" type="submit" value="Moderate Response"/>
                                                            <input name="courseid" type="hidden" value="CFResultsUiT.CS2104"/>
                                                            <input name="fsname" type="hidden" value="First Session"/>
                                                            <input name="moderatedquestion" type="hidden" value="9"/>
                                                            <input name="moderatedstudent" type="hidden" value="CFResultsUiT.benny.c@gmail.tmt"/>
                                                         </form>
                        </td>
                     </tr>
                     <tr class="pending_response_row">
                        <td class="middlealign color_neutral">
                           <div class="profile-pic-icon-hover" data-link="&#x2f;page&#x2f;studentProfilePic?studentemail={*}&amp;courseid={*}&amp;user=CFResultsUiT.instr" data-original-title="" title="">
                              Charlie Dávis
                              <img alt="No Image Given" class="hidden profile-pic-icon-hidden" src=""/>
                                                         </div>
                        </td>
                        <td class="middlealign color_neutral">
                           Team 2
                        </td>
                        <td class="middlealign color_neutral">
                           <div class="profile-pic-icon-hover" data-link="&#x2f;page&#x2f;studentProfilePic?studentemail={*}&amp;courseid={*}&amp;user=CFResultsUiT.instr" data-original-title="" title="">
                              Charlie Dávis
                              <img alt="No Image Given" class="hidden profile-pic-icon-hidden" src=""/>
                                                         </div>
                        </td>
                        <td class="middlealign color_neutral">
                           Team 2
                        </td>
                        <td class="text-preserve-space color_neutral">
                           <i>
                              No Response
                           </i>
                        </td>
                        <td>
                           <form action="&#x2f;page&#x2f;instructorEditStudentFeedbackPage?user=CFResultsUiT.instr" class="inline" method="post" target="_blank">
                              <input class="btn btn-default btn-xs" data-original-title="Edit the responses given by this student" data-toggle="tooltip" title="" type="submit" value="Moderate Response"/>
                                                            <input name="courseid" type="hidden" value="CFResultsUiT.CS2104"/>
                                                            <input name="fsname" type="hidden" value="First Session"/>
                                                            <input name="moderatedquestion" type="hidden" value="9"/>
                                                            <input name="moderatedstudent" type="hidden" value="CFResultsUiT.charlie.d@gmail.tmt"/>
                                                         </form>
                        </td>
                     </tr>
                     <tr class="pending_response_row">
                        <td class="middlealign color_neutral">
                           <div class="profile-pic-icon-hover" data-link="&#x2f;page&#x2f;studentProfilePic?studentemail={*}&amp;courseid={*}&amp;user=CFResultsUiT.instr" data-original-title="" title="">
                              Danny Engrid
                              <img alt="No Image Given" class="hidden profile-pic-icon-hidden" src=""/>
                                                         </div>
                        </td>
                        <td class="middlealign color_neutral">
                           Team 2
                        </td>
                        <td class="middlealign color_neutral">
                           <div class="profile-pic-icon-hover" data-link="&#x2f;page&#x2f;studentProfilePic?studentemail={*}&amp;courseid={*}&amp;user=CFResultsUiT.instr" data-original-title="" title="">
                              Danny Engrid
                              <img alt="No Image Given" class="hidden profile-pic-icon-hidden" src=""/>
                                                         </div>
                        </td>
                        <td class="middlealign color_neutral">
                           Team 2
                        </td>
                        <td class="text-preserve-space color_neutral">
                           <i>
                              No Response
                           </i>
                        </td>
                        <td>
                           <form action="&#x2f;page&#x2f;instructorEditStudentFeedbackPage?user=CFResultsUiT.instr" class="inline" method="post" target="_blank">
                              <input class="btn btn-default btn-xs" data-original-title="Edit the responses given by this student" data-toggle="tooltip" title="" type="submit" value="Moderate Response"/>
                                                            <input name="courseid" type="hidden" value="CFResultsUiT.CS2104"/>
                                                            <input name="fsname" type="hidden" value="First Session"/>
                                                            <input name="moderatedquestion" type="hidden" value="9"/>
                                                            <input name="moderatedstudent" type="hidden" value="CFResultsUiT.danny.e@gmail.tmt"/>
                                                         </form>
                        </td>
                     </tr>
                     <tr class="pending_response_row">
                        <td class="middlealign color_neutral">
                           <div class="profile-pic-icon-hover" data-link="&#x2f;page&#x2f;studentProfilePic?studentemail={*}&amp;courseid={*}&amp;user=CFResultsUiT.instr" data-original-title="" title="">
                              Drop out
                              <img alt="No Image Given" class="hidden profile-pic-icon-hidden" src=""/>
                                                         </div>
                        </td>
                        <td class="middlealign color_neutral">
                           Team 2
                        </td>
                        <td class="middlealign color_neutral">
                           <div class="profile-pic-icon-hover" data-link="&#x2f;page&#x2f;studentProfilePic?studentemail={*}&amp;courseid={*}&amp;user=CFResultsUiT.instr" data-original-title="" title="">
                              Drop out
                              <img alt="No Image Given" class="hidden profile-pic-icon-hidden" src=""/>
                                                         </div>
                        </td>
                        <td class="middlealign color_neutral">
                           Team 2
                        </td>
                        <td class="text-preserve-space color_neutral">
                           <i>
                              No Response
                           </i>
                        </td>
                        <td>
                           <form action="&#x2f;page&#x2f;instructorEditStudentFeedbackPage?user=CFResultsUiT.instr" class="inline" method="post" target="_blank">
                              <input class="btn btn-default btn-xs" data-original-title="Edit the responses given by this student" data-toggle="tooltip" title="" type="submit" value="Moderate Response"/>
                                                            <input name="courseid" type="hidden" value="CFResultsUiT.CS2104"/>
                                                            <input name="fsname" type="hidden" value="First Session"/>
                                                            <input name="moderatedquestion" type="hidden" value="9"/>
                                                            <input name="moderatedstudent" type="hidden" value="drop.out@gmail.tmt"/>
                                                         </form>
                        </td>
                     </tr>
                     <tr class="pending_response_row">
                        <td class="middlealign color_neutral">
                           <div class="profile-pic-icon-hover" data-link="&#x2f;page&#x2f;studentProfilePic?studentemail={*}&amp;courseid={*}&amp;user=CFResultsUiT.instr" data-original-title="" title="">
                              Extra guy
                              <img alt="No Image Given" class="hidden profile-pic-icon-hidden" src=""/>
                                                         </div>
                        </td>
                        <td class="middlealign color_neutral">
                           Team 2
                        </td>
                        <td class="middlealign color_neutral">
                           <div class="profile-pic-icon-hover" data-link="&#x2f;page&#x2f;studentProfilePic?studentemail={*}&amp;courseid={*}&amp;user=CFResultsUiT.instr" data-original-title="" title="">
                              Extra guy
                              <img alt="No Image Given" class="hidden profile-pic-icon-hidden" src=""/>
                                                         </div>
                        </td>
                        <td class="middlealign color_neutral">
                           Team 2
                        </td>
                        <td class="text-preserve-space color_neutral">
                           <i>
                              No Response
                           </i>
                        </td>
                        <td>
                           <form action="&#x2f;page&#x2f;instructorEditStudentFeedbackPage?user=CFResultsUiT.instr" class="inline" method="post" target="_blank">
                              <input class="btn btn-default btn-xs" data-original-title="Edit the responses given by this student" data-toggle="tooltip" title="" type="submit" value="Moderate Response"/>
                                                            <input name="courseid" type="hidden" value="CFResultsUiT.CS2104"/>
                                                            <input name="fsname" type="hidden" value="First Session"/>
                                                            <input name="moderatedquestion" type="hidden" value="9"/>
                                                            <input name="moderatedstudent" type="hidden" value="extra.guy@gmail.tmt"/>
                                                         </form>
                        </td>
                     </tr>
                     <tr class="pending_response_row">
                        <td class="middlealign color_neutral">
                           <div class="profile-pic-icon-hover" data-link="&#x2f;page&#x2f;studentProfilePic?studentemail={*}&amp;courseid={*}&amp;user=CFResultsUiT.instr" data-original-title="" title="">
                              Emily
                              <img alt="No Image Given" class="hidden profile-pic-icon-hidden" src=""/>
                                                         </div>
                        </td>
                        <td class="middlealign color_neutral">
                           Team 3
                        </td>
                        <td class="middlealign color_neutral">
                           <div class="profile-pic-icon-hover" data-link="&#x2f;page&#x2f;studentProfilePic?studentemail={*}&amp;courseid={*}&amp;user=CFResultsUiT.instr" data-original-title="" title="">
                              Emily
                              <img alt="No Image Given" class="hidden profile-pic-icon-hidden" src=""/>
                                                         </div>
                        </td>
                        <td class="middlealign color_neutral">
                           Team 3
                        </td>
                        <td class="text-preserve-space color_neutral">
                           <i>
                              No Response
                           </i>
                        </td>
                        <td>
                           <form action="&#x2f;page&#x2f;instructorEditStudentFeedbackPage?user=CFResultsUiT.instr" class="inline" method="post" target="_blank">
                              <input class="btn btn-default btn-xs" data-original-title="Edit the responses given by this student" data-toggle="tooltip" title="" type="submit" value="Moderate Response"/>
                                                            <input name="courseid" type="hidden" value="CFResultsUiT.CS2104"/>
                                                            <input name="fsname" type="hidden" value="First Session"/>
                                                            <input name="moderatedquestion" type="hidden" value="9"/>
                                                            <input name="moderatedstudent" type="hidden" value="CFResultsUiT.emily.f@gmail.tmt"/>
                                                         </form>
                        </td>
                     </tr>
                  </tbody>
               </table>
            </div>
         </div>
      </div>
   </div>
   <div class="panel panel-info">
      <div class="panel-heading" data-target="#panelBodyCollapse-10" id="panelHeading-10" style="cursor: pointer;">
         <form action="&#x2f;page&#x2f;instructorFeedbackResultsPage" class="seeMoreForm-10" id="seeMore-10" style="display:none;">
            <input name="courseid" type="hidden" value="CFResultsUiT.CS2104"/>
                        <input name="fsname" type="hidden" value="First Session"/>
                        <input name="user" type="hidden" value="CFResultsUiT.instr"/>
                        <input name="frgroupbyteam" type="hidden" value="null"/>
                        <input name="frsorttype" type="hidden" value="question"/>
                        <input id="showStats-10" name="frshowstats" type="hidden" value="on"/>
                        <input name="questionnum" type="hidden" value="10"/>
                        <input name="frgroupbysection" type="hidden" value="All"/>
                     </form>
         <div class="display-icon pull-right">
            <span class="glyphicon pull-right glyphicon-chevron-up">
            </span>
         </div>
         <strong>
            Question 10:
         </strong>
         <div class="inline panel-heading-text">
            <span class="text-preserve-space">
               Which team do you think has the best feature? 
               <span style=" white-space: normal;">
                  <a class="color_gray" data-less="[less]" data-more="[more]" href="javascript:;" id="questionAdditionalInfoButton-10-" onclick="toggleAdditionalQuestionInfo(&#39;10-&#39;)">
                     [more]
                  </a>
                  <br/>
                                    <span id="questionAdditionalInfo-10-" style="display:none;">
                     Multiple-choice (single answer) question options:
                     <br/>
                                          The options for this question is automatically generated from the list of all teams in this course.
                  </span>
               </span>
            </span>
         </div>
      </div>
      <div class="panel-collapse collapse in" id="panelBodyCollapse-10" style="height: auto;">
         <div class="panel-body padding-0" id="questionBody-9">
            <div class="resultStatistics">
               <div class="panel-body">
                  <div class="row">
                     <div class="col-sm-4 text-color-gray">
                        <strong>
                           Response Summary
                        </strong>
                     </div>
                  </div>
                  <div class="row">
                     <div class="col-sm-4">
                        <table class="table margin-0">
                           <thead>
                              <tr>
                                 <td>
                                    Choice
                                 </td>
                                 <td>
                                    Response Count
                                 </td>
                                 <td>
                                    Percentage
                                 </td>
                              </tr>
                           </thead>
                           <tbody>
                              <tr>
                                 <td>
                                    Team 1
                                 </td>
                                 <td>
                                    1
                                 </td>
                                 <td>
                                    50%
                                 </td>
                              </tr>
                              <tr>
                                 <td>
                                    Team 2
                                 </td>
                                 <td>
                                    1
                                 </td>
                                 <td>
                                    50%
                                 </td>
                              </tr>
                           </tbody>
                        </table>
                     </div>
                  </div>
               </div>
            </div>
            <div class="table-responsive">
               <table class="table table-striped table-bordered dataTable margin-0">
                  <thead class="background-color-medium-gray text-color-gray font-weight-normal">
                     <tr>
                        <th class="button-sort-none" id="button_sortFromName" onclick="toggleSort(this,1)" style="width: 15%;">
                           Giver
                           <span class="icon-sort unsorted">
                           </span>
                        </th>
                        <th class="button-sort-none" id="button_sortFromTeam" onclick="toggleSort(this,2)" style="width: 15%;">
                           Team
                           <span class="icon-sort unsorted">
                           </span>
                        </th>
                        <th class="button-sort-none" id="button_sortToName" onclick="toggleSort(this,3)" style="width: 15%;">
                           Recipient
                           <span class="icon-sort unsorted">
                           </span>
                        </th>
                        <th class="button-sort-ascending" id="button_sortToTeam" onclick="toggleSort(this,4)" style="width: 15%;">
                           Team
                           <span class="icon-sort unsorted">
                           </span>
                        </th>
                        <th class="button-sort-none" id="button_sortFeedback" onclick="toggleSort(this,5)">
                           Feedback
                           <span class="icon-sort unsorted">
                           </span>
                        </th>
                        <th>
                           Actions
                        </th>
                     </tr>
                  </thead>
                  <thead>
                  </thead>
                  <tbody>
                     <tr>
                        <td class="middlealign">
                           <div class="profile-pic-icon-hover" data-link="&#x2f;page&#x2f;studentProfilePic?studentemail={*}&amp;courseid={*}&amp;user=CFResultsUiT.instr" data-original-title="" title="">
                              Alice Betsy
                              <img alt="No Image Given" class="hidden profile-pic-icon-hidden" src=""/>
                                                         </div>
                        </td>
                        <td class="middlealign">
                           Team 1
                        </td>
                        <td class="middlealign">
                           <div class="profile-pic-icon-hover" data-link="&#x2f;page&#x2f;studentProfilePic?studentemail={*}&amp;courseid={*}&amp;user=CFResultsUiT.instr" data-original-title="" title="">
                              Alice Betsy
                              <img alt="No Image Given" class="hidden profile-pic-icon-hidden" src=""/>
                                                         </div>
                        </td>
                        <td class="middlealign">
                           Team 1
                        </td>
                        <td class="text-preserve-space">
                           Team 1
                        </td>
                        <td>
                           <form action="&#x2f;page&#x2f;instructorEditStudentFeedbackPage?user=CFResultsUiT.instr" class="inline" method="post" target="_blank">
                              <input class="btn btn-default btn-xs" data-original-title="Edit the responses given by this student" data-toggle="tooltip" title="" type="submit" value="Moderate Response"/>
                                                            <input name="courseid" type="hidden" value="CFResultsUiT.CS2104"/>
                                                            <input name="fsname" type="hidden" value="First Session"/>
                                                            <input name="moderatedquestion" type="hidden" value="10"/>
                                                            <input name="moderatedstudent" type="hidden" value="CFResultsUiT.alice.b@gmail.tmt"/>
                                                         </form>
                        </td>
                     </tr>
                     <tr>
                        <td class="middlealign">
                           <div class="profile-pic-icon-hover" data-link="&#x2f;page&#x2f;studentProfilePic?studentemail={*}&amp;courseid={*}&amp;user=CFResultsUiT.instr" data-original-title="" title="">
                              Drop out
                              <img alt="No Image Given" class="hidden profile-pic-icon-hidden" src=""/>
                                                         </div>
                        </td>
                        <td class="middlealign">
                           Team 2
                        </td>
                        <td class="middlealign">
                           <div class="profile-pic-icon-hover" data-link="&#x2f;page&#x2f;studentProfilePic?studentemail={*}&amp;courseid={*}&amp;user=CFResultsUiT.instr" data-original-title="" title="">
                              Drop out
                              <img alt="No Image Given" class="hidden profile-pic-icon-hidden" src=""/>
                                                         </div>
                        </td>
                        <td class="middlealign">
                           Team 2
                        </td>
                        <td class="text-preserve-space">
                           Team 2
                        </td>
                        <td>
                           <form action="&#x2f;page&#x2f;instructorEditStudentFeedbackPage?user=CFResultsUiT.instr" class="inline" method="post" target="_blank">
                              <input class="btn btn-default btn-xs" data-original-title="Edit the responses given by this student" data-toggle="tooltip" title="" type="submit" value="Moderate Response"/>
                                                            <input name="courseid" type="hidden" value="CFResultsUiT.CS2104"/>
                                                            <input name="fsname" type="hidden" value="First Session"/>
                                                            <input name="moderatedquestion" type="hidden" value="10"/>
                                                            <input name="moderatedstudent" type="hidden" value="drop.out@gmail.tmt"/>
                                                         </form>
                        </td>
                     </tr>
                     <tr class="pending_response_row">
                        <td class="middlealign color_neutral">
                           <div class="profile-pic-icon-hover" data-link="&#x2f;page&#x2f;studentProfilePic?studentemail={*}&amp;courseid={*}&amp;user=CFResultsUiT.instr" data-original-title="" title="">
                              Benny Charles
                              <img alt="No Image Given" class="hidden profile-pic-icon-hidden" src=""/>
                                                         </div>
                        </td>
                        <td class="middlealign color_neutral">
                           Team 1
                        </td>
                        <td class="middlealign color_neutral">
                           <div class="profile-pic-icon-hover" data-link="&#x2f;page&#x2f;studentProfilePic?studentemail={*}&amp;courseid={*}&amp;user=CFResultsUiT.instr" data-original-title="" title="">
                              Benny Charles
                              <img alt="No Image Given" class="hidden profile-pic-icon-hidden" src=""/>
                                                         </div>
                        </td>
                        <td class="middlealign color_neutral">
                           Team 1
                        </td>
                        <td class="text-preserve-space color_neutral">
                           <i>
                              No Response
                           </i>
                        </td>
                        <td>
                           <form action="&#x2f;page&#x2f;instructorEditStudentFeedbackPage?user=CFResultsUiT.instr" class="inline" method="post" target="_blank">
                              <input class="btn btn-default btn-xs" data-original-title="Edit the responses given by this student" data-toggle="tooltip" title="" type="submit" value="Moderate Response"/>
                                                            <input name="courseid" type="hidden" value="CFResultsUiT.CS2104"/>
                                                            <input name="fsname" type="hidden" value="First Session"/>
                                                            <input name="moderatedquestion" type="hidden" value="10"/>
                                                            <input name="moderatedstudent" type="hidden" value="CFResultsUiT.benny.c@gmail.tmt"/>
                                                         </form>
                        </td>
                     </tr>
                     <tr class="pending_response_row">
                        <td class="middlealign color_neutral">
                           <div class="profile-pic-icon-hover" data-link="&#x2f;page&#x2f;studentProfilePic?studentemail={*}&amp;courseid={*}&amp;user=CFResultsUiT.instr" data-original-title="" title="">
                              Charlie Dávis
                              <img alt="No Image Given" class="hidden profile-pic-icon-hidden" src=""/>
                                                         </div>
                        </td>
                        <td class="middlealign color_neutral">
                           Team 2
                        </td>
                        <td class="middlealign color_neutral">
                           <div class="profile-pic-icon-hover" data-link="&#x2f;page&#x2f;studentProfilePic?studentemail={*}&amp;courseid={*}&amp;user=CFResultsUiT.instr" data-original-title="" title="">
                              Charlie Dávis
                              <img alt="No Image Given" class="hidden profile-pic-icon-hidden" src=""/>
                                                         </div>
                        </td>
                        <td class="middlealign color_neutral">
                           Team 2
                        </td>
                        <td class="text-preserve-space color_neutral">
                           <i>
                              No Response
                           </i>
                        </td>
                        <td>
                           <form action="&#x2f;page&#x2f;instructorEditStudentFeedbackPage?user=CFResultsUiT.instr" class="inline" method="post" target="_blank">
                              <input class="btn btn-default btn-xs" data-original-title="Edit the responses given by this student" data-toggle="tooltip" title="" type="submit" value="Moderate Response"/>
                                                            <input name="courseid" type="hidden" value="CFResultsUiT.CS2104"/>
                                                            <input name="fsname" type="hidden" value="First Session"/>
                                                            <input name="moderatedquestion" type="hidden" value="10"/>
                                                            <input name="moderatedstudent" type="hidden" value="CFResultsUiT.charlie.d@gmail.tmt"/>
                                                         </form>
                        </td>
                     </tr>
                     <tr class="pending_response_row">
                        <td class="middlealign color_neutral">
                           <div class="profile-pic-icon-hover" data-link="&#x2f;page&#x2f;studentProfilePic?studentemail={*}&amp;courseid={*}&amp;user=CFResultsUiT.instr" data-original-title="" title="">
                              Danny Engrid
                              <img alt="No Image Given" class="hidden profile-pic-icon-hidden" src=""/>
                                                         </div>
                        </td>
                        <td class="middlealign color_neutral">
                           Team 2
                        </td>
                        <td class="middlealign color_neutral">
                           <div class="profile-pic-icon-hover" data-link="&#x2f;page&#x2f;studentProfilePic?studentemail={*}&amp;courseid={*}&amp;user=CFResultsUiT.instr" data-original-title="" title="">
                              Danny Engrid
                              <img alt="No Image Given" class="hidden profile-pic-icon-hidden" src=""/>
                                                         </div>
                        </td>
                        <td class="middlealign color_neutral">
                           Team 2
                        </td>
                        <td class="text-preserve-space color_neutral">
                           <i>
                              No Response
                           </i>
                        </td>
                        <td>
                           <form action="&#x2f;page&#x2f;instructorEditStudentFeedbackPage?user=CFResultsUiT.instr" class="inline" method="post" target="_blank">
                              <input class="btn btn-default btn-xs" data-original-title="Edit the responses given by this student" data-toggle="tooltip" title="" type="submit" value="Moderate Response"/>
                                                            <input name="courseid" type="hidden" value="CFResultsUiT.CS2104"/>
                                                            <input name="fsname" type="hidden" value="First Session"/>
                                                            <input name="moderatedquestion" type="hidden" value="10"/>
                                                            <input name="moderatedstudent" type="hidden" value="CFResultsUiT.danny.e@gmail.tmt"/>
                                                         </form>
                        </td>
                     </tr>
                     <tr class="pending_response_row">
                        <td class="middlealign color_neutral">
                           <div class="profile-pic-icon-hover" data-link="&#x2f;page&#x2f;studentProfilePic?studentemail={*}&amp;courseid={*}&amp;user=CFResultsUiT.instr" data-original-title="" title="">
                              Extra guy
                              <img alt="No Image Given" class="hidden profile-pic-icon-hidden" src=""/>
                                                         </div>
                        </td>
                        <td class="middlealign color_neutral">
                           Team 2
                        </td>
                        <td class="middlealign color_neutral">
                           <div class="profile-pic-icon-hover" data-link="&#x2f;page&#x2f;studentProfilePic?studentemail={*}&amp;courseid={*}&amp;user=CFResultsUiT.instr" data-original-title="" title="">
                              Extra guy
                              <img alt="No Image Given" class="hidden profile-pic-icon-hidden" src=""/>
                                                         </div>
                        </td>
                        <td class="middlealign color_neutral">
                           Team 2
                        </td>
                        <td class="text-preserve-space color_neutral">
                           <i>
                              No Response
                           </i>
                        </td>
                        <td>
                           <form action="&#x2f;page&#x2f;instructorEditStudentFeedbackPage?user=CFResultsUiT.instr" class="inline" method="post" target="_blank">
                              <input class="btn btn-default btn-xs" data-original-title="Edit the responses given by this student" data-toggle="tooltip" title="" type="submit" value="Moderate Response"/>
                                                            <input name="courseid" type="hidden" value="CFResultsUiT.CS2104"/>
                                                            <input name="fsname" type="hidden" value="First Session"/>
                                                            <input name="moderatedquestion" type="hidden" value="10"/>
                                                            <input name="moderatedstudent" type="hidden" value="extra.guy@gmail.tmt"/>
                                                         </form>
                        </td>
                     </tr>
                     <tr class="pending_response_row">
                        <td class="middlealign color_neutral">
                           <div class="profile-pic-icon-hover" data-link="&#x2f;page&#x2f;studentProfilePic?studentemail={*}&amp;courseid={*}&amp;user=CFResultsUiT.instr" data-original-title="" title="">
                              Emily
                              <img alt="No Image Given" class="hidden profile-pic-icon-hidden" src=""/>
                                                         </div>
                        </td>
                        <td class="middlealign color_neutral">
                           Team 3
                        </td>
                        <td class="middlealign color_neutral">
                           <div class="profile-pic-icon-hover" data-link="&#x2f;page&#x2f;studentProfilePic?studentemail={*}&amp;courseid={*}&amp;user=CFResultsUiT.instr" data-original-title="" title="">
                              Emily
                              <img alt="No Image Given" class="hidden profile-pic-icon-hidden" src=""/>
                                                         </div>
                        </td>
                        <td class="middlealign color_neutral">
                           Team 3
                        </td>
                        <td class="text-preserve-space color_neutral">
                           <i>
                              No Response
                           </i>
>>>>>>> 100efb69
                        </td>
                        <td>
                           <form action="/page/instructorEditStudentFeedbackPage?user=CFResultsUiT.instr" class="inline" method="post" target="_blank">
                              <input class="btn btn-default btn-xs" data-original-title="Edit the responses given by this student" data-toggle="tooltip" title="" type="submit" value="Submit Responses"/>
                                                            <input name="courseid" type="hidden" value="CFResultsUiT.CS2104"/>
                                                            <input name="fsname" type="hidden" value="First Session"/>
                                                            <input name="moderatedstudent" type="hidden" value="CFResultsUiT.emily.f@gmail.tmt"/>
                                                         </form>
                        </td>
                     </tr>
                  </tbody>
               </table>
            </div>
         </div>
      </div>
   </div>
<|MERGE_RESOLUTION|>--- conflicted
+++ resolved
@@ -1066,7 +1066,7 @@
                                                                   <input name="courseid" type="hidden" value="CFResultsUiT.CS2104"/>
                                                                   <input name="fsname" type="hidden" value="First Session"/>
                                                                   <input name="moderatedquestion" type="hidden" value="4"/>
-                                                                  <input name="moderatedstudent" type="hidden" value="CFResultsUiT.alice.b@gmail.tmt"/>
+                                                                  <input name="moderatedstudent" type="hidden" value="Team 1"/>
                                                                </form>
                            </td>
                         </tr>
@@ -2782,2269 +2782,8 @@
                         <td>
                            Team 3
                         </td>
-<<<<<<< HEAD
                         <td>
                            Emily
-=======
-                        <td class="middlealign">
-                           Team 1
-                        </td>
-                        <td class="middlealign">
-                           <div class="profile-pic-icon-hover" data-link="&#x2f;page&#x2f;studentProfilePic?studentemail={*}&amp;courseid={*}&amp;user=CFResultsUiT.instr" data-original-title="" title="">
-                              Danny Engrid
-                              <img alt="No Image Given" class="hidden profile-pic-icon-hidden" src=""/>
-                                                         </div>
-                        </td>
-                        <td class="middlealign">
-                           Team 2
-                        </td>
-                        <td class="text-preserve-space">
-                           1 Response to Danny.
-                        </td>
-                        <td>
-                           <form action="&#x2f;page&#x2f;instructorEditStudentFeedbackPage?user=CFResultsUiT.instr" class="inline" method="post" target="_blank">
-                              <input class="btn btn-default btn-xs" data-original-title="Edit the responses given by this student" data-toggle="tooltip" title="" type="submit" value="Moderate Response"/>
-                                                            <input name="courseid" type="hidden" value="CFResultsUiT.CS2104"/>
-                                                            <input name="fsname" type="hidden" value="First Session"/>
-                                                            <input name="moderatedquestion" type="hidden" value="1"/>
-                                                            <input name="moderatedstudent" type="hidden" value="CFResultsUiT.benny.c@gmail.tmt"/>
-                                                         </form>
-                        </td>
-                     </tr>
-                     <tr>
-                        <td class="middlealign">
-                           <div class="profile-pic-icon-hover" data-link="&#x2f;page&#x2f;studentProfilePic?studentemail={*}&amp;courseid={*}&amp;user=CFResultsUiT.instr" data-original-title="" title="">
-                              Charlie Dávis
-                              <img alt="No Image Given" class="hidden profile-pic-icon-hidden" src=""/>
-                                                         </div>
-                        </td>
-                        <td class="middlealign">
-                           Team 2
-                        </td>
-                        <td class="middlealign">
-                           <div class="profile-pic-icon-hover" data-link="&#x2f;page&#x2f;studentProfilePic?studentemail={*}&amp;courseid={*}&amp;user=CFResultsUiT.instr" data-original-title="" title="">
-                              Emily
-                              <img alt="No Image Given" class="hidden profile-pic-icon-hidden" src=""/>
-                                                         </div>
-                        </td>
-                        <td class="middlealign">
-                           Team 3
-                        </td>
-                        <td class="text-preserve-space">
-                           3 Response to Emily.
-                        </td>
-                        <td>
-                           <form action="&#x2f;page&#x2f;instructorEditStudentFeedbackPage?user=CFResultsUiT.instr" class="inline" method="post" target="_blank">
-                              <input class="btn btn-default btn-xs" data-original-title="Edit the responses given by this student" data-toggle="tooltip" title="" type="submit" value="Moderate Response"/>
-                                                            <input name="courseid" type="hidden" value="CFResultsUiT.CS2104"/>
-                                                            <input name="fsname" type="hidden" value="First Session"/>
-                                                            <input name="moderatedquestion" type="hidden" value="1"/>
-                                                            <input name="moderatedstudent" type="hidden" value="CFResultsUiT.charlie.d@gmail.tmt"/>
-                                                         </form>
-                        </td>
-                     </tr>
-                     <tr>
-                        <td class="middlealign">
-                           <div class="profile-pic-icon-hover" data-link="&#x2f;page&#x2f;studentProfilePic?studentemail={*}&amp;courseid={*}&amp;user=CFResultsUiT.instr" data-original-title="" title="">
-                              Drop out
-                              <img alt="No Image Given" class="hidden profile-pic-icon-hidden" src=""/>
-                                                         </div>
-                        </td>
-                        <td class="middlealign">
-                           Team 2
-                        </td>
-                        <td class="middlealign">
-                           <div class="profile-pic-icon-hover" data-link="&#x2f;page&#x2f;studentProfilePic?studentemail={*}&amp;courseid={*}&amp;user=CFResultsUiT.instr" data-original-title="" title="">
-                              Alice Betsy
-                              <img alt="No Image Given" class="hidden profile-pic-icon-hidden" src=""/>
-                                                         </div>
-                        </td>
-                        <td class="middlealign">
-                           Team 1
-                        </td>
-                        <td class="text-preserve-space">
-                           Response to Alice from Dropout.
-                        </td>
-                        <td>
-                           <form action="&#x2f;page&#x2f;instructorEditStudentFeedbackPage?user=CFResultsUiT.instr" class="inline" method="post" target="_blank">
-                              <input class="btn btn-default btn-xs" data-original-title="Edit the responses given by this student" data-toggle="tooltip" title="" type="submit" value="Moderate Response"/>
-                                                            <input name="courseid" type="hidden" value="CFResultsUiT.CS2104"/>
-                                                            <input name="fsname" type="hidden" value="First Session"/>
-                                                            <input name="moderatedquestion" type="hidden" value="1"/>
-                                                            <input name="moderatedstudent" type="hidden" value="drop.out@gmail.tmt"/>
-                                                         </form>
-                        </td>
-                     </tr>
-                     <tr>
-                        <td class="middlealign">
-                           <div class="profile-pic-icon-hover" data-link="&#x2f;page&#x2f;studentProfilePic?studentemail={*}&amp;courseid={*}&amp;user=CFResultsUiT.instr" data-original-title="" title="">
-                              Drop out
-                              <img alt="No Image Given" class="hidden profile-pic-icon-hidden" src=""/>
-                                                         </div>
-                        </td>
-                        <td class="middlealign">
-                           Team 2
-                        </td>
-                        <td class="middlealign">
-                           <div class="profile-pic-icon-hover" data-link="&#x2f;page&#x2f;studentProfilePic?studentemail={*}&amp;courseid={*}&amp;user=CFResultsUiT.instr" data-original-title="" title="">
-                              Benny Charles
-                              <img alt="No Image Given" class="hidden profile-pic-icon-hidden" src=""/>
-                                                         </div>
-                        </td>
-                        <td class="middlealign">
-                           Team 1
-                        </td>
-                        <td class="text-preserve-space">
-                           Response to Benny from Dropout.
-                        </td>
-                        <td>
-                           <form action="&#x2f;page&#x2f;instructorEditStudentFeedbackPage?user=CFResultsUiT.instr" class="inline" method="post" target="_blank">
-                              <input class="btn btn-default btn-xs" data-original-title="Edit the responses given by this student" data-toggle="tooltip" title="" type="submit" value="Moderate Response"/>
-                                                            <input name="courseid" type="hidden" value="CFResultsUiT.CS2104"/>
-                                                            <input name="fsname" type="hidden" value="First Session"/>
-                                                            <input name="moderatedquestion" type="hidden" value="1"/>
-                                                            <input name="moderatedstudent" type="hidden" value="drop.out@gmail.tmt"/>
-                                                         </form>
-                        </td>
-                     </tr>
-                     <tr>
-                        <td class="middlealign">
-                           <div class="profile-pic-icon-hover" data-link="&#x2f;page&#x2f;studentProfilePic?studentemail={*}&amp;courseid={*}&amp;user=CFResultsUiT.instr" data-original-title="" title="">
-                              Drop out
-                              <img alt="No Image Given" class="hidden profile-pic-icon-hidden" src=""/>
-                                                         </div>
-                        </td>
-                        <td class="middlealign">
-                           Team 2
-                        </td>
-                        <td class="middlealign">
-                           <div class="profile-pic-icon-hover" data-link="&#x2f;page&#x2f;studentProfilePic?studentemail={*}&amp;courseid={*}&amp;user=CFResultsUiT.instr" data-original-title="" title="">
-                              Danny Engrid
-                              <img alt="No Image Given" class="hidden profile-pic-icon-hidden" src=""/>
-                                                         </div>
-                        </td>
-                        <td class="middlealign">
-                           Team 2
-                        </td>
-                        <td class="text-preserve-space">
-                           Response to Danny from Dropout.
-                        </td>
-                        <td>
-                           <form action="&#x2f;page&#x2f;instructorEditStudentFeedbackPage?user=CFResultsUiT.instr" class="inline" method="post" target="_blank">
-                              <input class="btn btn-default btn-xs" data-original-title="Edit the responses given by this student" data-toggle="tooltip" title="" type="submit" value="Moderate Response"/>
-                                                            <input name="courseid" type="hidden" value="CFResultsUiT.CS2104"/>
-                                                            <input name="fsname" type="hidden" value="First Session"/>
-                                                            <input name="moderatedquestion" type="hidden" value="1"/>
-                                                            <input name="moderatedstudent" type="hidden" value="drop.out@gmail.tmt"/>
-                                                         </form>
-                        </td>
-                     </tr>
-                  </tbody>
-               </table>
-            </div>
-         </div>
-      </div>
-   </div>
-   <div class="panel panel-info">
-      <div class="panel-heading" data-target="#panelBodyCollapse-2" id="panelHeading-2" style="cursor: pointer;">
-         <form action="&#x2f;page&#x2f;instructorFeedbackResultsPage" class="seeMoreForm-2" id="seeMore-2" style="display:none;">
-            <input name="courseid" type="hidden" value="CFResultsUiT.CS2104"/>
-                        <input name="fsname" type="hidden" value="First Session"/>
-                        <input name="user" type="hidden" value="CFResultsUiT.instr"/>
-                        <input name="frgroupbyteam" type="hidden" value="null"/>
-                        <input name="frsorttype" type="hidden" value="question"/>
-                        <input id="showStats-2" name="frshowstats" type="hidden" value="on"/>
-                        <input name="questionnum" type="hidden" value="2"/>
-                        <input name="frgroupbysection" type="hidden" value="All"/>
-                     </form>
-         <div class="display-icon pull-right">
-            <span class="glyphicon pull-right glyphicon-chevron-up">
-            </span>
-         </div>
-         <strong>
-            Question 2:
-         </strong>
-         <div class="inline panel-heading-text">
-            <span class="text-preserve-space">
-               What is the best selling point of your product?
-            </span>
-         </div>
-      </div>
-      <div class="panel-collapse collapse in" id="panelBodyCollapse-2" style="height: auto;">
-         <div class="panel-body padding-0" id="questionBody-1">
-            <div class="resultStatistics">
-            </div>
-            <div class="table-responsive">
-               <table class="table table-striped table-bordered dataTable margin-0">
-                  <thead class="background-color-medium-gray text-color-gray font-weight-normal">
-                     <tr>
-                        <th class="button-sort-none" id="button_sortFromName" onclick="toggleSort(this,1)" style="width: 15%;">
-                           Giver
-                           <span class="icon-sort unsorted">
-                           </span>
-                        </th>
-                        <th class="button-sort-none" id="button_sortFromTeam" onclick="toggleSort(this,2)" style="width: 15%;">
-                           Team
-                           <span class="icon-sort unsorted">
-                           </span>
-                        </th>
-                        <th class="button-sort-none" id="button_sortToName" onclick="toggleSort(this,3)" style="width: 15%;">
-                           Recipient
-                           <span class="icon-sort unsorted">
-                           </span>
-                        </th>
-                        <th class="button-sort-ascending" id="button_sortToTeam" onclick="toggleSort(this,4)" style="width: 15%;">
-                           Team
-                           <span class="icon-sort unsorted">
-                           </span>
-                        </th>
-                        <th class="button-sort-none" id="button_sortFeedback" onclick="toggleSort(this,5)">
-                           Feedback
-                           <span class="icon-sort unsorted">
-                           </span>
-                        </th>
-                        <th>
-                           Actions
-                        </th>
-                     </tr>
-                  </thead>
-                  <thead>
-                  </thead>
-                  <tbody>
-                     <tr>
-                        <td class="middlealign">
-                           <div class="profile-pic-icon-hover" data-link="&#x2f;page&#x2f;studentProfilePic?studentemail={*}&amp;courseid={*}&amp;user=CFResultsUiT.instr" data-original-title="" title="">
-                              Alice Betsy
-                              <img alt="No Image Given" class="hidden profile-pic-icon-hidden" src=""/>
-                                                         </div>
-                        </td>
-                        <td class="middlealign">
-                           Team 1
-                        </td>
-                        <td class="middlealign">
-                           <div class="profile-pic-icon-hover" data-link="&#x2f;page&#x2f;studentProfilePic?studentemail={*}&amp;courseid={*}&amp;user=CFResultsUiT.instr" data-original-title="" title="">
-                              Alice Betsy
-                              <img alt="No Image Given" class="hidden profile-pic-icon-hidden" src=""/>
-                                                         </div>
-                        </td>
-                        <td class="middlealign">
-                           Team 1
-                        </td>
-                        <td class="text-preserve-space">
-                           Alice self feedback.
-                        </td>
-                        <td>
-                           <form action="&#x2f;page&#x2f;instructorEditStudentFeedbackPage?user=CFResultsUiT.instr" class="inline" method="post" target="_blank">
-                              <input class="btn btn-default btn-xs" data-original-title="Edit the responses given by this student" data-toggle="tooltip" title="" type="submit" value="Moderate Response"/>
-                                                            <input name="courseid" type="hidden" value="CFResultsUiT.CS2104"/>
-                                                            <input name="fsname" type="hidden" value="First Session"/>
-                                                            <input name="moderatedquestion" type="hidden" value="2"/>
-                                                            <input name="moderatedstudent" type="hidden" value="CFResultsUiT.alice.b@gmail.tmt"/>
-                                                         </form>
-                        </td>
-                     </tr>
-                     <tr class="pending_response_row">
-                        <td class="middlealign color_neutral">
-                           <div class="profile-pic-icon-hover" data-link="&#x2f;page&#x2f;studentProfilePic?studentemail={*}&amp;courseid={*}&amp;user=CFResultsUiT.instr" data-original-title="" title="">
-                              Benny Charles
-                              <img alt="No Image Given" class="hidden profile-pic-icon-hidden" src=""/>
-                                                         </div>
-                        </td>
-                        <td class="middlealign color_neutral">
-                           Team 1
-                        </td>
-                        <td class="middlealign color_neutral">
-                           <div class="profile-pic-icon-hover" data-link="&#x2f;page&#x2f;studentProfilePic?studentemail={*}&amp;courseid={*}&amp;user=CFResultsUiT.instr" data-original-title="" title="">
-                              Benny Charles
-                              <img alt="No Image Given" class="hidden profile-pic-icon-hidden" src=""/>
-                                                         </div>
-                        </td>
-                        <td class="middlealign color_neutral">
-                           Team 1
-                        </td>
-                        <td class="text-preserve-space color_neutral">
-                           <i>
-                              No Response
-                           </i>
-                        </td>
-                        <td>
-                           <form action="&#x2f;page&#x2f;instructorEditStudentFeedbackPage?user=CFResultsUiT.instr" class="inline" method="post" target="_blank">
-                              <input class="btn btn-default btn-xs" data-original-title="Edit the responses given by this student" data-toggle="tooltip" title="" type="submit" value="Moderate Response"/>
-                                                            <input name="courseid" type="hidden" value="CFResultsUiT.CS2104"/>
-                                                            <input name="fsname" type="hidden" value="First Session"/>
-                                                            <input name="moderatedquestion" type="hidden" value="2"/>
-                                                            <input name="moderatedstudent" type="hidden" value="CFResultsUiT.benny.c@gmail.tmt"/>
-                                                         </form>
-                        </td>
-                     </tr>
-                     <tr class="pending_response_row">
-                        <td class="middlealign color_neutral">
-                           <div class="profile-pic-icon-hover" data-link="&#x2f;page&#x2f;studentProfilePic?studentemail={*}&amp;courseid={*}&amp;user=CFResultsUiT.instr" data-original-title="" title="">
-                              Charlie Dávis
-                              <img alt="No Image Given" class="hidden profile-pic-icon-hidden" src=""/>
-                                                         </div>
-                        </td>
-                        <td class="middlealign color_neutral">
-                           Team 2
-                        </td>
-                        <td class="middlealign color_neutral">
-                           <div class="profile-pic-icon-hover" data-link="&#x2f;page&#x2f;studentProfilePic?studentemail={*}&amp;courseid={*}&amp;user=CFResultsUiT.instr" data-original-title="" title="">
-                              Charlie Dávis
-                              <img alt="No Image Given" class="hidden profile-pic-icon-hidden" src=""/>
-                                                         </div>
-                        </td>
-                        <td class="middlealign color_neutral">
-                           Team 2
-                        </td>
-                        <td class="text-preserve-space color_neutral">
-                           <i>
-                              No Response
-                           </i>
-                        </td>
-                        <td>
-                           <form action="&#x2f;page&#x2f;instructorEditStudentFeedbackPage?user=CFResultsUiT.instr" class="inline" method="post" target="_blank">
-                              <input class="btn btn-default btn-xs" data-original-title="Edit the responses given by this student" data-toggle="tooltip" title="" type="submit" value="Moderate Response"/>
-                                                            <input name="courseid" type="hidden" value="CFResultsUiT.CS2104"/>
-                                                            <input name="fsname" type="hidden" value="First Session"/>
-                                                            <input name="moderatedquestion" type="hidden" value="2"/>
-                                                            <input name="moderatedstudent" type="hidden" value="CFResultsUiT.charlie.d@gmail.tmt"/>
-                                                         </form>
-                        </td>
-                     </tr>
-                     <tr class="pending_response_row">
-                        <td class="middlealign color_neutral">
-                           <div class="profile-pic-icon-hover" data-link="&#x2f;page&#x2f;studentProfilePic?studentemail={*}&amp;courseid={*}&amp;user=CFResultsUiT.instr" data-original-title="" title="">
-                              Danny Engrid
-                              <img alt="No Image Given" class="hidden profile-pic-icon-hidden" src=""/>
-                                                         </div>
-                        </td>
-                        <td class="middlealign color_neutral">
-                           Team 2
-                        </td>
-                        <td class="middlealign color_neutral">
-                           <div class="profile-pic-icon-hover" data-link="&#x2f;page&#x2f;studentProfilePic?studentemail={*}&amp;courseid={*}&amp;user=CFResultsUiT.instr" data-original-title="" title="">
-                              Danny Engrid
-                              <img alt="No Image Given" class="hidden profile-pic-icon-hidden" src=""/>
-                                                         </div>
-                        </td>
-                        <td class="middlealign color_neutral">
-                           Team 2
-                        </td>
-                        <td class="text-preserve-space color_neutral">
-                           <i>
-                              No Response
-                           </i>
-                        </td>
-                        <td>
-                           <form action="&#x2f;page&#x2f;instructorEditStudentFeedbackPage?user=CFResultsUiT.instr" class="inline" method="post" target="_blank">
-                              <input class="btn btn-default btn-xs" data-original-title="Edit the responses given by this student" data-toggle="tooltip" title="" type="submit" value="Moderate Response"/>
-                                                            <input name="courseid" type="hidden" value="CFResultsUiT.CS2104"/>
-                                                            <input name="fsname" type="hidden" value="First Session"/>
-                                                            <input name="moderatedquestion" type="hidden" value="2"/>
-                                                            <input name="moderatedstudent" type="hidden" value="CFResultsUiT.danny.e@gmail.tmt"/>
-                                                         </form>
-                        </td>
-                     </tr>
-                     <tr class="pending_response_row">
-                        <td class="middlealign color_neutral">
-                           <div class="profile-pic-icon-hover" data-link="&#x2f;page&#x2f;studentProfilePic?studentemail={*}&amp;courseid={*}&amp;user=CFResultsUiT.instr" data-original-title="" title="">
-                              Drop out
-                              <img alt="No Image Given" class="hidden profile-pic-icon-hidden" src=""/>
-                                                         </div>
-                        </td>
-                        <td class="middlealign color_neutral">
-                           Team 2
-                        </td>
-                        <td class="middlealign color_neutral">
-                           <div class="profile-pic-icon-hover" data-link="&#x2f;page&#x2f;studentProfilePic?studentemail={*}&amp;courseid={*}&amp;user=CFResultsUiT.instr" data-original-title="" title="">
-                              Drop out
-                              <img alt="No Image Given" class="hidden profile-pic-icon-hidden" src=""/>
-                                                         </div>
-                        </td>
-                        <td class="middlealign color_neutral">
-                           Team 2
-                        </td>
-                        <td class="text-preserve-space color_neutral">
-                           <i>
-                              No Response
-                           </i>
-                        </td>
-                        <td>
-                           <form action="&#x2f;page&#x2f;instructorEditStudentFeedbackPage?user=CFResultsUiT.instr" class="inline" method="post" target="_blank">
-                              <input class="btn btn-default btn-xs" data-original-title="Edit the responses given by this student" data-toggle="tooltip" title="" type="submit" value="Moderate Response"/>
-                                                            <input name="courseid" type="hidden" value="CFResultsUiT.CS2104"/>
-                                                            <input name="fsname" type="hidden" value="First Session"/>
-                                                            <input name="moderatedquestion" type="hidden" value="2"/>
-                                                            <input name="moderatedstudent" type="hidden" value="drop.out@gmail.tmt"/>
-                                                         </form>
-                        </td>
-                     </tr>
-                     <tr class="pending_response_row">
-                        <td class="middlealign color_neutral">
-                           <div class="profile-pic-icon-hover" data-link="&#x2f;page&#x2f;studentProfilePic?studentemail={*}&amp;courseid={*}&amp;user=CFResultsUiT.instr" data-original-title="" title="">
-                              Extra guy
-                              <img alt="No Image Given" class="hidden profile-pic-icon-hidden" src=""/>
-                                                         </div>
-                        </td>
-                        <td class="middlealign color_neutral">
-                           Team 2
-                        </td>
-                        <td class="middlealign color_neutral">
-                           <div class="profile-pic-icon-hover" data-link="&#x2f;page&#x2f;studentProfilePic?studentemail={*}&amp;courseid={*}&amp;user=CFResultsUiT.instr" data-original-title="" title="">
-                              Extra guy
-                              <img alt="No Image Given" class="hidden profile-pic-icon-hidden" src=""/>
-                                                         </div>
-                        </td>
-                        <td class="middlealign color_neutral">
-                           Team 2
-                        </td>
-                        <td class="text-preserve-space color_neutral">
-                           <i>
-                              No Response
-                           </i>
-                        </td>
-                        <td>
-                           <form action="&#x2f;page&#x2f;instructorEditStudentFeedbackPage?user=CFResultsUiT.instr" class="inline" method="post" target="_blank">
-                              <input class="btn btn-default btn-xs" data-original-title="Edit the responses given by this student" data-toggle="tooltip" title="" type="submit" value="Moderate Response"/>
-                                                            <input name="courseid" type="hidden" value="CFResultsUiT.CS2104"/>
-                                                            <input name="fsname" type="hidden" value="First Session"/>
-                                                            <input name="moderatedquestion" type="hidden" value="2"/>
-                                                            <input name="moderatedstudent" type="hidden" value="extra.guy@gmail.tmt"/>
-                                                         </form>
-                        </td>
-                     </tr>
-                     <tr class="pending_response_row">
-                        <td class="middlealign color_neutral">
-                           <div class="profile-pic-icon-hover" data-link="&#x2f;page&#x2f;studentProfilePic?studentemail={*}&amp;courseid={*}&amp;user=CFResultsUiT.instr" data-original-title="" title="">
-                              Emily
-                              <img alt="No Image Given" class="hidden profile-pic-icon-hidden" src=""/>
-                                                         </div>
-                        </td>
-                        <td class="middlealign color_neutral">
-                           Team 3
-                        </td>
-                        <td class="middlealign color_neutral">
-                           <div class="profile-pic-icon-hover" data-link="&#x2f;page&#x2f;studentProfilePic?studentemail={*}&amp;courseid={*}&amp;user=CFResultsUiT.instr" data-original-title="" title="">
-                              Emily
-                              <img alt="No Image Given" class="hidden profile-pic-icon-hidden" src=""/>
-                                                         </div>
-                        </td>
-                        <td class="middlealign color_neutral">
-                           Team 3
-                        </td>
-                        <td class="text-preserve-space color_neutral">
-                           <i>
-                              No Response
-                           </i>
-                        </td>
-                        <td>
-                           <form action="&#x2f;page&#x2f;instructorEditStudentFeedbackPage?user=CFResultsUiT.instr" class="inline" method="post" target="_blank">
-                              <input class="btn btn-default btn-xs" data-original-title="Edit the responses given by this student" data-toggle="tooltip" title="" type="submit" value="Moderate Response"/>
-                                                            <input name="courseid" type="hidden" value="CFResultsUiT.CS2104"/>
-                                                            <input name="fsname" type="hidden" value="First Session"/>
-                                                            <input name="moderatedquestion" type="hidden" value="2"/>
-                                                            <input name="moderatedstudent" type="hidden" value="CFResultsUiT.emily.f@gmail.tmt"/>
-                                                         </form>
-                        </td>
-                     </tr>
-                  </tbody>
-               </table>
-            </div>
-         </div>
-      </div>
-   </div>
-   <div class="panel panel-info">
-      <div class="panel-heading" data-target="#panelBodyCollapse-3" id="panelHeading-3" style="cursor: pointer;">
-         <form action="&#x2f;page&#x2f;instructorFeedbackResultsPage" class="seeMoreForm-3" id="seeMore-3" style="display:none;">
-            <input name="courseid" type="hidden" value="CFResultsUiT.CS2104"/>
-                        <input name="fsname" type="hidden" value="First Session"/>
-                        <input name="user" type="hidden" value="CFResultsUiT.instr"/>
-                        <input name="frgroupbyteam" type="hidden" value="null"/>
-                        <input name="frsorttype" type="hidden" value="question"/>
-                        <input id="showStats-3" name="frshowstats" type="hidden" value="on"/>
-                        <input name="questionnum" type="hidden" value="3"/>
-                        <input name="frgroupbysection" type="hidden" value="All"/>
-                     </form>
-         <div class="display-icon pull-right">
-            <span class="glyphicon pull-right glyphicon-chevron-up">
-            </span>
-         </div>
-         <strong>
-            Question 3:
-         </strong>
-         <div class="inline panel-heading-text">
-            <span class="text-preserve-space">
-               My comments on the class
-            </span>
-         </div>
-      </div>
-      <div class="panel-collapse collapse in" id="panelBodyCollapse-3" style="height: auto;">
-         <div class="panel-body padding-0" id="questionBody-2">
-            <div class="resultStatistics">
-            </div>
-            <div class="table-responsive">
-               <table class="table table-striped table-bordered dataTable margin-0">
-                  <thead class="background-color-medium-gray text-color-gray font-weight-normal">
-                     <tr>
-                        <th class="button-sort-none" id="button_sortFromName" onclick="toggleSort(this,1)" style="width: 15%;">
-                           Giver
-                           <span class="icon-sort unsorted">
-                           </span>
-                        </th>
-                        <th class="button-sort-none" id="button_sortFromTeam" onclick="toggleSort(this,2)" style="width: 15%;">
-                           Team
-                           <span class="icon-sort unsorted">
-                           </span>
-                        </th>
-                        <th class="button-sort-none" id="button_sortToName" onclick="toggleSort(this,3)" style="width: 15%;">
-                           Recipient
-                           <span class="icon-sort unsorted">
-                           </span>
-                        </th>
-                        <th class="button-sort-ascending" id="button_sortToTeam" onclick="toggleSort(this,4)" style="width: 15%;">
-                           Team
-                           <span class="icon-sort unsorted">
-                           </span>
-                        </th>
-                        <th class="button-sort-none" id="button_sortFeedback" onclick="toggleSort(this,5)">
-                           Feedback
-                           <span class="icon-sort unsorted">
-                           </span>
-                        </th>
-                        <th>
-                           Actions
-                        </th>
-                     </tr>
-                  </thead>
-                  <thead>
-                  </thead>
-                  <tbody>
-                     <tr>
-                        <td class="middlealign">
-                           <div class="profile-pic-icon-hover" data-link="&#x2f;page&#x2f;studentProfilePic?studentemail={*}&amp;courseid={*}&amp;user=CFResultsUiT.instr" data-original-title="" title="">
-                              Teammates Test
-                              <img alt="No Image Given" class="hidden profile-pic-icon-hidden" src=""/>
-                                                         </div>
-                        </td>
-                        <td class="middlealign">
-                           Instructors
-                        </td>
-                        <td class="middlealign">
-                           -
-                        </td>
-                        <td class="middlealign">
-                           -
-                        </td>
-                        <td class="text-preserve-space">
-                           This is for nobody specific.
-                        </td>
-                        <td>
-                           <form action="&#x2f;page&#x2f;instructorEditStudentFeedbackPage?user=CFResultsUiT.instr" class="inline" method="post" target="_blank">
-                              <input class="btn btn-default btn-xs" data-original-title="Edit the responses given by this student" data-toggle="tooltip" title="" type="submit" value="Moderate Response"/>
-                                                            <input name="courseid" type="hidden" value="CFResultsUiT.CS2104"/>
-                                                            <input name="fsname" type="hidden" value="First Session"/>
-                                                            <input name="moderatedquestion" type="hidden" value="3"/>
-                                                            <input name="moderatedstudent" type="hidden" value="CFResultsUiT.instr@gmail.tmt"/>
-                                                         </form>
-                        </td>
-                     </tr>
-                  </tbody>
-               </table>
-            </div>
-         </div>
-      </div>
-   </div>
-   <div class="panel panel-info">
-      <div class="panel-heading" data-target="#panelBodyCollapse-4" id="panelHeading-4" style="cursor: pointer;">
-         <form action="&#x2f;page&#x2f;instructorFeedbackResultsPage" class="seeMoreForm-4" id="seeMore-4" style="display:none;">
-            <input name="courseid" type="hidden" value="CFResultsUiT.CS2104"/>
-                        <input name="fsname" type="hidden" value="First Session"/>
-                        <input name="user" type="hidden" value="CFResultsUiT.instr"/>
-                        <input name="frgroupbyteam" type="hidden" value="null"/>
-                        <input name="frsorttype" type="hidden" value="question"/>
-                        <input id="showStats-4" name="frshowstats" type="hidden" value="on"/>
-                        <input name="questionnum" type="hidden" value="4"/>
-                        <input name="frgroupbysection" type="hidden" value="All"/>
-                     </form>
-         <div class="display-icon pull-right">
-            <span class="glyphicon pull-right glyphicon-chevron-up">
-            </span>
-         </div>
-         <strong>
-            Question 4:
-         </strong>
-         <div class="inline panel-heading-text">
-            <span class="text-preserve-space">
-               Give feedback to 3 other teams.
-            </span>
-         </div>
-      </div>
-      <div class="panel-collapse collapse in" id="panelBodyCollapse-4" style="height: auto;">
-         <div class="panel-body padding-0" id="questionBody-3">
-            <div class="resultStatistics">
-            </div>
-            <div class="table-responsive">
-               <table class="table table-striped table-bordered dataTable margin-0">
-                  <thead class="background-color-medium-gray text-color-gray font-weight-normal">
-                     <tr>
-                        <th class="button-sort-none" id="button_sortFromName" onclick="toggleSort(this,1)" style="width: 15%;">
-                           Giver
-                           <span class="icon-sort unsorted">
-                           </span>
-                        </th>
-                        <th class="button-sort-none" id="button_sortFromTeam" onclick="toggleSort(this,2)" style="width: 15%;">
-                           Team
-                           <span class="icon-sort unsorted">
-                           </span>
-                        </th>
-                        <th class="button-sort-none" id="button_sortToName" onclick="toggleSort(this,3)" style="width: 15%;">
-                           Recipient
-                           <span class="icon-sort unsorted">
-                           </span>
-                        </th>
-                        <th class="button-sort-ascending" id="button_sortToTeam" onclick="toggleSort(this,4)" style="width: 15%;">
-                           Team
-                           <span class="icon-sort unsorted">
-                           </span>
-                        </th>
-                        <th class="button-sort-none" id="button_sortFeedback" onclick="toggleSort(this,5)">
-                           Feedback
-                           <span class="icon-sort unsorted">
-                           </span>
-                        </th>
-                        <th>
-                           Actions
-                        </th>
-                     </tr>
-                  </thead>
-                  <thead>
-                  </thead>
-                  <tbody>
-                     <tr>
-                        <td class="middlealign">
-                           Team 1
-                        </td>
-                        <td class="middlealign">
-                        </td>
-                        <td class="middlealign">
-                           Team 2
-                        </td>
-                        <td class="middlealign">
-                        </td>
-                        <td class="text-preserve-space">
-                           Response from team 1 (by alice) to team 2.
-                        </td>
-                        <td>
-                           <form action="&#x2f;page&#x2f;instructorEditStudentFeedbackPage?user=CFResultsUiT.instr" class="inline" method="post" target="_blank">
-                              <input class="btn btn-default btn-xs" data-original-title="Edit the responses given by this student" data-toggle="tooltip" title="" type="submit" value="Moderate Response"/>
-                                                            <input name="courseid" type="hidden" value="CFResultsUiT.CS2104"/>
-                                                            <input name="fsname" type="hidden" value="First Session"/>
-                                                            <input name="moderatedquestion" type="hidden" value="4"/>
-                                                            <input name="moderatedstudent" type="hidden" value="Team 1"/>
-                                                         </form>
-                        </td>
-                     </tr>
-                  </tbody>
-               </table>
-            </div>
-         </div>
-      </div>
-   </div>
-   <div class="panel panel-default">
-      <div class="panel-heading" data-target="#panelBodyCollapse-5" id="panelHeading-5" style="cursor: pointer;">
-         <form action="&#x2f;page&#x2f;instructorFeedbackResultsPage" class="seeMoreForm-5" id="seeMore-5" style="display:none;">
-            <input name="courseid" type="hidden" value="CFResultsUiT.CS2104"/>
-                        <input name="fsname" type="hidden" value="First Session"/>
-                        <input name="user" type="hidden" value="CFResultsUiT.instr"/>
-                        <input name="frgroupbyteam" type="hidden" value="null"/>
-                        <input name="frsorttype" type="hidden" value="question"/>
-                        <input id="showStats-5" name="frshowstats" type="hidden" value="on"/>
-                        <input name="questionnum" type="hidden" value="5"/>
-                        <input name="frgroupbysection" type="hidden" value="All"/>
-                     </form>
-         <div class="display-icon pull-right">
-            <span class="glyphicon pull-right glyphicon-chevron-up">
-            </span>
-         </div>
-         <strong>
-            Question 5:
-         </strong>
-         <div class="inline panel-heading-text">
-            <span class="text-preserve-space">
-               Give feedback to your team mates
-            </span>
-         </div>
-      </div>
-      <div class="panel-collapse collapse in" id="panelBodyCollapse-5" style="height: auto;">
-         <div class="panel-body" id="questionBody-4">
-            <div class="col-sm-12 no-response">
-               <i class="text-muted">
-                  There are no responses for this question.
-               </i>
-            </div>
-         </div>
-      </div>
-   </div>
-   <div class="panel panel-default">
-      <div class="panel-heading" data-target="#panelBodyCollapse-6" id="panelHeading-6" style="cursor: pointer;">
-         <form action="&#x2f;page&#x2f;instructorFeedbackResultsPage" class="seeMoreForm-6" id="seeMore-6" style="display:none;">
-            <input name="courseid" type="hidden" value="CFResultsUiT.CS2104"/>
-                        <input name="fsname" type="hidden" value="First Session"/>
-                        <input name="user" type="hidden" value="CFResultsUiT.instr"/>
-                        <input name="frgroupbyteam" type="hidden" value="null"/>
-                        <input name="frsorttype" type="hidden" value="question"/>
-                        <input id="showStats-6" name="frshowstats" type="hidden" value="on"/>
-                        <input name="questionnum" type="hidden" value="6"/>
-                        <input name="frgroupbysection" type="hidden" value="All"/>
-                     </form>
-         <div class="display-icon pull-right">
-            <span class="glyphicon pull-right glyphicon-chevron-up">
-            </span>
-         </div>
-         <strong>
-            Question 6:
-         </strong>
-         <div class="inline panel-heading-text">
-            <span class="text-preserve-space">
-               This question should be hidden.
-            </span>
-         </div>
-      </div>
-      <div class="panel-collapse collapse in" id="panelBodyCollapse-6" style="height: auto;">
-         <div class="panel-body" id="questionBody-5">
-            <div class="col-sm-12 no-response">
-               <i class="text-muted">
-                  There are no responses for this question.
-               </i>
-            </div>
-         </div>
-      </div>
-   </div>
-   <div class="panel panel-info">
-      <div class="panel-heading" data-target="#panelBodyCollapse-7" id="panelHeading-7" style="cursor: pointer;">
-         <form action="&#x2f;page&#x2f;instructorFeedbackResultsPage" class="seeMoreForm-7" id="seeMore-7" style="display:none;">
-            <input name="courseid" type="hidden" value="CFResultsUiT.CS2104"/>
-                        <input name="fsname" type="hidden" value="First Session"/>
-                        <input name="user" type="hidden" value="CFResultsUiT.instr"/>
-                        <input name="frgroupbyteam" type="hidden" value="null"/>
-                        <input name="frsorttype" type="hidden" value="question"/>
-                        <input id="showStats-7" name="frshowstats" type="hidden" value="on"/>
-                        <input name="questionnum" type="hidden" value="7"/>
-                        <input name="frgroupbysection" type="hidden" value="All"/>
-                     </form>
-         <div class="display-icon pull-right">
-            <span class="glyphicon pull-right glyphicon-chevron-up">
-            </span>
-         </div>
-         <strong>
-            Question 7:
-         </strong>
-         <div class="inline panel-heading-text">
-            <span class="text-preserve-space">
-               What is your extra feature? 
-               <span style=" white-space: normal;">
-                  <a class="color_gray" data-less="[less]" data-more="[more]" href="javascript:;" id="questionAdditionalInfoButton-7-" onclick="toggleAdditionalQuestionInfo(&#39;7-&#39;)">
-                     [more]
-                  </a>
-                  <br/>
-                                    <span id="questionAdditionalInfo-7-" style="display:none;">
-                     Multiple-choice (single answer) question options:
-                     <ul style="list-style-type: disc;margin-left: 20px;">
-                        <li>
-                           FlexiCommand
-                        </li>
-                        <li>
-                           PowerSearch
-                        </li>
-                        <li>
-                           GoodUI
-                        </li>
-                        <li>
-                           Google Integration
-                        </li>
-                     </ul>
-                  </span>
-               </span>
-            </span>
-         </div>
-      </div>
-      <div class="panel-collapse collapse in" id="panelBodyCollapse-7" style="height: auto;">
-         <div class="panel-body padding-0" id="questionBody-6">
-            <div class="resultStatistics">
-               <div class="panel-body">
-                  <div class="row">
-                     <div class="col-sm-4 text-color-gray">
-                        <strong>
-                           Response Summary
-                        </strong>
-                     </div>
-                  </div>
-                  <div class="row">
-                     <div class="col-sm-4">
-                        <table class="table margin-0">
-                           <thead>
-                              <tr>
-                                 <td>
-                                    Choice
-                                 </td>
-                                 <td>
-                                    Response Count
-                                 </td>
-                                 <td>
-                                    Percentage
-                                 </td>
-                              </tr>
-                           </thead>
-                           <tbody>
-                              <tr>
-                                 <td>
-                                    FlexiCommand
-                                 </td>
-                                 <td>
-                                    0
-                                 </td>
-                                 <td>
-                                    0%
-                                 </td>
-                              </tr>
-                              <tr>
-                                 <td>
-                                    PowerSearch
-                                 </td>
-                                 <td>
-                                    2
-                                 </td>
-                                 <td>
-                                    100%
-                                 </td>
-                              </tr>
-                              <tr>
-                                 <td>
-                                    GoodUI
-                                 </td>
-                                 <td>
-                                    0
-                                 </td>
-                                 <td>
-                                    0%
-                                 </td>
-                              </tr>
-                              <tr>
-                                 <td>
-                                    Google Integration
-                                 </td>
-                                 <td>
-                                    0
-                                 </td>
-                                 <td>
-                                    0%
-                                 </td>
-                              </tr>
-                           </tbody>
-                        </table>
-                     </div>
-                  </div>
-               </div>
-            </div>
-            <div class="table-responsive">
-               <table class="table table-striped table-bordered dataTable margin-0">
-                  <thead class="background-color-medium-gray text-color-gray font-weight-normal">
-                     <tr>
-                        <th class="button-sort-none" id="button_sortFromName" onclick="toggleSort(this,1)" style="width: 15%;">
-                           Giver
-                           <span class="icon-sort unsorted">
-                           </span>
-                        </th>
-                        <th class="button-sort-none" id="button_sortFromTeam" onclick="toggleSort(this,2)" style="width: 15%;">
-                           Team
-                           <span class="icon-sort unsorted">
-                           </span>
-                        </th>
-                        <th class="button-sort-none" id="button_sortToName" onclick="toggleSort(this,3)" style="width: 15%;">
-                           Recipient
-                           <span class="icon-sort unsorted">
-                           </span>
-                        </th>
-                        <th class="button-sort-ascending" id="button_sortToTeam" onclick="toggleSort(this,4)" style="width: 15%;">
-                           Team
-                           <span class="icon-sort unsorted">
-                           </span>
-                        </th>
-                        <th class="button-sort-none" id="button_sortFeedback" onclick="toggleSort(this,5)">
-                           Feedback
-                           <span class="icon-sort unsorted">
-                           </span>
-                        </th>
-                        <th>
-                           Actions
-                        </th>
-                     </tr>
-                  </thead>
-                  <thead>
-                  </thead>
-                  <tbody>
-                     <tr>
-                        <td class="middlealign">
-                           <div class="profile-pic-icon-hover" data-link="&#x2f;page&#x2f;studentProfilePic?studentemail={*}&amp;courseid={*}&amp;user=CFResultsUiT.instr" data-original-title="" title="">
-                              Alice Betsy
-                              <img alt="No Image Given" class="hidden profile-pic-icon-hidden" src=""/>
-                                                         </div>
-                        </td>
-                        <td class="middlealign">
-                           Team 1
-                        </td>
-                        <td class="middlealign">
-                           <div class="profile-pic-icon-hover" data-link="&#x2f;page&#x2f;studentProfilePic?studentemail={*}&amp;courseid={*}&amp;user=CFResultsUiT.instr" data-original-title="" title="">
-                              Alice Betsy
-                              <img alt="No Image Given" class="hidden profile-pic-icon-hidden" src=""/>
-                                                         </div>
-                        </td>
-                        <td class="middlealign">
-                           Team 1
-                        </td>
-                        <td class="text-preserve-space">
-                           PowerSearch
-                        </td>
-                        <td>
-                           <form action="&#x2f;page&#x2f;instructorEditStudentFeedbackPage?user=CFResultsUiT.instr" class="inline" method="post" target="_blank">
-                              <input class="btn btn-default btn-xs" data-original-title="Edit the responses given by this student" data-toggle="tooltip" title="" type="submit" value="Moderate Response"/>
-                                                            <input name="courseid" type="hidden" value="CFResultsUiT.CS2104"/>
-                                                            <input name="fsname" type="hidden" value="First Session"/>
-                                                            <input name="moderatedquestion" type="hidden" value="7"/>
-                                                            <input name="moderatedstudent" type="hidden" value="CFResultsUiT.alice.b@gmail.tmt"/>
-                                                         </form>
-                        </td>
-                     </tr>
-                     <tr>
-                        <td class="middlealign">
-                           <div class="profile-pic-icon-hover" data-link="&#x2f;page&#x2f;studentProfilePic?studentemail={*}&amp;courseid={*}&amp;user=CFResultsUiT.instr" data-original-title="" title="">
-                              Drop out
-                              <img alt="No Image Given" class="hidden profile-pic-icon-hidden" src=""/>
-                                                         </div>
-                        </td>
-                        <td class="middlealign">
-                           Team 2
-                        </td>
-                        <td class="middlealign">
-                           <div class="profile-pic-icon-hover" data-link="&#x2f;page&#x2f;studentProfilePic?studentemail={*}&amp;courseid={*}&amp;user=CFResultsUiT.instr" data-original-title="" title="">
-                              Drop out
-                              <img alt="No Image Given" class="hidden profile-pic-icon-hidden" src=""/>
-                                                         </div>
-                        </td>
-                        <td class="middlealign">
-                           Team 2
-                        </td>
-                        <td class="text-preserve-space">
-                           PowerSearch
-                        </td>
-                        <td>
-                           <form action="&#x2f;page&#x2f;instructorEditStudentFeedbackPage?user=CFResultsUiT.instr" class="inline" method="post" target="_blank">
-                              <input class="btn btn-default btn-xs" data-original-title="Edit the responses given by this student" data-toggle="tooltip" title="" type="submit" value="Moderate Response"/>
-                                                            <input name="courseid" type="hidden" value="CFResultsUiT.CS2104"/>
-                                                            <input name="fsname" type="hidden" value="First Session"/>
-                                                            <input name="moderatedquestion" type="hidden" value="7"/>
-                                                            <input name="moderatedstudent" type="hidden" value="drop.out@gmail.tmt"/>
-                                                         </form>
-                        </td>
-                     </tr>
-                     <tr class="pending_response_row">
-                        <td class="middlealign color_neutral">
-                           <div class="profile-pic-icon-hover" data-link="&#x2f;page&#x2f;studentProfilePic?studentemail={*}&amp;courseid={*}&amp;user=CFResultsUiT.instr" data-original-title="" title="">
-                              Benny Charles
-                              <img alt="No Image Given" class="hidden profile-pic-icon-hidden" src=""/>
-                                                         </div>
-                        </td>
-                        <td class="middlealign color_neutral">
-                           Team 1
-                        </td>
-                        <td class="middlealign color_neutral">
-                           <div class="profile-pic-icon-hover" data-link="&#x2f;page&#x2f;studentProfilePic?studentemail={*}&amp;courseid={*}&amp;user=CFResultsUiT.instr" data-original-title="" title="">
-                              Benny Charles
-                              <img alt="No Image Given" class="hidden profile-pic-icon-hidden" src=""/>
-                                                         </div>
-                        </td>
-                        <td class="middlealign color_neutral">
-                           Team 1
-                        </td>
-                        <td class="text-preserve-space color_neutral">
-                           <i>
-                              No Response
-                           </i>
-                        </td>
-                        <td>
-                           <form action="&#x2f;page&#x2f;instructorEditStudentFeedbackPage?user=CFResultsUiT.instr" class="inline" method="post" target="_blank">
-                              <input class="btn btn-default btn-xs" data-original-title="Edit the responses given by this student" data-toggle="tooltip" title="" type="submit" value="Moderate Response"/>
-                                                            <input name="courseid" type="hidden" value="CFResultsUiT.CS2104"/>
-                                                            <input name="fsname" type="hidden" value="First Session"/>
-                                                            <input name="moderatedquestion" type="hidden" value="7"/>
-                                                            <input name="moderatedstudent" type="hidden" value="CFResultsUiT.benny.c@gmail.tmt"/>
-                                                         </form>
-                        </td>
-                     </tr>
-                     <tr class="pending_response_row">
-                        <td class="middlealign color_neutral">
-                           <div class="profile-pic-icon-hover" data-link="&#x2f;page&#x2f;studentProfilePic?studentemail={*}&amp;courseid={*}&amp;user=CFResultsUiT.instr" data-original-title="" title="">
-                              Charlie Dávis
-                              <img alt="No Image Given" class="hidden profile-pic-icon-hidden" src=""/>
-                                                         </div>
-                        </td>
-                        <td class="middlealign color_neutral">
-                           Team 2
-                        </td>
-                        <td class="middlealign color_neutral">
-                           <div class="profile-pic-icon-hover" data-link="&#x2f;page&#x2f;studentProfilePic?studentemail={*}&amp;courseid={*}&amp;user=CFResultsUiT.instr" data-original-title="" title="">
-                              Charlie Dávis
-                              <img alt="No Image Given" class="hidden profile-pic-icon-hidden" src=""/>
-                                                         </div>
-                        </td>
-                        <td class="middlealign color_neutral">
-                           Team 2
-                        </td>
-                        <td class="text-preserve-space color_neutral">
-                           <i>
-                              No Response
-                           </i>
-                        </td>
-                        <td>
-                           <form action="&#x2f;page&#x2f;instructorEditStudentFeedbackPage?user=CFResultsUiT.instr" class="inline" method="post" target="_blank">
-                              <input class="btn btn-default btn-xs" data-original-title="Edit the responses given by this student" data-toggle="tooltip" title="" type="submit" value="Moderate Response"/>
-                                                            <input name="courseid" type="hidden" value="CFResultsUiT.CS2104"/>
-                                                            <input name="fsname" type="hidden" value="First Session"/>
-                                                            <input name="moderatedquestion" type="hidden" value="7"/>
-                                                            <input name="moderatedstudent" type="hidden" value="CFResultsUiT.charlie.d@gmail.tmt"/>
-                                                         </form>
-                        </td>
-                     </tr>
-                     <tr class="pending_response_row">
-                        <td class="middlealign color_neutral">
-                           <div class="profile-pic-icon-hover" data-link="&#x2f;page&#x2f;studentProfilePic?studentemail={*}&amp;courseid={*}&amp;user=CFResultsUiT.instr" data-original-title="" title="">
-                              Danny Engrid
-                              <img alt="No Image Given" class="hidden profile-pic-icon-hidden" src=""/>
-                                                         </div>
-                        </td>
-                        <td class="middlealign color_neutral">
-                           Team 2
-                        </td>
-                        <td class="middlealign color_neutral">
-                           <div class="profile-pic-icon-hover" data-link="&#x2f;page&#x2f;studentProfilePic?studentemail={*}&amp;courseid={*}&amp;user=CFResultsUiT.instr" data-original-title="" title="">
-                              Danny Engrid
-                              <img alt="No Image Given" class="hidden profile-pic-icon-hidden" src=""/>
-                                                         </div>
-                        </td>
-                        <td class="middlealign color_neutral">
-                           Team 2
-                        </td>
-                        <td class="text-preserve-space color_neutral">
-                           <i>
-                              No Response
-                           </i>
-                        </td>
-                        <td>
-                           <form action="&#x2f;page&#x2f;instructorEditStudentFeedbackPage?user=CFResultsUiT.instr" class="inline" method="post" target="_blank">
-                              <input class="btn btn-default btn-xs" data-original-title="Edit the responses given by this student" data-toggle="tooltip" title="" type="submit" value="Moderate Response"/>
-                                                            <input name="courseid" type="hidden" value="CFResultsUiT.CS2104"/>
-                                                            <input name="fsname" type="hidden" value="First Session"/>
-                                                            <input name="moderatedquestion" type="hidden" value="7"/>
-                                                            <input name="moderatedstudent" type="hidden" value="CFResultsUiT.danny.e@gmail.tmt"/>
-                                                         </form>
-                        </td>
-                     </tr>
-                     <tr class="pending_response_row">
-                        <td class="middlealign color_neutral">
-                           <div class="profile-pic-icon-hover" data-link="&#x2f;page&#x2f;studentProfilePic?studentemail={*}&amp;courseid={*}&amp;user=CFResultsUiT.instr" data-original-title="" title="">
-                              Extra guy
-                              <img alt="No Image Given" class="hidden profile-pic-icon-hidden" src=""/>
-                                                         </div>
-                        </td>
-                        <td class="middlealign color_neutral">
-                           Team 2
-                        </td>
-                        <td class="middlealign color_neutral">
-                           <div class="profile-pic-icon-hover" data-link="&#x2f;page&#x2f;studentProfilePic?studentemail={*}&amp;courseid={*}&amp;user=CFResultsUiT.instr" data-original-title="" title="">
-                              Extra guy
-                              <img alt="No Image Given" class="hidden profile-pic-icon-hidden" src=""/>
-                                                         </div>
-                        </td>
-                        <td class="middlealign color_neutral">
-                           Team 2
-                        </td>
-                        <td class="text-preserve-space color_neutral">
-                           <i>
-                              No Response
-                           </i>
-                        </td>
-                        <td>
-                           <form action="&#x2f;page&#x2f;instructorEditStudentFeedbackPage?user=CFResultsUiT.instr" class="inline" method="post" target="_blank">
-                              <input class="btn btn-default btn-xs" data-original-title="Edit the responses given by this student" data-toggle="tooltip" title="" type="submit" value="Moderate Response"/>
-                                                            <input name="courseid" type="hidden" value="CFResultsUiT.CS2104"/>
-                                                            <input name="fsname" type="hidden" value="First Session"/>
-                                                            <input name="moderatedquestion" type="hidden" value="7"/>
-                                                            <input name="moderatedstudent" type="hidden" value="extra.guy@gmail.tmt"/>
-                                                         </form>
-                        </td>
-                     </tr>
-                     <tr class="pending_response_row">
-                        <td class="middlealign color_neutral">
-                           <div class="profile-pic-icon-hover" data-link="&#x2f;page&#x2f;studentProfilePic?studentemail={*}&amp;courseid={*}&amp;user=CFResultsUiT.instr" data-original-title="" title="">
-                              Emily
-                              <img alt="No Image Given" class="hidden profile-pic-icon-hidden" src=""/>
-                                                         </div>
-                        </td>
-                        <td class="middlealign color_neutral">
-                           Team 3
-                        </td>
-                        <td class="middlealign color_neutral">
-                           <div class="profile-pic-icon-hover" data-link="&#x2f;page&#x2f;studentProfilePic?studentemail={*}&amp;courseid={*}&amp;user=CFResultsUiT.instr" data-original-title="" title="">
-                              Emily
-                              <img alt="No Image Given" class="hidden profile-pic-icon-hidden" src=""/>
-                                                         </div>
-                        </td>
-                        <td class="middlealign color_neutral">
-                           Team 3
-                        </td>
-                        <td class="text-preserve-space color_neutral">
-                           <i>
-                              No Response
-                           </i>
-                        </td>
-                        <td>
-                           <form action="&#x2f;page&#x2f;instructorEditStudentFeedbackPage?user=CFResultsUiT.instr" class="inline" method="post" target="_blank">
-                              <input class="btn btn-default btn-xs" data-original-title="Edit the responses given by this student" data-toggle="tooltip" title="" type="submit" value="Moderate Response"/>
-                                                            <input name="courseid" type="hidden" value="CFResultsUiT.CS2104"/>
-                                                            <input name="fsname" type="hidden" value="First Session"/>
-                                                            <input name="moderatedquestion" type="hidden" value="7"/>
-                                                            <input name="moderatedstudent" type="hidden" value="CFResultsUiT.emily.f@gmail.tmt"/>
-                                                         </form>
-                        </td>
-                     </tr>
-                  </tbody>
-               </table>
-            </div>
-         </div>
-      </div>
-   </div>
-   <div class="panel panel-info">
-      <div class="panel-heading" data-target="#panelBodyCollapse-8" id="panelHeading-8" style="cursor: pointer;">
-         <form action="&#x2f;page&#x2f;instructorFeedbackResultsPage" class="seeMoreForm-8" id="seeMore-8" style="display:none;">
-            <input name="courseid" type="hidden" value="CFResultsUiT.CS2104"/>
-                        <input name="fsname" type="hidden" value="First Session"/>
-                        <input name="user" type="hidden" value="CFResultsUiT.instr"/>
-                        <input name="frgroupbyteam" type="hidden" value="null"/>
-                        <input name="frsorttype" type="hidden" value="question"/>
-                        <input id="showStats-8" name="frshowstats" type="hidden" value="on"/>
-                        <input name="questionnum" type="hidden" value="8"/>
-                        <input name="frgroupbysection" type="hidden" value="All"/>
-                     </form>
-         <div class="display-icon pull-right">
-            <span class="glyphicon pull-right glyphicon-chevron-up">
-            </span>
-         </div>
-         <strong>
-            Question 8:
-         </strong>
-         <div class="inline panel-heading-text">
-            <span class="text-preserve-space">
-               What is your extra feature? 
-               <span style=" white-space: normal;">
-                  <a class="color_gray" data-less="[less]" data-more="[more]" href="javascript:;" id="questionAdditionalInfoButton-8-" onclick="toggleAdditionalQuestionInfo(&#39;8-&#39;)">
-                     [more]
-                  </a>
-                  <br/>
-                                    <span id="questionAdditionalInfo-8-" style="display:none;">
-                     Multiple-choice (multiple answers) question options:
-                     <ul style="list-style-type: disc;margin-left: 20px;">
-                        <li>
-                           FlexiCommand
-                        </li>
-                        <li>
-                           PowerSearch
-                        </li>
-                        <li>
-                           GoodUI
-                        </li>
-                        <li>
-                           Google Integration
-                        </li>
-                     </ul>
-                  </span>
-               </span>
-            </span>
-         </div>
-      </div>
-      <div class="panel-collapse collapse in" id="panelBodyCollapse-8" style="height: auto;">
-         <div class="panel-body padding-0" id="questionBody-7">
-            <div class="resultStatistics">
-               <div class="panel-body">
-                  <div class="row">
-                     <div class="col-sm-4 text-color-gray">
-                        <strong>
-                           Response Summary
-                        </strong>
-                     </div>
-                  </div>
-                  <div class="row">
-                     <div class="col-sm-4">
-                        <table class="table margin-0">
-                           <thead>
-                              <tr>
-                                 <td>
-                                    Choice
-                                 </td>
-                                 <td>
-                                    Response Count
-                                 </td>
-                                 <td>
-                                    Percentage
-                                 </td>
-                              </tr>
-                           </thead>
-                           <tbody>
-                              <tr>
-                                 <td>
-                                    FlexiCommand
-                                 </td>
-                                 <td>
-                                    0
-                                 </td>
-                                 <td>
-                                    0%
-                                 </td>
-                              </tr>
-                              <tr>
-                                 <td>
-                                    PowerSearch
-                                 </td>
-                                 <td>
-                                    1
-                                 </td>
-                                 <td>
-                                    50%
-                                 </td>
-                              </tr>
-                              <tr>
-                                 <td>
-                                    GoodUI
-                                 </td>
-                                 <td>
-                                    1
-                                 </td>
-                                 <td>
-                                    50%
-                                 </td>
-                              </tr>
-                              <tr>
-                                 <td>
-                                    Google Integration
-                                 </td>
-                                 <td>
-                                    0
-                                 </td>
-                                 <td>
-                                    0%
-                                 </td>
-                              </tr>
-                           </tbody>
-                        </table>
-                     </div>
-                  </div>
-               </div>
-            </div>
-            <div class="table-responsive">
-               <table class="table table-striped table-bordered dataTable margin-0">
-                  <thead class="background-color-medium-gray text-color-gray font-weight-normal">
-                     <tr>
-                        <th class="button-sort-none" id="button_sortFromName" onclick="toggleSort(this,1)" style="width: 15%;">
-                           Giver
-                           <span class="icon-sort unsorted">
-                           </span>
-                        </th>
-                        <th class="button-sort-none" id="button_sortFromTeam" onclick="toggleSort(this,2)" style="width: 15%;">
-                           Team
-                           <span class="icon-sort unsorted">
-                           </span>
-                        </th>
-                        <th class="button-sort-none" id="button_sortToName" onclick="toggleSort(this,3)" style="width: 15%;">
-                           Recipient
-                           <span class="icon-sort unsorted">
-                           </span>
-                        </th>
-                        <th class="button-sort-ascending" id="button_sortToTeam" onclick="toggleSort(this,4)" style="width: 15%;">
-                           Team
-                           <span class="icon-sort unsorted">
-                           </span>
-                        </th>
-                        <th class="button-sort-none" id="button_sortFeedback" onclick="toggleSort(this,5)">
-                           Feedback
-                           <span class="icon-sort unsorted">
-                           </span>
-                        </th>
-                        <th>
-                           Actions
-                        </th>
-                     </tr>
-                  </thead>
-                  <thead>
-                  </thead>
-                  <tbody>
-                     <tr>
-                        <td class="middlealign">
-                           <div class="profile-pic-icon-hover" data-link="&#x2f;page&#x2f;studentProfilePic?studentemail={*}&amp;courseid={*}&amp;user=CFResultsUiT.instr" data-original-title="" title="">
-                              Alice Betsy
-                              <img alt="No Image Given" class="hidden profile-pic-icon-hidden" src=""/>
-                                                         </div>
-                        </td>
-                        <td class="middlealign">
-                           Team 1
-                        </td>
-                        <td class="middlealign">
-                           <div class="profile-pic-icon-hover" data-link="&#x2f;page&#x2f;studentProfilePic?studentemail={*}&amp;courseid={*}&amp;user=CFResultsUiT.instr" data-original-title="" title="">
-                              Alice Betsy
-                              <img alt="No Image Given" class="hidden profile-pic-icon-hidden" src=""/>
-                                                         </div>
-                        </td>
-                        <td class="middlealign">
-                           Team 1
-                        </td>
-                        <td class="text-preserve-space">
-                           <ul class="selectedOptionsList">
-                              <li>
-                                 PowerSearch
-                              </li>
-                              <li>
-                                 GoodUI
-                              </li>
-                           </ul>
-                        </td>
-                        <td>
-                           <form action="&#x2f;page&#x2f;instructorEditStudentFeedbackPage?user=CFResultsUiT.instr" class="inline" method="post" target="_blank">
-                              <input class="btn btn-default btn-xs" data-original-title="Edit the responses given by this student" data-toggle="tooltip" title="" type="submit" value="Moderate Response"/>
-                                                            <input name="courseid" type="hidden" value="CFResultsUiT.CS2104"/>
-                                                            <input name="fsname" type="hidden" value="First Session"/>
-                                                            <input name="moderatedquestion" type="hidden" value="8"/>
-                                                            <input name="moderatedstudent" type="hidden" value="CFResultsUiT.alice.b@gmail.tmt"/>
-                                                         </form>
-                        </td>
-                     </tr>
-                     <tr>
-                        <td class="middlealign">
-                           <div class="profile-pic-icon-hover" data-link="&#x2f;page&#x2f;studentProfilePic?studentemail={*}&amp;courseid={*}&amp;user=CFResultsUiT.instr" data-original-title="" title="">
-                              Benny Charles
-                              <img alt="No Image Given" class="hidden profile-pic-icon-hidden" src=""/>
-                                                         </div>
-                        </td>
-                        <td class="middlealign">
-                           Team 1
-                        </td>
-                        <td class="middlealign">
-                           <div class="profile-pic-icon-hover" data-link="&#x2f;page&#x2f;studentProfilePic?studentemail={*}&amp;courseid={*}&amp;user=CFResultsUiT.instr" data-original-title="" title="">
-                              Benny Charles
-                              <img alt="No Image Given" class="hidden profile-pic-icon-hidden" src=""/>
-                                                         </div>
-                        </td>
-                        <td class="middlealign">
-                           Team 1
-                        </td>
-                        <td class="text-preserve-space">
-                        </td>
-                        <td>
-                           <form action="&#x2f;page&#x2f;instructorEditStudentFeedbackPage?user=CFResultsUiT.instr" class="inline" method="post" target="_blank">
-                              <input class="btn btn-default btn-xs" data-original-title="Edit the responses given by this student" data-toggle="tooltip" title="" type="submit" value="Moderate Response"/>
-                                                            <input name="courseid" type="hidden" value="CFResultsUiT.CS2104"/>
-                                                            <input name="fsname" type="hidden" value="First Session"/>
-                                                            <input name="moderatedquestion" type="hidden" value="8"/>
-                                                            <input name="moderatedstudent" type="hidden" value="CFResultsUiT.benny.c@gmail.tmt"/>
-                                                         </form>
-                        </td>
-                     </tr>
-                     <tr class="pending_response_row">
-                        <td class="middlealign color_neutral">
-                           <div class="profile-pic-icon-hover" data-link="&#x2f;page&#x2f;studentProfilePic?studentemail={*}&amp;courseid={*}&amp;user=CFResultsUiT.instr" data-original-title="" title="">
-                              Charlie Dávis
-                              <img alt="No Image Given" class="hidden profile-pic-icon-hidden" src=""/>
-                                                         </div>
-                        </td>
-                        <td class="middlealign color_neutral">
-                           Team 2
-                        </td>
-                        <td class="middlealign color_neutral">
-                           <div class="profile-pic-icon-hover" data-link="&#x2f;page&#x2f;studentProfilePic?studentemail={*}&amp;courseid={*}&amp;user=CFResultsUiT.instr" data-original-title="" title="">
-                              Charlie Dávis
-                              <img alt="No Image Given" class="hidden profile-pic-icon-hidden" src=""/>
-                                                         </div>
-                        </td>
-                        <td class="middlealign color_neutral">
-                           Team 2
-                        </td>
-                        <td class="text-preserve-space color_neutral">
-                           <i>
-                              No Response
-                           </i>
-                        </td>
-                        <td>
-                           <form action="&#x2f;page&#x2f;instructorEditStudentFeedbackPage?user=CFResultsUiT.instr" class="inline" method="post" target="_blank">
-                              <input class="btn btn-default btn-xs" data-original-title="Edit the responses given by this student" data-toggle="tooltip" title="" type="submit" value="Moderate Response"/>
-                                                            <input name="courseid" type="hidden" value="CFResultsUiT.CS2104"/>
-                                                            <input name="fsname" type="hidden" value="First Session"/>
-                                                            <input name="moderatedquestion" type="hidden" value="8"/>
-                                                            <input name="moderatedstudent" type="hidden" value="CFResultsUiT.charlie.d@gmail.tmt"/>
-                                                         </form>
-                        </td>
-                     </tr>
-                     <tr class="pending_response_row">
-                        <td class="middlealign color_neutral">
-                           <div class="profile-pic-icon-hover" data-link="&#x2f;page&#x2f;studentProfilePic?studentemail={*}&amp;courseid={*}&amp;user=CFResultsUiT.instr" data-original-title="" title="">
-                              Danny Engrid
-                              <img alt="No Image Given" class="hidden profile-pic-icon-hidden" src=""/>
-                                                         </div>
-                        </td>
-                        <td class="middlealign color_neutral">
-                           Team 2
-                        </td>
-                        <td class="middlealign color_neutral">
-                           <div class="profile-pic-icon-hover" data-link="&#x2f;page&#x2f;studentProfilePic?studentemail={*}&amp;courseid={*}&amp;user=CFResultsUiT.instr" data-original-title="" title="">
-                              Danny Engrid
-                              <img alt="No Image Given" class="hidden profile-pic-icon-hidden" src=""/>
-                                                         </div>
-                        </td>
-                        <td class="middlealign color_neutral">
-                           Team 2
-                        </td>
-                        <td class="text-preserve-space color_neutral">
-                           <i>
-                              No Response
-                           </i>
-                        </td>
-                        <td>
-                           <form action="&#x2f;page&#x2f;instructorEditStudentFeedbackPage?user=CFResultsUiT.instr" class="inline" method="post" target="_blank">
-                              <input class="btn btn-default btn-xs" data-original-title="Edit the responses given by this student" data-toggle="tooltip" title="" type="submit" value="Moderate Response"/>
-                                                            <input name="courseid" type="hidden" value="CFResultsUiT.CS2104"/>
-                                                            <input name="fsname" type="hidden" value="First Session"/>
-                                                            <input name="moderatedquestion" type="hidden" value="8"/>
-                                                            <input name="moderatedstudent" type="hidden" value="CFResultsUiT.danny.e@gmail.tmt"/>
-                                                         </form>
-                        </td>
-                     </tr>
-                     <tr class="pending_response_row">
-                        <td class="middlealign color_neutral">
-                           <div class="profile-pic-icon-hover" data-link="&#x2f;page&#x2f;studentProfilePic?studentemail={*}&amp;courseid={*}&amp;user=CFResultsUiT.instr" data-original-title="" title="">
-                              Drop out
-                              <img alt="No Image Given" class="hidden profile-pic-icon-hidden" src=""/>
-                                                         </div>
-                        </td>
-                        <td class="middlealign color_neutral">
-                           Team 2
-                        </td>
-                        <td class="middlealign color_neutral">
-                           <div class="profile-pic-icon-hover" data-link="&#x2f;page&#x2f;studentProfilePic?studentemail={*}&amp;courseid={*}&amp;user=CFResultsUiT.instr" data-original-title="" title="">
-                              Drop out
-                              <img alt="No Image Given" class="hidden profile-pic-icon-hidden" src=""/>
-                                                         </div>
-                        </td>
-                        <td class="middlealign color_neutral">
-                           Team 2
-                        </td>
-                        <td class="text-preserve-space color_neutral">
-                           <i>
-                              No Response
-                           </i>
-                        </td>
-                        <td>
-                           <form action="&#x2f;page&#x2f;instructorEditStudentFeedbackPage?user=CFResultsUiT.instr" class="inline" method="post" target="_blank">
-                              <input class="btn btn-default btn-xs" data-original-title="Edit the responses given by this student" data-toggle="tooltip" title="" type="submit" value="Moderate Response"/>
-                                                            <input name="courseid" type="hidden" value="CFResultsUiT.CS2104"/>
-                                                            <input name="fsname" type="hidden" value="First Session"/>
-                                                            <input name="moderatedquestion" type="hidden" value="8"/>
-                                                            <input name="moderatedstudent" type="hidden" value="drop.out@gmail.tmt"/>
-                                                         </form>
-                        </td>
-                     </tr>
-                     <tr class="pending_response_row">
-                        <td class="middlealign color_neutral">
-                           <div class="profile-pic-icon-hover" data-link="&#x2f;page&#x2f;studentProfilePic?studentemail={*}&amp;courseid={*}&amp;user=CFResultsUiT.instr" data-original-title="" title="">
-                              Extra guy
-                              <img alt="No Image Given" class="hidden profile-pic-icon-hidden" src=""/>
-                                                         </div>
-                        </td>
-                        <td class="middlealign color_neutral">
-                           Team 2
-                        </td>
-                        <td class="middlealign color_neutral">
-                           <div class="profile-pic-icon-hover" data-link="&#x2f;page&#x2f;studentProfilePic?studentemail={*}&amp;courseid={*}&amp;user=CFResultsUiT.instr" data-original-title="" title="">
-                              Extra guy
-                              <img alt="No Image Given" class="hidden profile-pic-icon-hidden" src=""/>
-                                                         </div>
-                        </td>
-                        <td class="middlealign color_neutral">
-                           Team 2
-                        </td>
-                        <td class="text-preserve-space color_neutral">
-                           <i>
-                              No Response
-                           </i>
-                        </td>
-                        <td>
-                           <form action="&#x2f;page&#x2f;instructorEditStudentFeedbackPage?user=CFResultsUiT.instr" class="inline" method="post" target="_blank">
-                              <input class="btn btn-default btn-xs" data-original-title="Edit the responses given by this student" data-toggle="tooltip" title="" type="submit" value="Moderate Response"/>
-                                                            <input name="courseid" type="hidden" value="CFResultsUiT.CS2104"/>
-                                                            <input name="fsname" type="hidden" value="First Session"/>
-                                                            <input name="moderatedquestion" type="hidden" value="8"/>
-                                                            <input name="moderatedstudent" type="hidden" value="extra.guy@gmail.tmt"/>
-                                                         </form>
-                        </td>
-                     </tr>
-                     <tr class="pending_response_row">
-                        <td class="middlealign color_neutral">
-                           <div class="profile-pic-icon-hover" data-link="&#x2f;page&#x2f;studentProfilePic?studentemail={*}&amp;courseid={*}&amp;user=CFResultsUiT.instr" data-original-title="" title="">
-                              Emily
-                              <img alt="No Image Given" class="hidden profile-pic-icon-hidden" src=""/>
-                                                         </div>
-                        </td>
-                        <td class="middlealign color_neutral">
-                           Team 3
-                        </td>
-                        <td class="middlealign color_neutral">
-                           <div class="profile-pic-icon-hover" data-link="&#x2f;page&#x2f;studentProfilePic?studentemail={*}&amp;courseid={*}&amp;user=CFResultsUiT.instr" data-original-title="" title="">
-                              Emily
-                              <img alt="No Image Given" class="hidden profile-pic-icon-hidden" src=""/>
-                                                         </div>
-                        </td>
-                        <td class="middlealign color_neutral">
-                           Team 3
-                        </td>
-                        <td class="text-preserve-space color_neutral">
-                           <i>
-                              No Response
-                           </i>
-                        </td>
-                        <td>
-                           <form action="&#x2f;page&#x2f;instructorEditStudentFeedbackPage?user=CFResultsUiT.instr" class="inline" method="post" target="_blank">
-                              <input class="btn btn-default btn-xs" data-original-title="Edit the responses given by this student" data-toggle="tooltip" title="" type="submit" value="Moderate Response"/>
-                                                            <input name="courseid" type="hidden" value="CFResultsUiT.CS2104"/>
-                                                            <input name="fsname" type="hidden" value="First Session"/>
-                                                            <input name="moderatedquestion" type="hidden" value="8"/>
-                                                            <input name="moderatedstudent" type="hidden" value="CFResultsUiT.emily.f@gmail.tmt"/>
-                                                         </form>
-                        </td>
-                     </tr>
-                  </tbody>
-               </table>
-            </div>
-         </div>
-      </div>
-   </div>
-   <div class="panel panel-info">
-      <div class="panel-heading" data-target="#panelBodyCollapse-9" id="panelHeading-9" style="cursor: pointer;">
-         <form action="&#x2f;page&#x2f;instructorFeedbackResultsPage" class="seeMoreForm-9" id="seeMore-9" style="display:none;">
-            <input name="courseid" type="hidden" value="CFResultsUiT.CS2104"/>
-                        <input name="fsname" type="hidden" value="First Session"/>
-                        <input name="user" type="hidden" value="CFResultsUiT.instr"/>
-                        <input name="frgroupbyteam" type="hidden" value="null"/>
-                        <input name="frsorttype" type="hidden" value="question"/>
-                        <input id="showStats-9" name="frshowstats" type="hidden" value="on"/>
-                        <input name="questionnum" type="hidden" value="9"/>
-                        <input name="frgroupbysection" type="hidden" value="All"/>
-                     </form>
-         <div class="display-icon pull-right">
-            <span class="glyphicon pull-right glyphicon-chevron-up">
-            </span>
-         </div>
-         <strong>
-            Question 9:
-         </strong>
-         <div class="inline panel-heading-text">
-            <span class="text-preserve-space">
-               Who do you think is the most hardworking student? 
-               <span style=" white-space: normal;">
-                  <a class="color_gray" data-less="[less]" data-more="[more]" href="javascript:;" id="questionAdditionalInfoButton-9-" onclick="toggleAdditionalQuestionInfo(&#39;9-&#39;)">
-                     [more]
-                  </a>
-                  <br/>
-                                    <span id="questionAdditionalInfo-9-" style="display:none;">
-                     Multiple-choice (single answer) question options:
-                     <br/>
-                                          The options for this question is automatically generated from the list of all students in this course.
-                  </span>
-               </span>
-            </span>
-         </div>
-      </div>
-      <div class="panel-collapse collapse in" id="panelBodyCollapse-9" style="height: auto;">
-         <div class="panel-body padding-0" id="questionBody-8">
-            <div class="resultStatistics">
-               <div class="panel-body">
-                  <div class="row">
-                     <div class="col-sm-4 text-color-gray">
-                        <strong>
-                           Response Summary
-                        </strong>
-                     </div>
-                  </div>
-                  <div class="row">
-                     <div class="col-sm-4">
-                        <table class="table margin-0">
-                           <thead>
-                              <tr>
-                                 <td>
-                                    Choice
-                                 </td>
-                                 <td>
-                                    Response Count
-                                 </td>
-                                 <td>
-                                    Percentage
-                                 </td>
-                              </tr>
-                           </thead>
-                           <tbody>
-                              <tr>
-                                 <td>
-                                    Danny
-                                 </td>
-                                 <td>
-                                    1
-                                 </td>
-                                 <td>
-                                    100%
-                                 </td>
-                              </tr>
-                           </tbody>
-                        </table>
-                     </div>
-                  </div>
-               </div>
-            </div>
-            <div class="table-responsive">
-               <table class="table table-striped table-bordered dataTable margin-0">
-                  <thead class="background-color-medium-gray text-color-gray font-weight-normal">
-                     <tr>
-                        <th class="button-sort-none" id="button_sortFromName" onclick="toggleSort(this,1)" style="width: 15%;">
-                           Giver
-                           <span class="icon-sort unsorted">
-                           </span>
-                        </th>
-                        <th class="button-sort-none" id="button_sortFromTeam" onclick="toggleSort(this,2)" style="width: 15%;">
-                           Team
-                           <span class="icon-sort unsorted">
-                           </span>
-                        </th>
-                        <th class="button-sort-none" id="button_sortToName" onclick="toggleSort(this,3)" style="width: 15%;">
-                           Recipient
-                           <span class="icon-sort unsorted">
-                           </span>
-                        </th>
-                        <th class="button-sort-ascending" id="button_sortToTeam" onclick="toggleSort(this,4)" style="width: 15%;">
-                           Team
-                           <span class="icon-sort unsorted">
-                           </span>
-                        </th>
-                        <th class="button-sort-none" id="button_sortFeedback" onclick="toggleSort(this,5)">
-                           Feedback
-                           <span class="icon-sort unsorted">
-                           </span>
-                        </th>
-                        <th>
-                           Actions
-                        </th>
-                     </tr>
-                  </thead>
-                  <thead>
-                  </thead>
-                  <tbody>
-                     <tr>
-                        <td class="middlealign">
-                           <div class="profile-pic-icon-hover" data-link="&#x2f;page&#x2f;studentProfilePic?studentemail={*}&amp;courseid={*}&amp;user=CFResultsUiT.instr" data-original-title="" title="">
-                              Alice Betsy
-                              <img alt="No Image Given" class="hidden profile-pic-icon-hidden" src=""/>
-                                                         </div>
-                        </td>
-                        <td class="middlealign">
-                           Team 1
-                        </td>
-                        <td class="middlealign">
-                           <div class="profile-pic-icon-hover" data-link="&#x2f;page&#x2f;studentProfilePic?studentemail={*}&amp;courseid={*}&amp;user=CFResultsUiT.instr" data-original-title="" title="">
-                              Alice Betsy
-                              <img alt="No Image Given" class="hidden profile-pic-icon-hidden" src=""/>
-                                                         </div>
-                        </td>
-                        <td class="middlealign">
-                           Team 1
-                        </td>
-                        <td class="text-preserve-space">
-                           Danny
-                        </td>
-                        <td>
-                           <form action="&#x2f;page&#x2f;instructorEditStudentFeedbackPage?user=CFResultsUiT.instr" class="inline" method="post" target="_blank">
-                              <input class="btn btn-default btn-xs" data-original-title="Edit the responses given by this student" data-toggle="tooltip" title="" type="submit" value="Moderate Response"/>
-                                                            <input name="courseid" type="hidden" value="CFResultsUiT.CS2104"/>
-                                                            <input name="fsname" type="hidden" value="First Session"/>
-                                                            <input name="moderatedquestion" type="hidden" value="9"/>
-                                                            <input name="moderatedstudent" type="hidden" value="CFResultsUiT.alice.b@gmail.tmt"/>
-                                                         </form>
-                        </td>
-                     </tr>
-                     <tr class="pending_response_row">
-                        <td class="middlealign color_neutral">
-                           <div class="profile-pic-icon-hover" data-link="&#x2f;page&#x2f;studentProfilePic?studentemail={*}&amp;courseid={*}&amp;user=CFResultsUiT.instr" data-original-title="" title="">
-                              Benny Charles
-                              <img alt="No Image Given" class="hidden profile-pic-icon-hidden" src=""/>
-                                                         </div>
-                        </td>
-                        <td class="middlealign color_neutral">
-                           Team 1
-                        </td>
-                        <td class="middlealign color_neutral">
-                           <div class="profile-pic-icon-hover" data-link="&#x2f;page&#x2f;studentProfilePic?studentemail={*}&amp;courseid={*}&amp;user=CFResultsUiT.instr" data-original-title="" title="">
-                              Benny Charles
-                              <img alt="No Image Given" class="hidden profile-pic-icon-hidden" src=""/>
-                                                         </div>
-                        </td>
-                        <td class="middlealign color_neutral">
-                           Team 1
-                        </td>
-                        <td class="text-preserve-space color_neutral">
-                           <i>
-                              No Response
-                           </i>
-                        </td>
-                        <td>
-                           <form action="&#x2f;page&#x2f;instructorEditStudentFeedbackPage?user=CFResultsUiT.instr" class="inline" method="post" target="_blank">
-                              <input class="btn btn-default btn-xs" data-original-title="Edit the responses given by this student" data-toggle="tooltip" title="" type="submit" value="Moderate Response"/>
-                                                            <input name="courseid" type="hidden" value="CFResultsUiT.CS2104"/>
-                                                            <input name="fsname" type="hidden" value="First Session"/>
-                                                            <input name="moderatedquestion" type="hidden" value="9"/>
-                                                            <input name="moderatedstudent" type="hidden" value="CFResultsUiT.benny.c@gmail.tmt"/>
-                                                         </form>
-                        </td>
-                     </tr>
-                     <tr class="pending_response_row">
-                        <td class="middlealign color_neutral">
-                           <div class="profile-pic-icon-hover" data-link="&#x2f;page&#x2f;studentProfilePic?studentemail={*}&amp;courseid={*}&amp;user=CFResultsUiT.instr" data-original-title="" title="">
-                              Charlie Dávis
-                              <img alt="No Image Given" class="hidden profile-pic-icon-hidden" src=""/>
-                                                         </div>
-                        </td>
-                        <td class="middlealign color_neutral">
-                           Team 2
-                        </td>
-                        <td class="middlealign color_neutral">
-                           <div class="profile-pic-icon-hover" data-link="&#x2f;page&#x2f;studentProfilePic?studentemail={*}&amp;courseid={*}&amp;user=CFResultsUiT.instr" data-original-title="" title="">
-                              Charlie Dávis
-                              <img alt="No Image Given" class="hidden profile-pic-icon-hidden" src=""/>
-                                                         </div>
-                        </td>
-                        <td class="middlealign color_neutral">
-                           Team 2
-                        </td>
-                        <td class="text-preserve-space color_neutral">
-                           <i>
-                              No Response
-                           </i>
-                        </td>
-                        <td>
-                           <form action="&#x2f;page&#x2f;instructorEditStudentFeedbackPage?user=CFResultsUiT.instr" class="inline" method="post" target="_blank">
-                              <input class="btn btn-default btn-xs" data-original-title="Edit the responses given by this student" data-toggle="tooltip" title="" type="submit" value="Moderate Response"/>
-                                                            <input name="courseid" type="hidden" value="CFResultsUiT.CS2104"/>
-                                                            <input name="fsname" type="hidden" value="First Session"/>
-                                                            <input name="moderatedquestion" type="hidden" value="9"/>
-                                                            <input name="moderatedstudent" type="hidden" value="CFResultsUiT.charlie.d@gmail.tmt"/>
-                                                         </form>
-                        </td>
-                     </tr>
-                     <tr class="pending_response_row">
-                        <td class="middlealign color_neutral">
-                           <div class="profile-pic-icon-hover" data-link="&#x2f;page&#x2f;studentProfilePic?studentemail={*}&amp;courseid={*}&amp;user=CFResultsUiT.instr" data-original-title="" title="">
-                              Danny Engrid
-                              <img alt="No Image Given" class="hidden profile-pic-icon-hidden" src=""/>
-                                                         </div>
-                        </td>
-                        <td class="middlealign color_neutral">
-                           Team 2
-                        </td>
-                        <td class="middlealign color_neutral">
-                           <div class="profile-pic-icon-hover" data-link="&#x2f;page&#x2f;studentProfilePic?studentemail={*}&amp;courseid={*}&amp;user=CFResultsUiT.instr" data-original-title="" title="">
-                              Danny Engrid
-                              <img alt="No Image Given" class="hidden profile-pic-icon-hidden" src=""/>
-                                                         </div>
-                        </td>
-                        <td class="middlealign color_neutral">
-                           Team 2
-                        </td>
-                        <td class="text-preserve-space color_neutral">
-                           <i>
-                              No Response
-                           </i>
-                        </td>
-                        <td>
-                           <form action="&#x2f;page&#x2f;instructorEditStudentFeedbackPage?user=CFResultsUiT.instr" class="inline" method="post" target="_blank">
-                              <input class="btn btn-default btn-xs" data-original-title="Edit the responses given by this student" data-toggle="tooltip" title="" type="submit" value="Moderate Response"/>
-                                                            <input name="courseid" type="hidden" value="CFResultsUiT.CS2104"/>
-                                                            <input name="fsname" type="hidden" value="First Session"/>
-                                                            <input name="moderatedquestion" type="hidden" value="9"/>
-                                                            <input name="moderatedstudent" type="hidden" value="CFResultsUiT.danny.e@gmail.tmt"/>
-                                                         </form>
-                        </td>
-                     </tr>
-                     <tr class="pending_response_row">
-                        <td class="middlealign color_neutral">
-                           <div class="profile-pic-icon-hover" data-link="&#x2f;page&#x2f;studentProfilePic?studentemail={*}&amp;courseid={*}&amp;user=CFResultsUiT.instr" data-original-title="" title="">
-                              Drop out
-                              <img alt="No Image Given" class="hidden profile-pic-icon-hidden" src=""/>
-                                                         </div>
-                        </td>
-                        <td class="middlealign color_neutral">
-                           Team 2
-                        </td>
-                        <td class="middlealign color_neutral">
-                           <div class="profile-pic-icon-hover" data-link="&#x2f;page&#x2f;studentProfilePic?studentemail={*}&amp;courseid={*}&amp;user=CFResultsUiT.instr" data-original-title="" title="">
-                              Drop out
-                              <img alt="No Image Given" class="hidden profile-pic-icon-hidden" src=""/>
-                                                         </div>
-                        </td>
-                        <td class="middlealign color_neutral">
-                           Team 2
-                        </td>
-                        <td class="text-preserve-space color_neutral">
-                           <i>
-                              No Response
-                           </i>
-                        </td>
-                        <td>
-                           <form action="&#x2f;page&#x2f;instructorEditStudentFeedbackPage?user=CFResultsUiT.instr" class="inline" method="post" target="_blank">
-                              <input class="btn btn-default btn-xs" data-original-title="Edit the responses given by this student" data-toggle="tooltip" title="" type="submit" value="Moderate Response"/>
-                                                            <input name="courseid" type="hidden" value="CFResultsUiT.CS2104"/>
-                                                            <input name="fsname" type="hidden" value="First Session"/>
-                                                            <input name="moderatedquestion" type="hidden" value="9"/>
-                                                            <input name="moderatedstudent" type="hidden" value="drop.out@gmail.tmt"/>
-                                                         </form>
-                        </td>
-                     </tr>
-                     <tr class="pending_response_row">
-                        <td class="middlealign color_neutral">
-                           <div class="profile-pic-icon-hover" data-link="&#x2f;page&#x2f;studentProfilePic?studentemail={*}&amp;courseid={*}&amp;user=CFResultsUiT.instr" data-original-title="" title="">
-                              Extra guy
-                              <img alt="No Image Given" class="hidden profile-pic-icon-hidden" src=""/>
-                                                         </div>
-                        </td>
-                        <td class="middlealign color_neutral">
-                           Team 2
-                        </td>
-                        <td class="middlealign color_neutral">
-                           <div class="profile-pic-icon-hover" data-link="&#x2f;page&#x2f;studentProfilePic?studentemail={*}&amp;courseid={*}&amp;user=CFResultsUiT.instr" data-original-title="" title="">
-                              Extra guy
-                              <img alt="No Image Given" class="hidden profile-pic-icon-hidden" src=""/>
-                                                         </div>
-                        </td>
-                        <td class="middlealign color_neutral">
-                           Team 2
-                        </td>
-                        <td class="text-preserve-space color_neutral">
-                           <i>
-                              No Response
-                           </i>
-                        </td>
-                        <td>
-                           <form action="&#x2f;page&#x2f;instructorEditStudentFeedbackPage?user=CFResultsUiT.instr" class="inline" method="post" target="_blank">
-                              <input class="btn btn-default btn-xs" data-original-title="Edit the responses given by this student" data-toggle="tooltip" title="" type="submit" value="Moderate Response"/>
-                                                            <input name="courseid" type="hidden" value="CFResultsUiT.CS2104"/>
-                                                            <input name="fsname" type="hidden" value="First Session"/>
-                                                            <input name="moderatedquestion" type="hidden" value="9"/>
-                                                            <input name="moderatedstudent" type="hidden" value="extra.guy@gmail.tmt"/>
-                                                         </form>
-                        </td>
-                     </tr>
-                     <tr class="pending_response_row">
-                        <td class="middlealign color_neutral">
-                           <div class="profile-pic-icon-hover" data-link="&#x2f;page&#x2f;studentProfilePic?studentemail={*}&amp;courseid={*}&amp;user=CFResultsUiT.instr" data-original-title="" title="">
-                              Emily
-                              <img alt="No Image Given" class="hidden profile-pic-icon-hidden" src=""/>
-                                                         </div>
-                        </td>
-                        <td class="middlealign color_neutral">
-                           Team 3
-                        </td>
-                        <td class="middlealign color_neutral">
-                           <div class="profile-pic-icon-hover" data-link="&#x2f;page&#x2f;studentProfilePic?studentemail={*}&amp;courseid={*}&amp;user=CFResultsUiT.instr" data-original-title="" title="">
-                              Emily
-                              <img alt="No Image Given" class="hidden profile-pic-icon-hidden" src=""/>
-                                                         </div>
-                        </td>
-                        <td class="middlealign color_neutral">
-                           Team 3
-                        </td>
-                        <td class="text-preserve-space color_neutral">
-                           <i>
-                              No Response
-                           </i>
-                        </td>
-                        <td>
-                           <form action="&#x2f;page&#x2f;instructorEditStudentFeedbackPage?user=CFResultsUiT.instr" class="inline" method="post" target="_blank">
-                              <input class="btn btn-default btn-xs" data-original-title="Edit the responses given by this student" data-toggle="tooltip" title="" type="submit" value="Moderate Response"/>
-                                                            <input name="courseid" type="hidden" value="CFResultsUiT.CS2104"/>
-                                                            <input name="fsname" type="hidden" value="First Session"/>
-                                                            <input name="moderatedquestion" type="hidden" value="9"/>
-                                                            <input name="moderatedstudent" type="hidden" value="CFResultsUiT.emily.f@gmail.tmt"/>
-                                                         </form>
-                        </td>
-                     </tr>
-                  </tbody>
-               </table>
-            </div>
-         </div>
-      </div>
-   </div>
-   <div class="panel panel-info">
-      <div class="panel-heading" data-target="#panelBodyCollapse-10" id="panelHeading-10" style="cursor: pointer;">
-         <form action="&#x2f;page&#x2f;instructorFeedbackResultsPage" class="seeMoreForm-10" id="seeMore-10" style="display:none;">
-            <input name="courseid" type="hidden" value="CFResultsUiT.CS2104"/>
-                        <input name="fsname" type="hidden" value="First Session"/>
-                        <input name="user" type="hidden" value="CFResultsUiT.instr"/>
-                        <input name="frgroupbyteam" type="hidden" value="null"/>
-                        <input name="frsorttype" type="hidden" value="question"/>
-                        <input id="showStats-10" name="frshowstats" type="hidden" value="on"/>
-                        <input name="questionnum" type="hidden" value="10"/>
-                        <input name="frgroupbysection" type="hidden" value="All"/>
-                     </form>
-         <div class="display-icon pull-right">
-            <span class="glyphicon pull-right glyphicon-chevron-up">
-            </span>
-         </div>
-         <strong>
-            Question 10:
-         </strong>
-         <div class="inline panel-heading-text">
-            <span class="text-preserve-space">
-               Which team do you think has the best feature? 
-               <span style=" white-space: normal;">
-                  <a class="color_gray" data-less="[less]" data-more="[more]" href="javascript:;" id="questionAdditionalInfoButton-10-" onclick="toggleAdditionalQuestionInfo(&#39;10-&#39;)">
-                     [more]
-                  </a>
-                  <br/>
-                                    <span id="questionAdditionalInfo-10-" style="display:none;">
-                     Multiple-choice (single answer) question options:
-                     <br/>
-                                          The options for this question is automatically generated from the list of all teams in this course.
-                  </span>
-               </span>
-            </span>
-         </div>
-      </div>
-      <div class="panel-collapse collapse in" id="panelBodyCollapse-10" style="height: auto;">
-         <div class="panel-body padding-0" id="questionBody-9">
-            <div class="resultStatistics">
-               <div class="panel-body">
-                  <div class="row">
-                     <div class="col-sm-4 text-color-gray">
-                        <strong>
-                           Response Summary
-                        </strong>
-                     </div>
-                  </div>
-                  <div class="row">
-                     <div class="col-sm-4">
-                        <table class="table margin-0">
-                           <thead>
-                              <tr>
-                                 <td>
-                                    Choice
-                                 </td>
-                                 <td>
-                                    Response Count
-                                 </td>
-                                 <td>
-                                    Percentage
-                                 </td>
-                              </tr>
-                           </thead>
-                           <tbody>
-                              <tr>
-                                 <td>
-                                    Team 1
-                                 </td>
-                                 <td>
-                                    1
-                                 </td>
-                                 <td>
-                                    50%
-                                 </td>
-                              </tr>
-                              <tr>
-                                 <td>
-                                    Team 2
-                                 </td>
-                                 <td>
-                                    1
-                                 </td>
-                                 <td>
-                                    50%
-                                 </td>
-                              </tr>
-                           </tbody>
-                        </table>
-                     </div>
-                  </div>
-               </div>
-            </div>
-            <div class="table-responsive">
-               <table class="table table-striped table-bordered dataTable margin-0">
-                  <thead class="background-color-medium-gray text-color-gray font-weight-normal">
-                     <tr>
-                        <th class="button-sort-none" id="button_sortFromName" onclick="toggleSort(this,1)" style="width: 15%;">
-                           Giver
-                           <span class="icon-sort unsorted">
-                           </span>
-                        </th>
-                        <th class="button-sort-none" id="button_sortFromTeam" onclick="toggleSort(this,2)" style="width: 15%;">
-                           Team
-                           <span class="icon-sort unsorted">
-                           </span>
-                        </th>
-                        <th class="button-sort-none" id="button_sortToName" onclick="toggleSort(this,3)" style="width: 15%;">
-                           Recipient
-                           <span class="icon-sort unsorted">
-                           </span>
-                        </th>
-                        <th class="button-sort-ascending" id="button_sortToTeam" onclick="toggleSort(this,4)" style="width: 15%;">
-                           Team
-                           <span class="icon-sort unsorted">
-                           </span>
-                        </th>
-                        <th class="button-sort-none" id="button_sortFeedback" onclick="toggleSort(this,5)">
-                           Feedback
-                           <span class="icon-sort unsorted">
-                           </span>
-                        </th>
-                        <th>
-                           Actions
-                        </th>
-                     </tr>
-                  </thead>
-                  <thead>
-                  </thead>
-                  <tbody>
-                     <tr>
-                        <td class="middlealign">
-                           <div class="profile-pic-icon-hover" data-link="&#x2f;page&#x2f;studentProfilePic?studentemail={*}&amp;courseid={*}&amp;user=CFResultsUiT.instr" data-original-title="" title="">
-                              Alice Betsy
-                              <img alt="No Image Given" class="hidden profile-pic-icon-hidden" src=""/>
-                                                         </div>
-                        </td>
-                        <td class="middlealign">
-                           Team 1
-                        </td>
-                        <td class="middlealign">
-                           <div class="profile-pic-icon-hover" data-link="&#x2f;page&#x2f;studentProfilePic?studentemail={*}&amp;courseid={*}&amp;user=CFResultsUiT.instr" data-original-title="" title="">
-                              Alice Betsy
-                              <img alt="No Image Given" class="hidden profile-pic-icon-hidden" src=""/>
-                                                         </div>
-                        </td>
-                        <td class="middlealign">
-                           Team 1
-                        </td>
-                        <td class="text-preserve-space">
-                           Team 1
-                        </td>
-                        <td>
-                           <form action="&#x2f;page&#x2f;instructorEditStudentFeedbackPage?user=CFResultsUiT.instr" class="inline" method="post" target="_blank">
-                              <input class="btn btn-default btn-xs" data-original-title="Edit the responses given by this student" data-toggle="tooltip" title="" type="submit" value="Moderate Response"/>
-                                                            <input name="courseid" type="hidden" value="CFResultsUiT.CS2104"/>
-                                                            <input name="fsname" type="hidden" value="First Session"/>
-                                                            <input name="moderatedquestion" type="hidden" value="10"/>
-                                                            <input name="moderatedstudent" type="hidden" value="CFResultsUiT.alice.b@gmail.tmt"/>
-                                                         </form>
-                        </td>
-                     </tr>
-                     <tr>
-                        <td class="middlealign">
-                           <div class="profile-pic-icon-hover" data-link="&#x2f;page&#x2f;studentProfilePic?studentemail={*}&amp;courseid={*}&amp;user=CFResultsUiT.instr" data-original-title="" title="">
-                              Drop out
-                              <img alt="No Image Given" class="hidden profile-pic-icon-hidden" src=""/>
-                                                         </div>
-                        </td>
-                        <td class="middlealign">
-                           Team 2
-                        </td>
-                        <td class="middlealign">
-                           <div class="profile-pic-icon-hover" data-link="&#x2f;page&#x2f;studentProfilePic?studentemail={*}&amp;courseid={*}&amp;user=CFResultsUiT.instr" data-original-title="" title="">
-                              Drop out
-                              <img alt="No Image Given" class="hidden profile-pic-icon-hidden" src=""/>
-                                                         </div>
-                        </td>
-                        <td class="middlealign">
-                           Team 2
-                        </td>
-                        <td class="text-preserve-space">
-                           Team 2
-                        </td>
-                        <td>
-                           <form action="&#x2f;page&#x2f;instructorEditStudentFeedbackPage?user=CFResultsUiT.instr" class="inline" method="post" target="_blank">
-                              <input class="btn btn-default btn-xs" data-original-title="Edit the responses given by this student" data-toggle="tooltip" title="" type="submit" value="Moderate Response"/>
-                                                            <input name="courseid" type="hidden" value="CFResultsUiT.CS2104"/>
-                                                            <input name="fsname" type="hidden" value="First Session"/>
-                                                            <input name="moderatedquestion" type="hidden" value="10"/>
-                                                            <input name="moderatedstudent" type="hidden" value="drop.out@gmail.tmt"/>
-                                                         </form>
-                        </td>
-                     </tr>
-                     <tr class="pending_response_row">
-                        <td class="middlealign color_neutral">
-                           <div class="profile-pic-icon-hover" data-link="&#x2f;page&#x2f;studentProfilePic?studentemail={*}&amp;courseid={*}&amp;user=CFResultsUiT.instr" data-original-title="" title="">
-                              Benny Charles
-                              <img alt="No Image Given" class="hidden profile-pic-icon-hidden" src=""/>
-                                                         </div>
-                        </td>
-                        <td class="middlealign color_neutral">
-                           Team 1
-                        </td>
-                        <td class="middlealign color_neutral">
-                           <div class="profile-pic-icon-hover" data-link="&#x2f;page&#x2f;studentProfilePic?studentemail={*}&amp;courseid={*}&amp;user=CFResultsUiT.instr" data-original-title="" title="">
-                              Benny Charles
-                              <img alt="No Image Given" class="hidden profile-pic-icon-hidden" src=""/>
-                                                         </div>
-                        </td>
-                        <td class="middlealign color_neutral">
-                           Team 1
-                        </td>
-                        <td class="text-preserve-space color_neutral">
-                           <i>
-                              No Response
-                           </i>
-                        </td>
-                        <td>
-                           <form action="&#x2f;page&#x2f;instructorEditStudentFeedbackPage?user=CFResultsUiT.instr" class="inline" method="post" target="_blank">
-                              <input class="btn btn-default btn-xs" data-original-title="Edit the responses given by this student" data-toggle="tooltip" title="" type="submit" value="Moderate Response"/>
-                                                            <input name="courseid" type="hidden" value="CFResultsUiT.CS2104"/>
-                                                            <input name="fsname" type="hidden" value="First Session"/>
-                                                            <input name="moderatedquestion" type="hidden" value="10"/>
-                                                            <input name="moderatedstudent" type="hidden" value="CFResultsUiT.benny.c@gmail.tmt"/>
-                                                         </form>
-                        </td>
-                     </tr>
-                     <tr class="pending_response_row">
-                        <td class="middlealign color_neutral">
-                           <div class="profile-pic-icon-hover" data-link="&#x2f;page&#x2f;studentProfilePic?studentemail={*}&amp;courseid={*}&amp;user=CFResultsUiT.instr" data-original-title="" title="">
-                              Charlie Dávis
-                              <img alt="No Image Given" class="hidden profile-pic-icon-hidden" src=""/>
-                                                         </div>
-                        </td>
-                        <td class="middlealign color_neutral">
-                           Team 2
-                        </td>
-                        <td class="middlealign color_neutral">
-                           <div class="profile-pic-icon-hover" data-link="&#x2f;page&#x2f;studentProfilePic?studentemail={*}&amp;courseid={*}&amp;user=CFResultsUiT.instr" data-original-title="" title="">
-                              Charlie Dávis
-                              <img alt="No Image Given" class="hidden profile-pic-icon-hidden" src=""/>
-                                                         </div>
-                        </td>
-                        <td class="middlealign color_neutral">
-                           Team 2
-                        </td>
-                        <td class="text-preserve-space color_neutral">
-                           <i>
-                              No Response
-                           </i>
-                        </td>
-                        <td>
-                           <form action="&#x2f;page&#x2f;instructorEditStudentFeedbackPage?user=CFResultsUiT.instr" class="inline" method="post" target="_blank">
-                              <input class="btn btn-default btn-xs" data-original-title="Edit the responses given by this student" data-toggle="tooltip" title="" type="submit" value="Moderate Response"/>
-                                                            <input name="courseid" type="hidden" value="CFResultsUiT.CS2104"/>
-                                                            <input name="fsname" type="hidden" value="First Session"/>
-                                                            <input name="moderatedquestion" type="hidden" value="10"/>
-                                                            <input name="moderatedstudent" type="hidden" value="CFResultsUiT.charlie.d@gmail.tmt"/>
-                                                         </form>
-                        </td>
-                     </tr>
-                     <tr class="pending_response_row">
-                        <td class="middlealign color_neutral">
-                           <div class="profile-pic-icon-hover" data-link="&#x2f;page&#x2f;studentProfilePic?studentemail={*}&amp;courseid={*}&amp;user=CFResultsUiT.instr" data-original-title="" title="">
-                              Danny Engrid
-                              <img alt="No Image Given" class="hidden profile-pic-icon-hidden" src=""/>
-                                                         </div>
-                        </td>
-                        <td class="middlealign color_neutral">
-                           Team 2
-                        </td>
-                        <td class="middlealign color_neutral">
-                           <div class="profile-pic-icon-hover" data-link="&#x2f;page&#x2f;studentProfilePic?studentemail={*}&amp;courseid={*}&amp;user=CFResultsUiT.instr" data-original-title="" title="">
-                              Danny Engrid
-                              <img alt="No Image Given" class="hidden profile-pic-icon-hidden" src=""/>
-                                                         </div>
-                        </td>
-                        <td class="middlealign color_neutral">
-                           Team 2
-                        </td>
-                        <td class="text-preserve-space color_neutral">
-                           <i>
-                              No Response
-                           </i>
-                        </td>
-                        <td>
-                           <form action="&#x2f;page&#x2f;instructorEditStudentFeedbackPage?user=CFResultsUiT.instr" class="inline" method="post" target="_blank">
-                              <input class="btn btn-default btn-xs" data-original-title="Edit the responses given by this student" data-toggle="tooltip" title="" type="submit" value="Moderate Response"/>
-                                                            <input name="courseid" type="hidden" value="CFResultsUiT.CS2104"/>
-                                                            <input name="fsname" type="hidden" value="First Session"/>
-                                                            <input name="moderatedquestion" type="hidden" value="10"/>
-                                                            <input name="moderatedstudent" type="hidden" value="CFResultsUiT.danny.e@gmail.tmt"/>
-                                                         </form>
-                        </td>
-                     </tr>
-                     <tr class="pending_response_row">
-                        <td class="middlealign color_neutral">
-                           <div class="profile-pic-icon-hover" data-link="&#x2f;page&#x2f;studentProfilePic?studentemail={*}&amp;courseid={*}&amp;user=CFResultsUiT.instr" data-original-title="" title="">
-                              Extra guy
-                              <img alt="No Image Given" class="hidden profile-pic-icon-hidden" src=""/>
-                                                         </div>
-                        </td>
-                        <td class="middlealign color_neutral">
-                           Team 2
-                        </td>
-                        <td class="middlealign color_neutral">
-                           <div class="profile-pic-icon-hover" data-link="&#x2f;page&#x2f;studentProfilePic?studentemail={*}&amp;courseid={*}&amp;user=CFResultsUiT.instr" data-original-title="" title="">
-                              Extra guy
-                              <img alt="No Image Given" class="hidden profile-pic-icon-hidden" src=""/>
-                                                         </div>
-                        </td>
-                        <td class="middlealign color_neutral">
-                           Team 2
-                        </td>
-                        <td class="text-preserve-space color_neutral">
-                           <i>
-                              No Response
-                           </i>
-                        </td>
-                        <td>
-                           <form action="&#x2f;page&#x2f;instructorEditStudentFeedbackPage?user=CFResultsUiT.instr" class="inline" method="post" target="_blank">
-                              <input class="btn btn-default btn-xs" data-original-title="Edit the responses given by this student" data-toggle="tooltip" title="" type="submit" value="Moderate Response"/>
-                                                            <input name="courseid" type="hidden" value="CFResultsUiT.CS2104"/>
-                                                            <input name="fsname" type="hidden" value="First Session"/>
-                                                            <input name="moderatedquestion" type="hidden" value="10"/>
-                                                            <input name="moderatedstudent" type="hidden" value="extra.guy@gmail.tmt"/>
-                                                         </form>
-                        </td>
-                     </tr>
-                     <tr class="pending_response_row">
-                        <td class="middlealign color_neutral">
-                           <div class="profile-pic-icon-hover" data-link="&#x2f;page&#x2f;studentProfilePic?studentemail={*}&amp;courseid={*}&amp;user=CFResultsUiT.instr" data-original-title="" title="">
-                              Emily
-                              <img alt="No Image Given" class="hidden profile-pic-icon-hidden" src=""/>
-                                                         </div>
-                        </td>
-                        <td class="middlealign color_neutral">
-                           Team 3
-                        </td>
-                        <td class="middlealign color_neutral">
-                           <div class="profile-pic-icon-hover" data-link="&#x2f;page&#x2f;studentProfilePic?studentemail={*}&amp;courseid={*}&amp;user=CFResultsUiT.instr" data-original-title="" title="">
-                              Emily
-                              <img alt="No Image Given" class="hidden profile-pic-icon-hidden" src=""/>
-                                                         </div>
-                        </td>
-                        <td class="middlealign color_neutral">
-                           Team 3
-                        </td>
-                        <td class="text-preserve-space color_neutral">
-                           <i>
-                              No Response
-                           </i>
->>>>>>> 100efb69
                         </td>
                         <td>
                            <form action="/page/instructorEditStudentFeedbackPage?user=CFResultsUiT.instr" class="inline" method="post" target="_blank">
