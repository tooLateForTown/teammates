   <div class="container" id="mainContent">
      <div id="topOfPage">
      </div>
      <h1>
         Session Results
      </h1>
      <br/>
            <div class="well well-plain padding-0">
         <div class="form-horizontal">
            <div class="panel-heading">
               <div class="row">
                  <div class="col-sm-4">
                     <div class="form-group">
                        <label class="col-sm-2 control-label">
                           Course ID:
                        </label>
                        <div class="col-sm-10">
                           <p class="form-control-static">
                              CFResultsUiT.CS2104
                           </p>
                        </div>
                     </div>
                     <div class="form-group">
                        <label class="col-sm-2 control-label">
                           Session:
                        </label>
                        <div class="col-sm-10">
                           <p class="form-control-static">
                              First Session
                              <a href="/page/instructorFeedbackEditPage?courseid=CFResultsUiT.CS2104&fsname=First+Session&user=CFResultsUiT.instr">
                                 [Edit]
                              </a>
                           </p>
                        </div>
                     </div>
                  </div>
                  <div class="col-sm-6">
                     <div class="form-group">
                        <label class="col-sm-4 control-label">
                           Session duration:
                        </label>
                        <div class="col-sm-8">
                           <p class="form-control-static">
                              Sun, 01 Apr 2012, 23:59   
                              <b>
                                 to
                              </b>
                                 Sat, 30 Apr 2016, 23:59
                           </p>
                        </div>
                     </div>
                     <div class="form-group">
                        <label class="col-sm-4 control-label">
                           Results visible from:
                        </label>
                        <div class="col-sm-8">
                           <p class="form-control-static">
                              Tue, 01 May 2012, 23:59
                           </p>
                        </div>
                     </div>
                  </div>
                  <div class="col-sm-2">
                     <div class="form-group">
                        <div class="col-sm-12">
                           <form action="/page/instructorFeedbackResultsDownload" method="post">
                              <div id="feedbackDataButtons">
                                 <input class="btn btn-primary btn-block" id="button_download" name="fruploaddownloadbtn" type="submit" value="Download Results"/>
                                                               </div>
                              <input name="user" type="hidden" value="CFResultsUiT.instr"/>
                                                            <input name="fsname" type="hidden" value="First Session"/>
                                                            <input name="courseid" type="hidden" value="CFResultsUiT.CS2104"/>
                                                            <input name="sectionname" type="hidden" value="All"/>
                                                         </form>
                           <br/>
                                                      <div>
                              <a class="btn btn-primary btn-block btn-tm-actions session-unpublish-for-test" data-original-title="Make responses no longer visible" data-placement="top" data-toggle="tooltip" href="/page/instructorFeedbackUnpublish?courseid=CFResultsUiT.CS2104&fsname=First+Session&next=%2Fpage%2FinstructorFeedbacksPage%3Fuser%3DCFResultsUiT.instr&user=CFResultsUiT.instr" onclick="return toggleUnpublishEvaluation('First Session');" title="">
                                 Unpublish Results
                              </a>
                           </div>
                        </div>
                     </div>
                  </div>
               </div>
               <div class="row">
                  <span class="help-block align-center">
                     Non-English characters not displayed properly in the downloaded file?
                     <span class="btn-link" data-target="#fsResultsTableWindow" data-toggle="modal" onclick="submitFormAjax()">
                        click here
                     </span>
                  </span>
               </div>
            </div>
         </div>
      </div>
      <form id="csvToHtmlForm">
         <input name="courseid" type="hidden" value="CFResultsUiT.CS2104"/>
                  <input name="fsname" type="hidden" value="First Session"/>
                  <input name="user" type="hidden" value="CFResultsUiT.instr"/>
                  <input name="frgroupbysection" type="hidden" value="All"/>
                  <input name="csvtohtmltable" type="hidden" value="true"/>
               </form>
      <div class="modal fade align-center" id="fsResultsTableWindow">
         <div class="modal-dialog modal-lg">
            <div class="modal-content">
               <div class="modal-header">
                  <span class="help-block" style="display:inline;">
                     Tips: After selecting the table,
                     <kbd>
                        Ctrl + C
                     </kbd>
                     to COPY and
                     <kbd>
                        Ctrl + V
                     </kbd>
                     to PASTE to your Excel Workbook.
                  </span>
                       
                  <button class="btn btn-default" data-dismiss="modal" type="button">
                     Close
                  </button>
                  <button class="btn btn-primary" onclick="selectElementContents(document.getElementById('fsModalTable'));" type="button">
                     Select Table
                  </button>
               </div>
               <div class="modal-body">
                  <div class="table-responsive">
                     <div id="fsModalTable">
                     </div>
                     <br/>
                                          <div id="ajaxStatus">
                     </div>
                  </div>
               </div>
               <div class="modal-footer">
               </div>
            </div>
         </div>
      </div>
      <form action="/page/instructorFeedbackResultsPage?courseid=CFResultsUiT.CS2104&fsname=First+Session&user=CFResultsUiT.instr" class="form-horizontal" method="post" role="form">
         <div class="panel panel-info margin-0">
            <div class="panel-body">
               <div class="row">
                  <div class="col-sm-5" data-original-title="View results in different formats" data-toggle="tooltip" title="">
                     <div class="form-group">
                        <label class="col-sm-2 control-label" for="viewSelect">
                           View:
                        </label>
                        <div class="col-sm-10">
                           <select class="form-control" id="viewSelect" name="frsorttype" onchange="this.form.submit()">
                              <option value="question">
                                 Group by - Question
                              </option>
                              <option value="giver-recipient-question">
                                 Group by - Giver > Recipient > Question
                              </option>
                              <option value="recipient-giver-question">
                                 Group by - Recipient > Giver > Question
                              </option>
                              <option value="giver-question-recipient">
                                 Group by - Giver > Question > Recipient
                              </option>
                              <option selected="selected" value="recipient-question-giver">
                                 Group by - Recipient > Question > Giver
                              </option>
                           </select>
                        </div>
                     </div>
                  </div>
                  <div class="col-sm-5" data-original-title="Filter the results in the current view" data-toggle="tooltip" title="">
                     <div class="form-group">
                        <label class="col-sm-2 control-label" for="viewSelect">
                           Filter:
                        </label>
                        <div class="col-sm-10">
                           <div class="input-group">
                              <input class="form-control" id="results-search-box" onchange="updateResultsFilter()" placeholder="Type student/team name/section name to filter" type="text"/>
                                                            <a class="input-group-addon btn btn-default">
                                 <span class="glyphicon glyphicon-search">
                                 </span>
                              </a>
                           </div>
                        </div>
                     </div>
                  </div>
                  <div class="col-sm-2 pull-right">
                     <div class="col-sm-12" data-original-title="Group results in the current view by team" data-toggle="tooltip" title="">
                        <div class="checkbox padding-top-0 min-height-0">
                           <label>
                              <input checked="checked" id="frgroupbyteam" name="frgroupbyteam" onchange="this.form.submit()" type="checkbox"/>
                                                            Group by Teams
                           </label>
                        </div>
                     </div>
                     <div class="col-sm-12" data-original-title="Show statistics" data-toggle="tooltip" title="">
                        <div class="checkbox padding-top-0 min-height-0">
                           <label>
                              <input checked="checked" id="show-stats-checkbox" name="frshowstats" type="checkbox"/>
                                                            Show Statistics
                           </label>
                        </div>
                     </div>
                  </div>
               </div>
               <div class="row">
                  <div class="col-sm-5" data-original-title="View results by sections" data-toggle="tooltip" title="">
                     <div class="form-group">
                        <label class="col-sm-2 control-label" for="sectionSelect">
                           Section:
                        </label>
                        <div class="col-sm-10">
                           <select class="form-control" id="sectionSelect" name="frgroupbysection" onchange="this.form.submit()">
                              <option selected="selected" value="All">
                                 All
                              </option>
                              <option value="Section A">
                                 Section A
                              </option>
                              <option value="Section B">
                                 Section B
                              </option>
                              <option value="None">
                                 Not in a section
                              </option>
                           </select>
                        </div>
                     </div>
                  </div>
                  <div class="col-sm-7 pull-right" style="padding-top:8px;">
                     <a class="btn btn-default btn-xs pull-right" data-original-title="Collapse all panels. You can also click on the panel heading to toggle each one individually." data-toggle="tooltip" id="collapse-panels-button" onclick="toggleCollapse(this)" title="">
                        Collapse Sections
                     </a>
                  </div>
               </div>
            </div>
         </div>
         <input name="fsname" type="hidden" value="First Session"/>
                  <input name="courseid" type="hidden" value="CFResultsUiT.CS2104"/>
                  <input name="user" type="hidden" value="CFResultsUiT.instr"/>
               </form>
      <br/>
            <div id="statusMessage" style="display: none;">
      </div>
      <br/>
            <br/>
            <div class="panel panel-success">
         <div class="panel-heading" data-target="#panelBodyCollapse-1" id="panelHeading-1" style="cursor: pointer;">
            <div class="row">
               <div class="col-sm-9 panel-heading-text">
                  <strong>
                     Not in a section
                  </strong>
               </div>
               <div class="col-sm-3">
                  <div class="pull-right">
                     <a class="btn btn-success btn-xs" data-original-title="Collapse or expand all team panels. You can also click on the panel heading to toggle each one individually." data-toggle="tooltip" id="collapse-panels-button-section-0" title="">
                        Collapse Teams
                     </a>
                      
                     <span class="glyphicon glyphicon-chevron-up">
                     </span>
                  </div>
               </div>
            </div>
         </div>
         <div class="panel-collapse collapse in" id="panelBodyCollapse-1">
            <div class="panel-body" id="sectionBody-0">
               <div class="panel panel-warning">
                  <div class="panel-heading" data-target="#panelBodyCollapse-2" id="panelHeading-2" style="cursor: pointer;">
                     <div class="inline panel-heading-text">
                        <strong>
                           -
                        </strong>
                     </div>
                     <div class="pull-right">
                        <span class="glyphicon glyphicon-chevron-up">
                        </span>
                     </div>
                  </div>
                  <div class="panel-collapse collapse in" id="panelBodyCollapse-2">
                     <div class="panel-body background-color-warning">
                        <div class="resultStatistics">
                           <h3>
                              - Received Responses Statistics
                           </h3>
                           <hr class="margin-top-0"/>
                                                      <p class="text-color-gray">
                              <i>
                                 No statistics available.
                              </i>
                           </p>
                           <div class="row">
                              <div class="col-sm-9">
                                 <h3>
                                    - Detailed Responses
                                 </h3>
                              </div>
                              <div class="col-sm-3 h3">
                                 <a class="btn btn-warning btn-xs pull-right" data-original-title="Collapse or expand all student panels. You can also click on the panel heading to toggle each one individually." data-toggle="tooltip" id="collapse-panels-button-team-0" title="">
                                    Collapse Students
                                 </a>
                              </div>
                           </div>
                           <hr class="margin-top-0"/>
                                                   </div>
                        <div class="panel panel-primary">
                           <div class="panel-heading" data-target="#panelBodyCollapse-3" id="panelHeading-3" style="cursor: pointer;">
                              To:
                              <div class="inline panel-heading-text">
                                 <strong>
                                    -
                                 </strong>
                              </div>
                              <div class="pull-right">
                                  
                                 <div class="display-icon" style="display:inline;">
                                    <span class="glyphicon glyphicon-chevron-up pull-right">
                                    </span>
                                 </div>
                              </div>
                           </div>
                           <div class="panel-collapse collapse in" id="panelBodyCollapse-3">
                              <div class="panel-body">
                                 <div class="panel panel-info">
                                    <div class="panel-heading">
                                       Question 3:
                                       <span class="text-preserve-space">
                                          My comments on the class
                                       </span>
                                    </div>
                                    <div>
                                       <div class="panel-body padding-0">
                                          <div class="resultStatistics">
                                          </div>
                                          <div class="table-responsive">
                                             <table class="table table-striped table-bordered dataTable margin-0">
                                                <thead class="background-color-medium-gray text-color-gray font-weight-normal">
                                                   <tr>
                                                      <th>
                                                         Photo
                                                      </th>
                                                      <th class="button-sort-none" id="button_sortFromName" onclick="toggleSort(this,2)" style="width: 15%;">
                                                         Giver
                                                         <span class="icon-sort unsorted">
                                                         </span>
                                                      </th>
                                                      <th class="button-sort-ascending" id="button_sortFromTeam" onclick="toggleSort(this,3)" style="width: 15%;">
                                                         Team
                                                         <span class="icon-sort unsorted">
                                                         </span>
                                                      </th>
                                                      <th class="button-sort-none" id="button_sortFeedback" onclick="toggleSort(this,4)">
                                                         Feedback
                                                         <span class="icon-sort unsorted">
                                                         </span>
                                                      </th>
                                                      <th>
                                                         Actions
                                                      </th>
                                                   </tr>
                                                </thead>
                                                <thead>
                                                </thead>
                                                <tbody>
                                                   <tr>
                                                      <td class="middlealign">
                                                         <div class="profile-pic-icon-click align-center" data-link="/page/studentProfilePic?studentemail={*}&courseid={*}&user=CFResultsUiT.instr">
                                                            <a class="student-profile-pic-view-link btn-link">
                                                               View Photo
                                                            </a>
                                                            <img alt="No Image Given" class="hidden" src=""/>
                                                                                                                     </div>
                                                      </td>
                                                      <td class="middlealign">
                                                         Teammates Test
                                                      </td>
                                                      <td class="middlealign">
                                                         Instructors
                                                      </td>
                                                      <td class="text-preserve-space">
                                                         This is for nobody specific.
                                                      </td>
                                                      <td>
                                                         <form action="/page/instructorEditStudentFeedbackPage?user=CFResultsUiT.instr" class="inline" method="post" target="_blank">
                                                            <input class="btn btn-default btn-xs" data-original-title="Edit the responses given by this student" data-toggle="tooltip" title="" type="submit" value="Moderate Response"/>
                                                                                                                        <input name="courseid" type="hidden" value="CFResultsUiT.CS2104"/>
                                                                                                                        <input name="fsname" type="hidden" value="First Session"/>
                                                                                                                        <input name="moderatedquestion" type="hidden" value="3"/>
                                                                                                                        <input name="moderatedstudent" type="hidden" value="CFResultsUiT.instr@gmail.tmt"/>
                                                                                                                     </form>
                                                      </td>
                                                   </tr>
                                                </tbody>
                                             </table>
                                          </div>
                                       </div>
                                    </div>
                                 </div>
                              </div>
                           </div>
                        </div>
                     </div>
                  </div>
               </div>
            </div>
         </div>
      </div>
      <div class="panel panel-success">
         <div class="panel-heading" data-target="#panelBodyCollapse-4" id="panelHeading-4" style="cursor: pointer;">
            <div class="row">
               <div class="col-sm-9 panel-heading-text">
                  <strong>
                     Section A
                  </strong>
               </div>
               <div class="col-sm-3">
                  <div class="pull-right">
                     <a class="btn btn-success btn-xs" data-original-title="Collapse or expand all team panels. You can also click on the panel heading to toggle each one individually." data-toggle="tooltip" id="collapse-panels-button-section-1" title="">
                        Collapse Teams
                     </a>
                      
                     <span class="glyphicon glyphicon-chevron-up">
                     </span>
                  </div>
               </div>
            </div>
         </div>
         <div class="panel-collapse collapse in" id="panelBodyCollapse-4">
            <div class="panel-body" id="sectionBody-1">
               <div class="panel panel-warning">
                  <div class="panel-heading" data-target="#panelBodyCollapse-5" id="panelHeading-5" style="cursor: pointer;">
                     <div class="inline panel-heading-text">
                        <strong>
                           Team 1
                        </strong>
                     </div>
                     <div class="pull-right">
                        <span class="glyphicon glyphicon-chevron-up">
                        </span>
                     </div>
                  </div>
                  <div class="panel-collapse collapse in" id="panelBodyCollapse-5">
                     <div class="panel-body background-color-warning">
                        <div class="resultStatistics">
                           <h3>
                              Team 1 Received Responses Statistics
                           </h3>
                           <hr class="margin-top-0"/>
                                                      <div class="panel panel-info">
                              <div class="panel-heading">
                                 <strong>
                                    Question 7:
                                 </strong>
                                 <div class="inline panel-heading-text">
                                    <span class="text-preserve-space">
                                       What is your extra feature? 
                                       <span style=" white-space: normal;">
                                          <a class="color_gray" data-less="[less]" data-more="[more]" href="javascript:;" id="questionAdditionalInfoButton-7-" onclick="toggleAdditionalQuestionInfo('7-')">
                                             [more]
                                          </a>
                                          <br/>
                                                                                    <span id="questionAdditionalInfo-7-" style="display:none;">
                                             Multiple-choice (single answer) question options:
                                             <ul style="list-style-type: disc;margin-left: 20px;">
                                                <li>
                                                   FlexiCommand
                                                </li>
                                                <li>
                                                   PowerSearch
                                                </li>
                                                <li>
                                                   GoodUI
                                                </li>
                                                <li>
                                                   Google Integration
                                                </li>
                                             </ul>
                                          </span>
                                       </span>
                                    </span>
                                 </div>
                              </div>
                              <div>
                                 <div class="panel-body padding-0">
                                    <div class="resultStatistics">
                                       <div class="panel-body">
                                          <div class="row">
                                             <div class="col-sm-4 text-color-gray">
                                                <strong>
                                                   Response Summary
                                                </strong>
                                             </div>
                                          </div>
                                          <div class="row">
                                             <div class="col-sm-4">
                                                <table class="table margin-0">
                                                   <thead>
                                                      <tr>
                                                         <td>
                                                            Choice
                                                         </td>
                                                         <td>
                                                            Response Count
                                                         </td>
                                                         <td>
                                                            Percentage
                                                         </td>
                                                      </tr>
                                                   </thead>
                                                   <tbody>
                                                      <tr>
                                                         <td>
                                                            FlexiCommand
                                                         </td>
                                                         <td>
                                                            0
                                                         </td>
                                                         <td>
                                                            0%
                                                         </td>
                                                      </tr>
                                                      <tr>
                                                         <td>
                                                            PowerSearch
                                                         </td>
                                                         <td>
                                                            1
                                                         </td>
                                                         <td>
                                                            100%
                                                         </td>
                                                      </tr>
                                                      <tr>
                                                         <td>
                                                            GoodUI
                                                         </td>
                                                         <td>
                                                            0
                                                         </td>
                                                         <td>
                                                            0%
                                                         </td>
                                                      </tr>
                                                      <tr>
                                                         <td>
                                                            Google Integration
                                                         </td>
                                                         <td>
                                                            0
                                                         </td>
                                                         <td>
                                                            0%
                                                         </td>
                                                      </tr>
                                                   </tbody>
                                                </table>
                                             </div>
                                          </div>
                                       </div>
                                    </div>
                                 </div>
                              </div>
                           </div>
                           <div class="panel panel-info">
                              <div class="panel-heading">
                                 <strong>
                                    Question 8:
                                 </strong>
                                 <div class="inline panel-heading-text">
                                    <span class="text-preserve-space">
                                       What is your extra feature? 
                                       <span style=" white-space: normal;">
                                          <a class="color_gray" data-less="[less]" data-more="[more]" href="javascript:;" id="questionAdditionalInfoButton-8-" onclick="toggleAdditionalQuestionInfo('8-')">
                                             [more]
                                          </a>
                                          <br/>
                                                                                    <span id="questionAdditionalInfo-8-" style="display:none;">
                                             Multiple-choice (multiple answers) question options:
                                             <ul style="list-style-type: disc;margin-left: 20px;">
                                                <li>
                                                   FlexiCommand
                                                </li>
                                                <li>
                                                   PowerSearch
                                                </li>
                                                <li>
                                                   GoodUI
                                                </li>
                                                <li>
                                                   Google Integration
                                                </li>
                                             </ul>
                                          </span>
                                       </span>
                                    </span>
                                 </div>
                              </div>
                              <div>
                                 <div class="panel-body padding-0">
                                    <div class="resultStatistics">
                                       <div class="panel-body">
                                          <div class="row">
                                             <div class="col-sm-4 text-color-gray">
                                                <strong>
                                                   Response Summary
                                                </strong>
                                             </div>
                                          </div>
                                          <div class="row">
                                             <div class="col-sm-4">
                                                <table class="table margin-0">
                                                   <thead>
                                                      <tr>
                                                         <td>
                                                            Choice
                                                         </td>
                                                         <td>
                                                            Response Count
                                                         </td>
                                                         <td>
                                                            Percentage
                                                         </td>
                                                      </tr>
                                                   </thead>
                                                   <tbody>
                                                      <tr>
                                                         <td>
                                                            FlexiCommand
                                                         </td>
                                                         <td>
                                                            0
                                                         </td>
                                                         <td>
                                                            0%
                                                         </td>
                                                      </tr>
                                                      <tr>
                                                         <td>
                                                            PowerSearch
                                                         </td>
                                                         <td>
                                                            1
                                                         </td>
                                                         <td>
                                                            50%
                                                         </td>
                                                      </tr>
                                                      <tr>
                                                         <td>
                                                            GoodUI
                                                         </td>
                                                         <td>
                                                            1
                                                         </td>
                                                         <td>
                                                            50%
                                                         </td>
                                                      </tr>
                                                      <tr>
                                                         <td>
                                                            Google Integration
                                                         </td>
                                                         <td>
                                                            0
                                                         </td>
                                                         <td>
                                                            0%
                                                         </td>
                                                      </tr>
                                                   </tbody>
                                                </table>
                                             </div>
                                          </div>
                                       </div>
                                    </div>
                                 </div>
                              </div>
                           </div>
                           <div class="panel panel-info">
                              <div class="panel-heading">
                                 <strong>
                                    Question 9:
                                 </strong>
                                 <div class="inline panel-heading-text">
                                    <span class="text-preserve-space">
                                       Who do you think is the most hardworking student? 
                                       <span style=" white-space: normal;">
                                          <a class="color_gray" data-less="[less]" data-more="[more]" href="javascript:;" id="questionAdditionalInfoButton-9-" onclick="toggleAdditionalQuestionInfo('9-')">
                                             [more]
                                          </a>
                                          <br/>
                                                                                    <span id="questionAdditionalInfo-9-" style="display:none;">
                                             Multiple-choice (single answer) question options:
                                             <br/>
                                                                                          The options for this question is automatically generated from the list of all students in this course.
                                          </span>
                                       </span>
                                    </span>
                                 </div>
                              </div>
                              <div>
                                 <div class="panel-body padding-0">
                                    <div class="resultStatistics">
                                       <div class="panel-body">
                                          <div class="row">
                                             <div class="col-sm-4 text-color-gray">
                                                <strong>
                                                   Response Summary
                                                </strong>
                                             </div>
                                          </div>
                                          <div class="row">
                                             <div class="col-sm-4">
                                                <table class="table margin-0">
                                                   <thead>
                                                      <tr>
                                                         <td>
                                                            Choice
                                                         </td>
                                                         <td>
                                                            Response Count
                                                         </td>
                                                         <td>
                                                            Percentage
                                                         </td>
                                                      </tr>
                                                   </thead>
                                                   <tbody>
                                                      <tr>
                                                         <td>
                                                            Danny
                                                         </td>
                                                         <td>
                                                            1
                                                         </td>
                                                         <td>
                                                            100%
                                                         </td>
                                                      </tr>
                                                   </tbody>
                                                </table>
                                             </div>
                                          </div>
                                       </div>
                                    </div>
                                 </div>
                              </div>
                           </div>
                           <div class="panel panel-info">
                              <div class="panel-heading">
                                 <strong>
                                    Question 10:
                                 </strong>
                                 <div class="inline panel-heading-text">
                                    <span class="text-preserve-space">
                                       Which team do you think has the best feature? 
                                       <span style=" white-space: normal;">
                                          <a class="color_gray" data-less="[less]" data-more="[more]" href="javascript:;" id="questionAdditionalInfoButton-10-" onclick="toggleAdditionalQuestionInfo('10-')">
                                             [more]
                                          </a>
                                          <br/>
                                                                                    <span id="questionAdditionalInfo-10-" style="display:none;">
                                             Multiple-choice (single answer) question options:
                                             <br/>
                                                                                          The options for this question is automatically generated from the list of all teams in this course.
                                          </span>
                                       </span>
                                    </span>
                                 </div>
                              </div>
                              <div>
                                 <div class="panel-body padding-0">
                                    <div class="resultStatistics">
                                       <div class="panel-body">
                                          <div class="row">
                                             <div class="col-sm-4 text-color-gray">
                                                <strong>
                                                   Response Summary
                                                </strong>
                                             </div>
                                          </div>
                                          <div class="row">
                                             <div class="col-sm-4">
                                                <table class="table margin-0">
                                                   <thead>
                                                      <tr>
                                                         <td>
                                                            Choice
                                                         </td>
                                                         <td>
                                                            Response Count
                                                         </td>
                                                         <td>
                                                            Percentage
                                                         </td>
                                                      </tr>
                                                   </thead>
                                                   <tbody>
                                                      <tr>
                                                         <td>
                                                            Team 1
                                                         </td>
                                                         <td>
                                                            1
                                                         </td>
                                                         <td>
                                                            100%
                                                         </td>
                                                      </tr>
                                                   </tbody>
                                                </table>
                                             </div>
                                          </div>
                                       </div>
                                    </div>
                                 </div>
                              </div>
                           </div>
                           <div class="row">
                              <div class="col-sm-9">
                                 <h3>
                                    Team 1 Detailed Responses
                                 </h3>
                              </div>
                              <div class="col-sm-3 h3">
                                 <a class="btn btn-warning btn-xs pull-right" data-original-title="Collapse or expand all student panels. You can also click on the panel heading to toggle each one individually." data-toggle="tooltip" id="collapse-panels-button-team-1" title="">
                                    Collapse Students
                                 </a>
                              </div>
                           </div>
                           <hr class="margin-top-0"/>
                                                   </div>
                        <div class="panel panel-primary">
                           <div class="panel-heading" data-target="#panelBodyCollapse-6" id="panelHeading-6" style="cursor: pointer;">
                              To:
                              <div class="middlealign profile-pic-icon-hover inline panel-heading-text" data-link="/page/studentProfilePic?studentemail={*}&courseid={*}&user=CFResultsUiT.instr" data-original-title="" title="">
                                 <strong>
                                    Alice Betsy
                                 </strong>
                                 <img alt="No Image Given" class="hidden profile-pic-icon-hidden" src=""/>
                                                                  <a class="link-in-dark-bg" href="mailto:CFResultsUiT.alice.b@gmail.tmt">
                                    [CFResultsUiT.alice.b@gmail.tmt]
                                 </a>
                              </div>
                              <div class="pull-right">
                                  
                                 <div class="display-icon" style="display:inline;">
                                    <span class="glyphicon glyphicon-chevron-up pull-right">
                                    </span>
                                 </div>
                              </div>
                           </div>
                           <div class="panel-collapse collapse in" id="panelBodyCollapse-6">
                              <div class="panel-body">
                                 <div class="panel panel-info">
                                    <div class="panel-heading">
                                       Question 1:
                                       <span class="text-preserve-space">
                                          Rate 3 other students' products
                                       </span>
                                    </div>
                                    <div>
                                       <div class="panel-body padding-0">
                                          <div class="resultStatistics">
                                          </div>
                                          <div class="table-responsive">
                                             <table class="table table-striped table-bordered dataTable margin-0">
                                                <thead class="background-color-medium-gray text-color-gray font-weight-normal">
                                                   <tr>
                                                      <th>
                                                         Photo
                                                      </th>
                                                      <th class="button-sort-none" id="button_sortFromName" onclick="toggleSort(this,2)" style="width: 15%;">
                                                         Giver
                                                         <span class="icon-sort unsorted">
                                                         </span>
                                                      </th>
                                                      <th class="button-sort-ascending" id="button_sortFromTeam" onclick="toggleSort(this,3)" style="width: 15%;">
                                                         Team
                                                         <span class="icon-sort unsorted">
                                                         </span>
                                                      </th>
                                                      <th class="button-sort-none" id="button_sortFeedback" onclick="toggleSort(this,4)">
                                                         Feedback
                                                         <span class="icon-sort unsorted">
                                                         </span>
                                                      </th>
                                                      <th>
                                                         Actions
                                                      </th>
                                                   </tr>
                                                </thead>
                                                <thead>
                                                </thead>
                                                <tbody>
                                                   <tr>
                                                      <td class="middlealign">
                                                         <div class="profile-pic-icon-click align-center" data-link="/page/studentProfilePic?studentemail={*}&courseid={*}&user=CFResultsUiT.instr">
                                                            <a class="student-profile-pic-view-link btn-link">
                                                               View Photo
                                                            </a>
                                                            <img alt="No Image Given" class="hidden" src=""/>
                                                                                                                     </div>
                                                      </td>
                                                      <td class="middlealign">
                                                         Drop out
                                                      </td>
                                                      <td class="middlealign">
                                                         Team 2
                                                      </td>
                                                      <td class="text-preserve-space">
                                                         Response to Alice from Dropout.
                                                      </td>
                                                      <td>
                                                         <form action="/page/instructorEditStudentFeedbackPage?user=CFResultsUiT.instr" class="inline" method="post" target="_blank">
                                                            <input class="btn btn-default btn-xs" data-original-title="Edit the responses given by this student" data-toggle="tooltip" title="" type="submit" value="Moderate Response"/>
                                                                                                                        <input name="courseid" type="hidden" value="CFResultsUiT.CS2104"/>
                                                                                                                        <input name="fsname" type="hidden" value="First Session"/>
                                                                                                                        <input name="moderatedquestion" type="hidden" value="1"/>
                                                                                                                        <input name="moderatedstudent" type="hidden" value="drop.out@gmail.tmt"/>
                                                                                                                     </form>
                                                      </td>
                                                   </tr>
                                                </tbody>
                                             </table>
                                          </div>
                                       </div>
                                    </div>
                                 </div>
                                 <div class="panel panel-info">
                                    <div class="panel-heading">
                                       Question 2:
                                       <span class="text-preserve-space">
                                          What is the best selling point of your product?
                                       </span>
                                    </div>
                                    <div>
                                       <div class="panel-body padding-0">
                                          <div class="resultStatistics">
                                          </div>
                                          <div class="table-responsive">
                                             <table class="table table-striped table-bordered dataTable margin-0">
                                                <thead class="background-color-medium-gray text-color-gray font-weight-normal">
                                                   <tr>
                                                      <th>
                                                         Photo
                                                      </th>
                                                      <th class="button-sort-none" id="button_sortFromName" onclick="toggleSort(this,2)" style="width: 15%;">
                                                         Giver
                                                         <span class="icon-sort unsorted">
                                                         </span>
                                                      </th>
                                                      <th class="button-sort-ascending" id="button_sortFromTeam" onclick="toggleSort(this,3)" style="width: 15%;">
                                                         Team
                                                         <span class="icon-sort unsorted">
                                                         </span>
                                                      </th>
                                                      <th class="button-sort-none" id="button_sortFeedback" onclick="toggleSort(this,4)">
                                                         Feedback
                                                         <span class="icon-sort unsorted">
                                                         </span>
                                                      </th>
                                                      <th>
                                                         Actions
                                                      </th>
                                                   </tr>
                                                </thead>
                                                <thead>
                                                </thead>
                                                <tbody>
                                                   <tr>
                                                      <td class="middlealign">
                                                         <div class="profile-pic-icon-click align-center" data-link="/page/studentProfilePic?studentemail={*}&courseid={*}&user=CFResultsUiT.instr">
                                                            <a class="student-profile-pic-view-link btn-link">
                                                               View Photo
                                                            </a>
                                                            <img alt="No Image Given" class="hidden" src=""/>
                                                                                                                     </div>
                                                      </td>
                                                      <td class="middlealign">
                                                         Alice Betsy
                                                      </td>
                                                      <td class="middlealign">
                                                         Team 1
                                                      </td>
                                                      <td class="text-preserve-space">
                                                         Alice self feedback.
                                                      </td>
                                                      <td>
                                                         <form action="/page/instructorEditStudentFeedbackPage?user=CFResultsUiT.instr" class="inline" method="post" target="_blank">
                                                            <input class="btn btn-default btn-xs" data-original-title="Edit the responses given by this student" data-toggle="tooltip" title="" type="submit" value="Moderate Response"/>
                                                                                                                        <input name="courseid" type="hidden" value="CFResultsUiT.CS2104"/>
                                                                                                                        <input name="fsname" type="hidden" value="First Session"/>
                                                                                                                        <input name="moderatedquestion" type="hidden" value="2"/>
                                                                                                                        <input name="moderatedstudent" type="hidden" value="CFResultsUiT.alice.b@gmail.tmt"/>
                                                                                                                     </form>
                                                      </td>
                                                   </tr>
                                                </tbody>
                                             </table>
                                          </div>
                                       </div>
                                    </div>
                                 </div>
                                 <div class="panel panel-info">
                                    <div class="panel-heading">
                                       Question 7:
                                       <span class="text-preserve-space">
                                          What is your extra feature? 
                                          <span style=" white-space: normal;">
                                             <a class="color_gray" data-less="[less]" data-more="[more]" href="javascript:;" id="{*}" onclick="toggleAdditionalQuestionInfo('7-recipient-1-question-3')">
                                                [more]
                                             </a>
                                             <br/>
                                                                                          <span id="questionAdditionalInfo-7-recipient-1-question-3" style="display:none;">
                                                Multiple-choice (single answer) question options:
                                                <ul style="list-style-type: disc;margin-left: 20px;">
                                                   <li>
                                                      FlexiCommand
                                                   </li>
                                                   <li>
                                                      PowerSearch
                                                   </li>
                                                   <li>
                                                      GoodUI
                                                   </li>
                                                   <li>
                                                      Google Integration
                                                   </li>
                                                </ul>
                                             </span>
                                          </span>
                                       </span>
                                    </div>
                                    <div>
                                       <div class="panel-body padding-0">
                                          <div class="resultStatistics">
                                             <div class="panel-body">
                                                <div class="row">
                                                   <div class="col-sm-4 text-color-gray">
                                                      <strong>
                                                         Response Summary
                                                      </strong>
                                                   </div>
                                                </div>
                                                <div class="row">
                                                   <div class="col-sm-4">
                                                      <table class="table margin-0">
                                                         <thead>
                                                            <tr>
                                                               <td>
                                                                  Choice
                                                               </td>
                                                               <td>
                                                                  Response Count
                                                               </td>
                                                               <td>
                                                                  Percentage
                                                               </td>
                                                            </tr>
                                                         </thead>
                                                         <tbody>
                                                            <tr>
                                                               <td>
                                                                  FlexiCommand
                                                               </td>
                                                               <td>
                                                                  0
                                                               </td>
                                                               <td>
                                                                  0%
                                                               </td>
                                                            </tr>
                                                            <tr>
                                                               <td>
                                                                  PowerSearch
                                                               </td>
                                                               <td>
                                                                  1
                                                               </td>
                                                               <td>
                                                                  100%
                                                               </td>
                                                            </tr>
                                                            <tr>
                                                               <td>
                                                                  GoodUI
                                                               </td>
                                                               <td>
                                                                  0
                                                               </td>
                                                               <td>
                                                                  0%
                                                               </td>
                                                            </tr>
                                                            <tr>
                                                               <td>
                                                                  Google Integration
                                                               </td>
                                                               <td>
                                                                  0
                                                               </td>
                                                               <td>
                                                                  0%
                                                               </td>
                                                            </tr>
                                                         </tbody>
                                                      </table>
                                                   </div>
                                                </div>
                                             </div>
                                          </div>
                                          <div class="table-responsive">
                                             <table class="table table-striped table-bordered dataTable margin-0">
                                                <thead class="background-color-medium-gray text-color-gray font-weight-normal">
                                                   <tr>
                                                      <th>
                                                         Photo
                                                      </th>
                                                      <th class="button-sort-none" id="button_sortFromName" onclick="toggleSort(this,2)" style="width: 15%;">
                                                         Giver
                                                         <span class="icon-sort unsorted">
                                                         </span>
                                                      </th>
                                                      <th class="button-sort-ascending" id="button_sortFromTeam" onclick="toggleSort(this,3)" style="width: 15%;">
                                                         Team
                                                         <span class="icon-sort unsorted">
                                                         </span>
                                                      </th>
                                                      <th class="button-sort-none" id="button_sortFeedback" onclick="toggleSort(this,4)">
                                                         Feedback
                                                         <span class="icon-sort unsorted">
                                                         </span>
                                                      </th>
                                                      <th>
                                                         Actions
                                                      </th>
                                                   </tr>
                                                </thead>
                                                <thead>
                                                </thead>
                                                <tbody>
                                                   <tr>
                                                      <td class="middlealign">
                                                         <div class="profile-pic-icon-click align-center" data-link="/page/studentProfilePic?studentemail={*}&courseid={*}&user=CFResultsUiT.instr">
                                                            <a class="student-profile-pic-view-link btn-link">
                                                               View Photo
                                                            </a>
                                                            <img alt="No Image Given" class="hidden" src=""/>
                                                                                                                     </div>
                                                      </td>
                                                      <td class="middlealign">
                                                         Alice Betsy
                                                      </td>
                                                      <td class="middlealign">
                                                         Team 1
                                                      </td>
                                                      <td class="text-preserve-space">
                                                         PowerSearch
                                                      </td>
                                                      <td>
                                                         <form action="/page/instructorEditStudentFeedbackPage?user=CFResultsUiT.instr" class="inline" method="post" target="_blank">
                                                            <input class="btn btn-default btn-xs" data-original-title="Edit the responses given by this student" data-toggle="tooltip" title="" type="submit" value="Moderate Response"/>
                                                                                                                        <input name="courseid" type="hidden" value="CFResultsUiT.CS2104"/>
                                                                                                                        <input name="fsname" type="hidden" value="First Session"/>
                                                                                                                        <input name="moderatedquestion" type="hidden" value="7"/>
                                                                                                                        <input name="moderatedstudent" type="hidden" value="CFResultsUiT.alice.b@gmail.tmt"/>
                                                                                                                     </form>
                                                      </td>
                                                   </tr>
                                                </tbody>
                                             </table>
                                          </div>
                                       </div>
                                    </div>
                                 </div>
                                 <div class="panel panel-info">
                                    <div class="panel-heading">
                                       Question 8:
                                       <span class="text-preserve-space">
                                          What is your extra feature? 
                                          <span style=" white-space: normal;">
                                             <a class="color_gray" data-less="[less]" data-more="[more]" href="javascript:;" id="{*}" onclick="toggleAdditionalQuestionInfo('8-recipient-1-question-4')">
                                                [more]
                                             </a>
                                             <br/>
                                                                                          <span id="questionAdditionalInfo-8-recipient-1-question-4" style="display:none;">
                                                Multiple-choice (multiple answers) question options:
                                                <ul style="list-style-type: disc;margin-left: 20px;">
                                                   <li>
                                                      FlexiCommand
                                                   </li>
                                                   <li>
                                                      PowerSearch
                                                   </li>
                                                   <li>
                                                      GoodUI
                                                   </li>
                                                   <li>
                                                      Google Integration
                                                   </li>
                                                </ul>
                                             </span>
                                          </span>
                                       </span>
                                    </div>
                                    <div>
                                       <div class="panel-body padding-0">
                                          <div class="resultStatistics">
                                             <div class="panel-body">
                                                <div class="row">
                                                   <div class="col-sm-4 text-color-gray">
                                                      <strong>
                                                         Response Summary
                                                      </strong>
                                                   </div>
                                                </div>
                                                <div class="row">
                                                   <div class="col-sm-4">
                                                      <table class="table margin-0">
                                                         <thead>
                                                            <tr>
                                                               <td>
                                                                  Choice
                                                               </td>
                                                               <td>
                                                                  Response Count
                                                               </td>
                                                               <td>
                                                                  Percentage
                                                               </td>
                                                            </tr>
                                                         </thead>
                                                         <tbody>
                                                            <tr>
                                                               <td>
                                                                  FlexiCommand
                                                               </td>
                                                               <td>
                                                                  0
                                                               </td>
                                                               <td>
                                                                  0%
                                                               </td>
                                                            </tr>
                                                            <tr>
                                                               <td>
                                                                  PowerSearch
                                                               </td>
                                                               <td>
                                                                  1
                                                               </td>
                                                               <td>
                                                                  50%
                                                               </td>
                                                            </tr>
                                                            <tr>
                                                               <td>
                                                                  GoodUI
                                                               </td>
                                                               <td>
                                                                  1
                                                               </td>
                                                               <td>
                                                                  50%
                                                               </td>
                                                            </tr>
                                                            <tr>
                                                               <td>
                                                                  Google Integration
                                                               </td>
                                                               <td>
                                                                  0
                                                               </td>
                                                               <td>
                                                                  0%
                                                               </td>
                                                            </tr>
                                                         </tbody>
                                                      </table>
                                                   </div>
                                                </div>
                                             </div>
                                          </div>
                                          <div class="table-responsive">
                                             <table class="table table-striped table-bordered dataTable margin-0">
                                                <thead class="background-color-medium-gray text-color-gray font-weight-normal">
                                                   <tr>
                                                      <th>
                                                         Photo
                                                      </th>
                                                      <th class="button-sort-none" id="button_sortFromName" onclick="toggleSort(this,2)" style="width: 15%;">
                                                         Giver
                                                         <span class="icon-sort unsorted">
                                                         </span>
                                                      </th>
                                                      <th class="button-sort-ascending" id="button_sortFromTeam" onclick="toggleSort(this,3)" style="width: 15%;">
                                                         Team
                                                         <span class="icon-sort unsorted">
                                                         </span>
                                                      </th>
                                                      <th class="button-sort-none" id="button_sortFeedback" onclick="toggleSort(this,4)">
                                                         Feedback
                                                         <span class="icon-sort unsorted">
                                                         </span>
                                                      </th>
                                                      <th>
                                                         Actions
                                                      </th>
                                                   </tr>
                                                </thead>
                                                <thead>
                                                </thead>
                                                <tbody>
                                                   <tr>
                                                      <td class="middlealign">
                                                         <div class="profile-pic-icon-click align-center" data-link="/page/studentProfilePic?studentemail={*}&courseid={*}&user=CFResultsUiT.instr">
                                                            <a class="student-profile-pic-view-link btn-link">
                                                               View Photo
                                                            </a>
                                                            <img alt="No Image Given" class="hidden" src=""/>
                                                                                                                     </div>
                                                      </td>
                                                      <td class="middlealign">
                                                         Alice Betsy
                                                      </td>
                                                      <td class="middlealign">
                                                         Team 1
                                                      </td>
                                                      <td class="text-preserve-space">
                                                         <ul class="selectedOptionsList">
                                                            <li>
                                                               PowerSearch
                                                            </li>
                                                            <li>
                                                               GoodUI
                                                            </li>
                                                         </ul>
                                                      </td>
                                                      <td>
                                                         <form action="/page/instructorEditStudentFeedbackPage?user=CFResultsUiT.instr" class="inline" method="post" target="_blank">
                                                            <input class="btn btn-default btn-xs" data-original-title="Edit the responses given by this student" data-toggle="tooltip" title="" type="submit" value="Moderate Response"/>
                                                                                                                        <input name="courseid" type="hidden" value="CFResultsUiT.CS2104"/>
                                                                                                                        <input name="fsname" type="hidden" value="First Session"/>
                                                                                                                        <input name="moderatedquestion" type="hidden" value="8"/>
                                                                                                                        <input name="moderatedstudent" type="hidden" value="CFResultsUiT.alice.b@gmail.tmt"/>
                                                                                                                     </form>
                                                      </td>
                                                   </tr>
                                                </tbody>
                                             </table>
                                          </div>
                                       </div>
                                    </div>
                                 </div>
                                 <div class="panel panel-info">
                                    <div class="panel-heading">
                                       Question 9:
                                       <span class="text-preserve-space">
                                          Who do you think is the most hardworking student? 
                                          <span style=" white-space: normal;">
                                             <a class="color_gray" data-less="[less]" data-more="[more]" href="javascript:;" id="{*}" onclick="toggleAdditionalQuestionInfo('9-recipient-1-question-5')">
                                                [more]
                                             </a>
                                             <br/>
                                                                                          <span id="questionAdditionalInfo-9-recipient-1-question-5" style="display:none;">
                                                Multiple-choice (single answer) question options:
                                                <br/>
                                                                                                The options for this question is automatically generated from the list of all students in this course.
                                             </span>
                                          </span>
                                       </span>
                                    </div>
                                    <div>
                                       <div class="panel-body padding-0">
                                          <div class="resultStatistics">
                                             <div class="panel-body">
                                                <div class="row">
                                                   <div class="col-sm-4 text-color-gray">
                                                      <strong>
                                                         Response Summary
                                                      </strong>
                                                   </div>
                                                </div>
                                                <div class="row">
                                                   <div class="col-sm-4">
                                                      <table class="table margin-0">
                                                         <thead>
                                                            <tr>
                                                               <td>
                                                                  Choice
                                                               </td>
                                                               <td>
                                                                  Response Count
                                                               </td>
                                                               <td>
                                                                  Percentage
                                                               </td>
                                                            </tr>
                                                         </thead>
                                                         <tbody>
                                                            <tr>
                                                               <td>
                                                                  Danny
                                                               </td>
                                                               <td>
                                                                  1
                                                               </td>
                                                               <td>
                                                                  100%
                                                               </td>
                                                            </tr>
                                                         </tbody>
                                                      </table>
                                                   </div>
                                                </div>
                                             </div>
                                          </div>
                                          <div class="table-responsive">
                                             <table class="table table-striped table-bordered dataTable margin-0">
                                                <thead class="background-color-medium-gray text-color-gray font-weight-normal">
                                                   <tr>
                                                      <th>
                                                         Photo
                                                      </th>
                                                      <th class="button-sort-none" id="button_sortFromName" onclick="toggleSort(this,2)" style="width: 15%;">
                                                         Giver
                                                         <span class="icon-sort unsorted">
                                                         </span>
                                                      </th>
                                                      <th class="button-sort-ascending" id="button_sortFromTeam" onclick="toggleSort(this,3)" style="width: 15%;">
                                                         Team
                                                         <span class="icon-sort unsorted">
                                                         </span>
                                                      </th>
                                                      <th class="button-sort-none" id="button_sortFeedback" onclick="toggleSort(this,4)">
                                                         Feedback
                                                         <span class="icon-sort unsorted">
                                                         </span>
                                                      </th>
                                                      <th>
                                                         Actions
                                                      </th>
                                                   </tr>
                                                </thead>
                                                <thead>
                                                </thead>
                                                <tbody>
                                                   <tr>
                                                      <td class="middlealign">
                                                         <div class="profile-pic-icon-click align-center" data-link="/page/studentProfilePic?studentemail={*}&courseid={*}&user=CFResultsUiT.instr">
                                                            <a class="student-profile-pic-view-link btn-link">
                                                               View Photo
                                                            </a>
                                                            <img alt="No Image Given" class="hidden" src=""/>
                                                                                                                     </div>
                                                      </td>
                                                      <td class="middlealign">
                                                         Alice Betsy
                                                      </td>
                                                      <td class="middlealign">
                                                         Team 1
                                                      </td>
                                                      <td class="text-preserve-space">
                                                         Danny
                                                      </td>
                                                      <td>
                                                         <form action="/page/instructorEditStudentFeedbackPage?user=CFResultsUiT.instr" class="inline" method="post" target="_blank">
                                                            <input class="btn btn-default btn-xs" data-original-title="Edit the responses given by this student" data-toggle="tooltip" title="" type="submit" value="Moderate Response"/>
                                                                                                                        <input name="courseid" type="hidden" value="CFResultsUiT.CS2104"/>
                                                                                                                        <input name="fsname" type="hidden" value="First Session"/>
                                                                                                                        <input name="moderatedquestion" type="hidden" value="9"/>
                                                                                                                        <input name="moderatedstudent" type="hidden" value="CFResultsUiT.alice.b@gmail.tmt"/>
                                                                                                                     </form>
                                                      </td>
                                                   </tr>
                                                </tbody>
                                             </table>
                                          </div>
                                       </div>
                                    </div>
                                 </div>
                                 <div class="panel panel-info">
                                    <div class="panel-heading">
                                       Question 10:
                                       <span class="text-preserve-space">
                                          Which team do you think has the best feature? 
                                          <span style=" white-space: normal;">
                                             <a class="color_gray" data-less="[less]" data-more="[more]" href="javascript:;" id="{*}" onclick="toggleAdditionalQuestionInfo('10-recipient-1-question-6')">
                                                [more]
                                             </a>
                                             <br/>
                                                                                          <span id="questionAdditionalInfo-10-recipient-1-question-6" style="display:none;">
                                                Multiple-choice (single answer) question options:
                                                <br/>
                                                                                                The options for this question is automatically generated from the list of all teams in this course.
                                             </span>
                                          </span>
                                       </span>
                                    </div>
                                    <div>
                                       <div class="panel-body padding-0">
                                          <div class="resultStatistics">
                                             <div class="panel-body">
                                                <div class="row">
                                                   <div class="col-sm-4 text-color-gray">
                                                      <strong>
                                                         Response Summary
                                                      </strong>
                                                   </div>
                                                </div>
                                                <div class="row">
                                                   <div class="col-sm-4">
                                                      <table class="table margin-0">
                                                         <thead>
                                                            <tr>
                                                               <td>
                                                                  Choice
                                                               </td>
                                                               <td>
                                                                  Response Count
                                                               </td>
                                                               <td>
                                                                  Percentage
                                                               </td>
                                                            </tr>
                                                         </thead>
                                                         <tbody>
                                                            <tr>
                                                               <td>
                                                                  Team 1
                                                               </td>
                                                               <td>
                                                                  1
                                                               </td>
                                                               <td>
                                                                  100%
                                                               </td>
                                                            </tr>
                                                         </tbody>
                                                      </table>
                                                   </div>
                                                </div>
                                             </div>
                                          </div>
                                          <div class="table-responsive">
                                             <table class="table table-striped table-bordered dataTable margin-0">
                                                <thead class="background-color-medium-gray text-color-gray font-weight-normal">
                                                   <tr>
                                                      <th>
                                                         Photo
                                                      </th>
                                                      <th class="button-sort-none" id="button_sortFromName" onclick="toggleSort(this,2)" style="width: 15%;">
                                                         Giver
                                                         <span class="icon-sort unsorted">
                                                         </span>
                                                      </th>
                                                      <th class="button-sort-ascending" id="button_sortFromTeam" onclick="toggleSort(this,3)" style="width: 15%;">
                                                         Team
                                                         <span class="icon-sort unsorted">
                                                         </span>
                                                      </th>
                                                      <th class="button-sort-none" id="button_sortFeedback" onclick="toggleSort(this,4)">
                                                         Feedback
                                                         <span class="icon-sort unsorted">
                                                         </span>
                                                      </th>
                                                      <th>
                                                         Actions
                                                      </th>
                                                   </tr>
                                                </thead>
                                                <thead>
                                                </thead>
                                                <tbody>
                                                   <tr>
                                                      <td class="middlealign">
                                                         <div class="profile-pic-icon-click align-center" data-link="/page/studentProfilePic?studentemail={*}&courseid={*}&user=CFResultsUiT.instr">
                                                            <a class="student-profile-pic-view-link btn-link">
                                                               View Photo
                                                            </a>
                                                            <img alt="No Image Given" class="hidden" src=""/>
                                                                                                                     </div>
                                                      </td>
                                                      <td class="middlealign">
                                                         Alice Betsy
                                                      </td>
                                                      <td class="middlealign">
                                                         Team 1
                                                      </td>
                                                      <td class="text-preserve-space">
                                                         Team 1
                                                      </td>
                                                      <td>
                                                         <form action="/page/instructorEditStudentFeedbackPage?user=CFResultsUiT.instr" class="inline" method="post" target="_blank">
                                                            <input class="btn btn-default btn-xs" data-original-title="Edit the responses given by this student" data-toggle="tooltip" title="" type="submit" value="Moderate Response"/>
                                                                                                                        <input name="courseid" type="hidden" value="CFResultsUiT.CS2104"/>
                                                                                                                        <input name="fsname" type="hidden" value="First Session"/>
                                                                                                                        <input name="moderatedquestion" type="hidden" value="10"/>
                                                                                                                        <input name="moderatedstudent" type="hidden" value="CFResultsUiT.alice.b@gmail.tmt"/>
                                                                                                                     </form>
                                                      </td>
                                                   </tr>
                                                </tbody>
                                             </table>
                                          </div>
                                       </div>
                                    </div>
                                 </div>
                              </div>
                           </div>
                        </div>
                        <div class="panel panel-primary">
                           <div class="panel-heading" data-target="#panelBodyCollapse-7" id="panelHeading-7" style="cursor: pointer;">
                              To:
                              <div class="middlealign profile-pic-icon-hover inline panel-heading-text" data-link="/page/studentProfilePic?studentemail={*}&courseid={*}&user=CFResultsUiT.instr" data-original-title="" title="">
                                 <strong>
                                    Benny Charles
                                 </strong>
                                 <img alt="No Image Given" class="hidden profile-pic-icon-hidden" src=""/>
                                                                  <a class="link-in-dark-bg" href="mailto:CFResultsUiT.benny.c@gmail.tmt">
                                    [CFResultsUiT.benny.c@gmail.tmt]
                                 </a>
                              </div>
                              <div class="pull-right">
                                  
                                 <div class="display-icon" style="display:inline;">
                                    <span class="glyphicon glyphicon-chevron-up pull-right">
                                    </span>
                                 </div>
                              </div>
                           </div>
                           <div class="panel-collapse collapse in" id="panelBodyCollapse-7">
                              <div class="panel-body">
                                 <div class="panel panel-info">
                                    <div class="panel-heading">
                                       Question 1:
                                       <span class="text-preserve-space">
                                          Rate 3 other students' products
                                       </span>
                                    </div>
                                    <div>
                                       <div class="panel-body padding-0">
                                          <div class="resultStatistics">
                                          </div>
                                          <div class="table-responsive">
                                             <table class="table table-striped table-bordered dataTable margin-0">
                                                <thead class="background-color-medium-gray text-color-gray font-weight-normal">
                                                   <tr>
                                                      <th>
                                                         Photo
                                                      </th>
                                                      <th class="button-sort-none" id="button_sortFromName" onclick="toggleSort(this,2)" style="width: 15%;">
                                                         Giver
                                                         <span class="icon-sort unsorted">
                                                         </span>
                                                      </th>
                                                      <th class="button-sort-ascending" id="button_sortFromTeam" onclick="toggleSort(this,3)" style="width: 15%;">
                                                         Team
                                                         <span class="icon-sort unsorted">
                                                         </span>
                                                      </th>
                                                      <th class="button-sort-none" id="button_sortFeedback" onclick="toggleSort(this,4)">
                                                         Feedback
                                                         <span class="icon-sort unsorted">
                                                         </span>
                                                      </th>
                                                      <th>
                                                         Actions
                                                      </th>
                                                   </tr>
                                                </thead>
                                                <thead>
                                                </thead>
                                                <tbody>
                                                   <tr>
                                                      <td class="middlealign">
                                                         <div class="profile-pic-icon-click align-center" data-link="/page/studentProfilePic?studentemail={*}&courseid={*}&user=CFResultsUiT.instr">
                                                            <a class="student-profile-pic-view-link btn-link">
                                                               View Photo
                                                            </a>
                                                            <img alt="No Image Given" class="hidden" src=""/>
                                                                                                                     </div>
                                                      </td>
                                                      <td class="middlealign">
                                                         Alice Betsy
                                                      </td>
                                                      <td class="middlealign">
                                                         Team 1
                                                      </td>
                                                      <td class="text-preserve-space">
                                                         2 Response to Benny.
                                                      </td>
                                                      <td>
                                                         <form action="/page/instructorEditStudentFeedbackPage?user=CFResultsUiT.instr" class="inline" method="post" target="_blank">
                                                            <input class="btn btn-default btn-xs" data-original-title="Edit the responses given by this student" data-toggle="tooltip" title="" type="submit" value="Moderate Response"/>
                                                                                                                        <input name="courseid" type="hidden" value="CFResultsUiT.CS2104"/>
                                                                                                                        <input name="fsname" type="hidden" value="First Session"/>
                                                                                                                        <input name="moderatedquestion" type="hidden" value="1"/>
                                                                                                                        <input name="moderatedstudent" type="hidden" value="CFResultsUiT.alice.b@gmail.tmt"/>
                                                                                                                     </form>
                                                      </td>
                                                   </tr>
                                                   <tr>
                                                      <td class="middlealign">
                                                         <div class="profile-pic-icon-click align-center" data-link="/page/studentProfilePic?studentemail={*}&courseid={*}&user=CFResultsUiT.instr">
                                                            <a class="student-profile-pic-view-link btn-link">
                                                               View Photo
                                                            </a>
                                                            <img alt="No Image Given" class="hidden" src=""/>
                                                                                                                     </div>
                                                      </td>
                                                      <td class="middlealign">
                                                         Drop out
                                                      </td>
                                                      <td class="middlealign">
                                                         Team 2
                                                      </td>
                                                      <td class="text-preserve-space">
                                                         Response to Benny from Dropout.
                                                      </td>
                                                      <td>
                                                         <form action="/page/instructorEditStudentFeedbackPage?user=CFResultsUiT.instr" class="inline" method="post" target="_blank">
                                                            <input class="btn btn-default btn-xs" data-original-title="Edit the responses given by this student" data-toggle="tooltip" title="" type="submit" value="Moderate Response"/>
                                                                                                                        <input name="courseid" type="hidden" value="CFResultsUiT.CS2104"/>
                                                                                                                        <input name="fsname" type="hidden" value="First Session"/>
                                                                                                                        <input name="moderatedquestion" type="hidden" value="1"/>
                                                                                                                        <input name="moderatedstudent" type="hidden" value="drop.out@gmail.tmt"/>
                                                                                                                     </form>
                                                      </td>
                                                   </tr>
                                                </tbody>
                                             </table>
                                          </div>
                                       </div>
                                    </div>
                                 </div>
                                 <div class="panel panel-info">
                                    <div class="panel-heading">
                                       Question 8:
                                       <span class="text-preserve-space">
                                          What is your extra feature? 
                                          <span style=" white-space: normal;">
                                             <a class="color_gray" data-less="[less]" data-more="[more]" href="javascript:;" id="{*}" onclick="toggleAdditionalQuestionInfo('8-recipient-2-question-2')">
                                                [more]
                                             </a>
                                             <br/>
                                                                                          <span id="questionAdditionalInfo-8-recipient-2-question-2" style="display:none;">
                                                Multiple-choice (multiple answers) question options:
                                                <ul style="list-style-type: disc;margin-left: 20px;">
                                                   <li>
                                                      FlexiCommand
                                                   </li>
                                                   <li>
                                                      PowerSearch
                                                   </li>
                                                   <li>
                                                      GoodUI
                                                   </li>
                                                   <li>
                                                      Google Integration
                                                   </li>
                                                </ul>
                                             </span>
                                          </span>
                                       </span>
                                    </div>
                                    <div>
                                       <div class="panel-body padding-0">
                                          <div class="resultStatistics">
                                          </div>
                                          <div class="table-responsive">
                                             <table class="table table-striped table-bordered dataTable margin-0">
                                                <thead class="background-color-medium-gray text-color-gray font-weight-normal">
                                                   <tr>
                                                      <th>
                                                         Photo
                                                      </th>
                                                      <th class="button-sort-none" id="button_sortFromName" onclick="toggleSort(this,2)" style="width: 15%;">
                                                         Giver
                                                         <span class="icon-sort unsorted">
                                                         </span>
                                                      </th>
                                                      <th class="button-sort-ascending" id="button_sortFromTeam" onclick="toggleSort(this,3)" style="width: 15%;">
                                                         Team
                                                         <span class="icon-sort unsorted">
                                                         </span>
                                                      </th>
                                                      <th class="button-sort-none" id="button_sortFeedback" onclick="toggleSort(this,4)">
                                                         Feedback
                                                         <span class="icon-sort unsorted">
                                                         </span>
                                                      </th>
                                                      <th>
                                                         Actions
                                                      </th>
                                                   </tr>
                                                </thead>
                                                <thead>
                                                </thead>
                                                <tbody>
                                                   <tr>
                                                      <td class="middlealign">
                                                         <div class="profile-pic-icon-click align-center" data-link="/page/studentProfilePic?studentemail={*}&courseid={*}&user=CFResultsUiT.instr">
                                                            <a class="student-profile-pic-view-link btn-link">
                                                               View Photo
                                                            </a>
                                                            <img alt="No Image Given" class="hidden" src=""/>
                                                                                                                     </div>
                                                      </td>
                                                      <td class="middlealign">
                                                         Benny Charles
                                                      </td>
                                                      <td class="middlealign">
                                                         Team 1
                                                      </td>
                                                      <td class="text-preserve-space">
                                                      </td>
                                                      <td>
                                                         <form action="/page/instructorEditStudentFeedbackPage?user=CFResultsUiT.instr" class="inline" method="post" target="_blank">
                                                            <input class="btn btn-default btn-xs" data-original-title="Edit the responses given by this student" data-toggle="tooltip" title="" type="submit" value="Moderate Response"/>
                                                                                                                        <input name="courseid" type="hidden" value="CFResultsUiT.CS2104"/>
                                                                                                                        <input name="fsname" type="hidden" value="First Session"/>
                                                                                                                        <input name="moderatedquestion" type="hidden" value="8"/>
                                                                                                                        <input name="moderatedstudent" type="hidden" value="CFResultsUiT.benny.c@gmail.tmt"/>
                                                                                                                     </form>
                                                      </td>
                                                   </tr>
                                                </tbody>
                                             </table>
                                          </div>
                                       </div>
                                    </div>
                                 </div>
                              </div>
                           </div>
                        </div>
                     </div>
                  </div>
               </div>
               <div class="panel panel-warning">
                  <div class="panel-heading" data-target="#panelBodyCollapse-8" id="panelHeading-8" style="cursor: pointer;">
                     <div class="inline panel-heading-text">
                        <strong>
                           Team 2
                        </strong>
                     </div>
                     <div class="pull-right">
                        <span class="glyphicon glyphicon-chevron-up">
                        </span>
                     </div>
                  </div>
                  <div class="panel-collapse collapse in" id="panelBodyCollapse-8">
                     <div class="panel-body background-color-warning">
                        <div class="resultStatistics">
                           <h3>
                              Team 2 Received Responses Statistics
                           </h3>
                           <hr class="margin-top-0"/>
                                                      <div class="panel panel-info">
                              <div class="panel-heading">
                                 <strong>
                                    Question 7:
                                 </strong>
                                 <div class="inline panel-heading-text">
                                    <span class="text-preserve-space">
                                       What is your extra feature? 
                                       <span style=" white-space: normal;">
                                          <a class="color_gray" data-less="[less]" data-more="[more]" href="javascript:;" id="questionAdditionalInfoButton-7-" onclick="toggleAdditionalQuestionInfo('7-')">
                                             [more]
                                          </a>
                                          <br/>
                                                                                    <span id="questionAdditionalInfo-7-" style="display:none;">
                                             Multiple-choice (single answer) question options:
                                             <ul style="list-style-type: disc;margin-left: 20px;">
                                                <li>
                                                   FlexiCommand
                                                </li>
                                                <li>
                                                   PowerSearch
                                                </li>
                                                <li>
                                                   GoodUI
                                                </li>
                                                <li>
                                                   Google Integration
                                                </li>
                                             </ul>
                                          </span>
                                       </span>
                                    </span>
                                 </div>
                              </div>
                              <div>
                                 <div class="panel-body padding-0">
                                    <div class="resultStatistics">
                                       <div class="panel-body">
                                          <div class="row">
                                             <div class="col-sm-4 text-color-gray">
                                                <strong>
                                                   Response Summary
                                                </strong>
                                             </div>
                                          </div>
                                          <div class="row">
                                             <div class="col-sm-4">
                                                <table class="table margin-0">
                                                   <thead>
                                                      <tr>
                                                         <td>
                                                            Choice
                                                         </td>
                                                         <td>
                                                            Response Count
                                                         </td>
                                                         <td>
                                                            Percentage
                                                         </td>
                                                      </tr>
                                                   </thead>
                                                   <tbody>
                                                      <tr>
                                                         <td>
                                                            FlexiCommand
                                                         </td>
                                                         <td>
                                                            0
                                                         </td>
                                                         <td>
                                                            0%
                                                         </td>
                                                      </tr>
                                                      <tr>
                                                         <td>
                                                            PowerSearch
                                                         </td>
                                                         <td>
                                                            1
                                                         </td>
                                                         <td>
                                                            100%
                                                         </td>
                                                      </tr>
                                                      <tr>
                                                         <td>
                                                            GoodUI
                                                         </td>
                                                         <td>
                                                            0
                                                         </td>
                                                         <td>
                                                            0%
                                                         </td>
                                                      </tr>
                                                      <tr>
                                                         <td>
                                                            Google Integration
                                                         </td>
                                                         <td>
                                                            0
                                                         </td>
                                                         <td>
                                                            0%
                                                         </td>
                                                      </tr>
                                                   </tbody>
                                                </table>
                                             </div>
                                          </div>
                                       </div>
                                    </div>
                                 </div>
                              </div>
                           </div>
                           <div class="panel panel-info">
                              <div class="panel-heading">
                                 <strong>
                                    Question 10:
                                 </strong>
                                 <div class="inline panel-heading-text">
                                    <span class="text-preserve-space">
                                       Which team do you think has the best feature? 
                                       <span style=" white-space: normal;">
                                          <a class="color_gray" data-less="[less]" data-more="[more]" href="javascript:;" id="questionAdditionalInfoButton-10-" onclick="toggleAdditionalQuestionInfo('10-')">
                                             [more]
                                          </a>
                                          <br/>
                                                                                    <span id="questionAdditionalInfo-10-" style="display:none;">
                                             Multiple-choice (single answer) question options:
                                             <br/>
                                                                                          The options for this question is automatically generated from the list of all teams in this course.
                                          </span>
                                       </span>
                                    </span>
                                 </div>
                              </div>
                              <div>
                                 <div class="panel-body padding-0">
                                    <div class="resultStatistics">
                                       <div class="panel-body">
                                          <div class="row">
                                             <div class="col-sm-4 text-color-gray">
                                                <strong>
                                                   Response Summary
                                                </strong>
                                             </div>
                                          </div>
                                          <div class="row">
                                             <div class="col-sm-4">
                                                <table class="table margin-0">
                                                   <thead>
                                                      <tr>
                                                         <td>
                                                            Choice
                                                         </td>
                                                         <td>
                                                            Response Count
                                                         </td>
                                                         <td>
                                                            Percentage
                                                         </td>
                                                      </tr>
                                                   </thead>
                                                   <tbody>
                                                      <tr>
                                                         <td>
                                                            Team 2
                                                         </td>
                                                         <td>
                                                            1
                                                         </td>
                                                         <td>
                                                            100%
                                                         </td>
                                                      </tr>
                                                   </tbody>
                                                </table>
                                             </div>
                                          </div>
                                       </div>
                                    </div>
                                 </div>
                              </div>
                           </div>
                           <div class="row">
                              <div class="col-sm-9">
                                 <h3>
                                    Team 2 Detailed Responses
                                 </h3>
                              </div>
                              <div class="col-sm-3 h3">
                                 <a class="btn btn-warning btn-xs pull-right" data-original-title="Collapse or expand all student panels. You can also click on the panel heading to toggle each one individually." data-toggle="tooltip" id="collapse-panels-button-team-2" title="">
                                    Collapse Students
                                 </a>
                              </div>
                           </div>
                           <hr class="margin-top-0"/>
                                                   </div>
                        <div class="panel panel-primary">
                           <div class="panel-heading" data-target="#panelBodyCollapse-9" id="panelHeading-9" style="cursor: pointer;">
                              To:
                              <div class="middlealign profile-pic-icon-hover inline panel-heading-text" data-link="/page/studentProfilePic?studentemail={*}&courseid={*}&user=CFResultsUiT.instr" data-original-title="" title="">
                                 <strong>
                                    Charlie Dávis
                                 </strong>
                                 <img alt="No Image Given" class="hidden profile-pic-icon-hidden" src=""/>
                                                                  <a class="link-in-dark-bg" href="mailto:CFResultsUiT.charlie.d@gmail.tmt">
                                    [CFResultsUiT.charlie.d@gmail.tmt]
                                 </a>
                              </div>
                              <div class="pull-right">
                                  
                                 <div class="display-icon" style="display:inline;">
                                    <span class="glyphicon glyphicon-chevron-up pull-right">
                                    </span>
                                 </div>
                              </div>
                           </div>
                           <div class="panel-collapse collapse in" id="panelBodyCollapse-9">
                              <div class="panel-body">
                                 <div class="panel panel-info">
                                    <div class="panel-heading">
                                       Question 1:
                                       <span class="text-preserve-space">
                                          Rate 3 other students' products
                                       </span>
                                    </div>
                                    <div>
                                       <div class="panel-body padding-0">
                                          <div class="resultStatistics">
                                          </div>
                                          <div class="table-responsive">
                                             <table class="table table-striped table-bordered dataTable margin-0">
                                                <thead class="background-color-medium-gray text-color-gray font-weight-normal">
                                                   <tr>
                                                      <th>
                                                         Photo
                                                      </th>
                                                      <th class="button-sort-none" id="button_sortFromName" onclick="toggleSort(this,2)" style="width: 15%;">
                                                         Giver
                                                         <span class="icon-sort unsorted">
                                                         </span>
                                                      </th>
                                                      <th class="button-sort-ascending" id="button_sortFromTeam" onclick="toggleSort(this,3)" style="width: 15%;">
                                                         Team
                                                         <span class="icon-sort unsorted">
                                                         </span>
                                                      </th>
                                                      <th class="button-sort-none" id="button_sortFeedback" onclick="toggleSort(this,4)">
                                                         Feedback
                                                         <span class="icon-sort unsorted">
                                                         </span>
                                                      </th>
                                                      <th>
                                                         Actions
                                                      </th>
                                                   </tr>
                                                </thead>
                                                <thead>
                                                </thead>
                                                <tbody>
                                                   <tr>
                                                      <td class="middlealign">
                                                         <div class="profile-pic-icon-click align-center" data-link="/page/studentProfilePic?studentemail={*}&courseid={*}&user=CFResultsUiT.instr">
                                                            <a class="student-profile-pic-view-link btn-link">
                                                               View Photo
                                                            </a>
                                                            <img alt="No Image Given" class="hidden" src=""/>
                                                                                                                     </div>
                                                      </td>
                                                      <td class="middlealign">
                                                         Benny Charles
                                                      </td>
                                                      <td class="middlealign">
                                                         Team 1
                                                      </td>
                                                      <td class="text-preserve-space">
                                                         4 Response to Charlie.
                                                      </td>
                                                      <td>
                                                         <form action="/page/instructorEditStudentFeedbackPage?user=CFResultsUiT.instr" class="inline" method="post" target="_blank">
                                                            <input class="btn btn-default btn-xs" data-original-title="Edit the responses given by this student" data-toggle="tooltip" title="" type="submit" value="Moderate Response"/>
                                                                                                                        <input name="courseid" type="hidden" value="CFResultsUiT.CS2104"/>
                                                                                                                        <input name="fsname" type="hidden" value="First Session"/>
                                                                                                                        <input name="moderatedquestion" type="hidden" value="1"/>
                                                                                                                        <input name="moderatedstudent" type="hidden" value="CFResultsUiT.benny.c@gmail.tmt"/>
                                                                                                                     </form>
                                                      </td>
                                                   </tr>
                                                </tbody>
                                             </table>
                                          </div>
                                       </div>
                                    </div>
                                 </div>
                              </div>
                           </div>
                        </div>
                        <div class="panel panel-primary">
                           <div class="panel-heading" data-target="#panelBodyCollapse-10" id="panelHeading-10" style="cursor: pointer;">
                              To:
                              <div class="middlealign profile-pic-icon-hover inline panel-heading-text" data-link="/page/studentProfilePic?studentemail={*}&courseid={*}&user=CFResultsUiT.instr" data-original-title="" title="">
                                 <strong>
                                    Danny Engrid
                                 </strong>
                                 <img alt="No Image Given" class="hidden profile-pic-icon-hidden" src=""/>
                                                                  <a class="link-in-dark-bg" href="mailto:CFResultsUiT.danny.e@gmail.tmt">
                                    [CFResultsUiT.danny.e@gmail.tmt]
                                 </a>
                              </div>
                              <div class="pull-right">
                                  
                                 <div class="display-icon" style="display:inline;">
                                    <span class="glyphicon glyphicon-chevron-up pull-right">
                                    </span>
                                 </div>
                              </div>
                           </div>
                           <div class="panel-collapse collapse in" id="panelBodyCollapse-10">
                              <div class="panel-body">
                                 <div class="panel panel-info">
                                    <div class="panel-heading">
                                       Question 1:
                                       <span class="text-preserve-space">
                                          Rate 3 other students' products
                                       </span>
                                    </div>
                                    <div>
                                       <div class="panel-body padding-0">
                                          <div class="resultStatistics">
                                          </div>
                                          <div class="table-responsive">
                                             <table class="table table-striped table-bordered dataTable margin-0">
                                                <thead class="background-color-medium-gray text-color-gray font-weight-normal">
                                                   <tr>
                                                      <th>
                                                         Photo
                                                      </th>
                                                      <th class="button-sort-none" id="button_sortFromName" onclick="toggleSort(this,2)" style="width: 15%;">
                                                         Giver
                                                         <span class="icon-sort unsorted">
                                                         </span>
                                                      </th>
                                                      <th class="button-sort-ascending" id="button_sortFromTeam" onclick="toggleSort(this,3)" style="width: 15%;">
                                                         Team
                                                         <span class="icon-sort unsorted">
                                                         </span>
                                                      </th>
                                                      <th class="button-sort-none" id="button_sortFeedback" onclick="toggleSort(this,4)">
                                                         Feedback
                                                         <span class="icon-sort unsorted">
                                                         </span>
                                                      </th>
                                                      <th>
                                                         Actions
                                                      </th>
                                                   </tr>
                                                </thead>
                                                <thead>
                                                </thead>
                                                <tbody>
                                                   <tr>
                                                      <td class="middlealign">
                                                         <div class="profile-pic-icon-click align-center" data-link="/page/studentProfilePic?studentemail={*}&courseid={*}&user=CFResultsUiT.instr">
                                                            <a class="student-profile-pic-view-link btn-link">
                                                               View Photo
                                                            </a>
                                                            <img alt="No Image Given" class="hidden" src=""/>
                                                                                                                     </div>
                                                      </td>
                                                      <td class="middlealign">
                                                         Benny Charles
                                                      </td>
                                                      <td class="middlealign">
                                                         Team 1
                                                      </td>
                                                      <td class="text-preserve-space">
                                                         1 Response to Danny.
                                                      </td>
                                                      <td>
                                                         <form action="/page/instructorEditStudentFeedbackPage?user=CFResultsUiT.instr" class="inline" method="post" target="_blank">
                                                            <input class="btn btn-default btn-xs" data-original-title="Edit the responses given by this student" data-toggle="tooltip" title="" type="submit" value="Moderate Response"/>
                                                                                                                        <input name="courseid" type="hidden" value="CFResultsUiT.CS2104"/>
                                                                                                                        <input name="fsname" type="hidden" value="First Session"/>
                                                                                                                        <input name="moderatedquestion" type="hidden" value="1"/>
                                                                                                                        <input name="moderatedstudent" type="hidden" value="CFResultsUiT.benny.c@gmail.tmt"/>
                                                                                                                     </form>
                                                      </td>
                                                   </tr>
                                                   <tr>
                                                      <td class="middlealign">
                                                         <div class="profile-pic-icon-click align-center" data-link="/page/studentProfilePic?studentemail={*}&courseid={*}&user=CFResultsUiT.instr">
                                                            <a class="student-profile-pic-view-link btn-link">
                                                               View Photo
                                                            </a>
                                                            <img alt="No Image Given" class="hidden" src=""/>
                                                                                                                     </div>
                                                      </td>
                                                      <td class="middlealign">
                                                         Drop out
                                                      </td>
                                                      <td class="middlealign">
                                                         Team 2
                                                      </td>
                                                      <td class="text-preserve-space">
                                                         Response to Danny from Dropout.
                                                      </td>
                                                      <td>
                                                         <form action="/page/instructorEditStudentFeedbackPage?user=CFResultsUiT.instr" class="inline" method="post" target="_blank">
                                                            <input class="btn btn-default btn-xs" data-original-title="Edit the responses given by this student" data-toggle="tooltip" title="" type="submit" value="Moderate Response"/>
                                                                                                                        <input name="courseid" type="hidden" value="CFResultsUiT.CS2104"/>
                                                                                                                        <input name="fsname" type="hidden" value="First Session"/>
                                                                                                                        <input name="moderatedquestion" type="hidden" value="1"/>
                                                                                                                        <input name="moderatedstudent" type="hidden" value="drop.out@gmail.tmt"/>
                                                                                                                     </form>
                                                      </td>
                                                   </tr>
                                                </tbody>
                                             </table>
                                          </div>
                                       </div>
                                    </div>
                                 </div>
                              </div>
                           </div>
                        </div>
                        <div class="panel panel-primary">
                           <div class="panel-heading" data-target="#panelBodyCollapse-11" id="panelHeading-11" style="cursor: pointer;">
                              To:
                              <div class="middlealign profile-pic-icon-hover inline panel-heading-text" data-link="/page/studentProfilePic?studentemail={*}&courseid={*}&user=CFResultsUiT.instr" data-original-title="" title="">
                                 <strong>
                                    Drop out
                                 </strong>
                                 <img alt="No Image Given" class="hidden profile-pic-icon-hidden" src=""/>
                                                                  <a class="link-in-dark-bg" href="mailto:drop.out@gmail.tmt">
                                    [drop.out@gmail.tmt]
                                 </a>
                              </div>
                              <div class="pull-right">
                                  
                                 <div class="display-icon" style="display:inline;">
                                    <span class="glyphicon glyphicon-chevron-up pull-right">
                                    </span>
                                 </div>
                              </div>
                           </div>
                           <div class="panel-collapse collapse in" id="panelBodyCollapse-11">
                              <div class="panel-body">
                                 <div class="panel panel-info">
                                    <div class="panel-heading">
                                       Question 1:
                                       <span class="text-preserve-space">
                                          Rate 3 other students' products
                                       </span>
                                    </div>
                                    <div>
                                       <div class="panel-body padding-0">
                                          <div class="resultStatistics">
                                          </div>
                                          <div class="table-responsive">
                                             <table class="table table-striped table-bordered dataTable margin-0">
                                                <thead class="background-color-medium-gray text-color-gray font-weight-normal">
                                                   <tr>
                                                      <th>
                                                         Photo
                                                      </th>
                                                      <th class="button-sort-none" id="button_sortFromName" onclick="toggleSort(this,2)" style="width: 15%;">
                                                         Giver
                                                         <span class="icon-sort unsorted">
                                                         </span>
                                                      </th>
                                                      <th class="button-sort-ascending" id="button_sortFromTeam" onclick="toggleSort(this,3)" style="width: 15%;">
                                                         Team
                                                         <span class="icon-sort unsorted">
                                                         </span>
                                                      </th>
                                                      <th class="button-sort-none" id="button_sortFeedback" onclick="toggleSort(this,4)">
                                                         Feedback
                                                         <span class="icon-sort unsorted">
                                                         </span>
                                                      </th>
                                                      <th>
                                                         Actions
                                                      </th>
                                                   </tr>
                                                </thead>
                                                <thead>
                                                </thead>
                                                <tbody>
                                                   <tr>
                                                      <td class="middlealign">
                                                         <div class="profile-pic-icon-click align-center" data-link="/page/studentProfilePic?studentemail={*}&courseid={*}&user=CFResultsUiT.instr">
                                                            <a class="student-profile-pic-view-link btn-link">
                                                               View Photo
                                                            </a>
                                                            <img alt="No Image Given" class="hidden" src=""/>
                                                                                                                     </div>
                                                      </td>
                                                      <td class="middlealign">
                                                         Alice Betsy
                                                      </td>
                                                      <td class="middlealign">
                                                         Team 1
                                                      </td>
                                                      <td class="text-preserve-space">
                                                         Response to Dropout.
                                                      </td>
                                                      <td>
                                                         <form action="/page/instructorEditStudentFeedbackPage?user=CFResultsUiT.instr" class="inline" method="post" target="_blank">
                                                            <input class="btn btn-default btn-xs" data-original-title="Edit the responses given by this student" data-toggle="tooltip" title="" type="submit" value="Moderate Response"/>
                                                                                                                        <input name="courseid" type="hidden" value="CFResultsUiT.CS2104"/>
                                                                                                                        <input name="fsname" type="hidden" value="First Session"/>
                                                                                                                        <input name="moderatedquestion" type="hidden" value="1"/>
                                                                                                                        <input name="moderatedstudent" type="hidden" value="CFResultsUiT.alice.b@gmail.tmt"/>
                                                                                                                     </form>
                                                      </td>
                                                   </tr>
                                                </tbody>
                                             </table>
                                          </div>
                                       </div>
                                    </div>
                                 </div>
                                 <div class="panel panel-info">
                                    <div class="panel-heading">
                                       Question 7:
                                       <span class="text-preserve-space">
                                          What is your extra feature? 
                                          <span style=" white-space: normal;">
                                             <a class="color_gray" data-less="[less]" data-more="[more]" href="javascript:;" id="{*}" onclick="toggleAdditionalQuestionInfo('7-recipient-5-question-2')">
                                                [more]
                                             </a>
                                             <br/>
                                                                                          <span id="questionAdditionalInfo-7-recipient-5-question-2" style="display:none;">
                                                Multiple-choice (single answer) question options:
                                                <ul style="list-style-type: disc;margin-left: 20px;">
                                                   <li>
                                                      FlexiCommand
                                                   </li>
                                                   <li>
                                                      PowerSearch
                                                   </li>
                                                   <li>
                                                      GoodUI
                                                   </li>
                                                   <li>
                                                      Google Integration
                                                   </li>
                                                </ul>
                                             </span>
                                          </span>
                                       </span>
                                    </div>
                                    <div>
                                       <div class="panel-body padding-0">
                                          <div class="resultStatistics">
                                             <div class="panel-body">
                                                <div class="row">
                                                   <div class="col-sm-4 text-color-gray">
                                                      <strong>
                                                         Response Summary
                                                      </strong>
                                                   </div>
                                                </div>
                                                <div class="row">
                                                   <div class="col-sm-4">
                                                      <table class="table margin-0">
                                                         <thead>
                                                            <tr>
                                                               <td>
                                                                  Choice
                                                               </td>
                                                               <td>
                                                                  Response Count
                                                               </td>
                                                               <td>
                                                                  Percentage
                                                               </td>
                                                            </tr>
                                                         </thead>
                                                         <tbody>
                                                            <tr>
                                                               <td>
                                                                  FlexiCommand
                                                               </td>
                                                               <td>
                                                                  0
                                                               </td>
                                                               <td>
                                                                  0%
                                                               </td>
                                                            </tr>
                                                            <tr>
                                                               <td>
                                                                  PowerSearch
                                                               </td>
                                                               <td>
                                                                  1
                                                               </td>
                                                               <td>
                                                                  100%
                                                               </td>
                                                            </tr>
                                                            <tr>
                                                               <td>
                                                                  GoodUI
                                                               </td>
                                                               <td>
                                                                  0
                                                               </td>
                                                               <td>
                                                                  0%
                                                               </td>
                                                            </tr>
                                                            <tr>
                                                               <td>
                                                                  Google Integration
                                                               </td>
                                                               <td>
                                                                  0
                                                               </td>
                                                               <td>
                                                                  0%
                                                               </td>
                                                            </tr>
                                                         </tbody>
                                                      </table>
                                                   </div>
                                                </div>
                                             </div>
                                          </div>
                                          <div class="table-responsive">
                                             <table class="table table-striped table-bordered dataTable margin-0">
                                                <thead class="background-color-medium-gray text-color-gray font-weight-normal">
                                                   <tr>
                                                      <th>
                                                         Photo
                                                      </th>
                                                      <th class="button-sort-none" id="button_sortFromName" onclick="toggleSort(this,2)" style="width: 15%;">
                                                         Giver
                                                         <span class="icon-sort unsorted">
                                                         </span>
                                                      </th>
                                                      <th class="button-sort-ascending" id="button_sortFromTeam" onclick="toggleSort(this,3)" style="width: 15%;">
                                                         Team
                                                         <span class="icon-sort unsorted">
                                                         </span>
                                                      </th>
                                                      <th class="button-sort-none" id="button_sortFeedback" onclick="toggleSort(this,4)">
                                                         Feedback
                                                         <span class="icon-sort unsorted">
                                                         </span>
                                                      </th>
                                                      <th>
                                                         Actions
                                                      </th>
                                                   </tr>
                                                </thead>
                                                <thead>
                                                </thead>
                                                <tbody>
                                                   <tr>
                                                      <td class="middlealign">
                                                         <div class="profile-pic-icon-click align-center" data-link="/page/studentProfilePic?studentemail={*}&courseid={*}&user=CFResultsUiT.instr">
                                                            <a class="student-profile-pic-view-link btn-link">
                                                               View Photo
                                                            </a>
                                                            <img alt="No Image Given" class="hidden" src=""/>
                                                                                                                     </div>
                                                      </td>
                                                      <td class="middlealign">
                                                         Drop out
                                                      </td>
                                                      <td class="middlealign">
                                                         Team 2
                                                      </td>
                                                      <td class="text-preserve-space">
                                                         PowerSearch
                                                      </td>
                                                      <td>
                                                         <form action="/page/instructorEditStudentFeedbackPage?user=CFResultsUiT.instr" class="inline" method="post" target="_blank">
                                                            <input class="btn btn-default btn-xs" data-original-title="Edit the responses given by this student" data-toggle="tooltip" title="" type="submit" value="Moderate Response"/>
                                                                                                                        <input name="courseid" type="hidden" value="CFResultsUiT.CS2104"/>
                                                                                                                        <input name="fsname" type="hidden" value="First Session"/>
                                                                                                                        <input name="moderatedquestion" type="hidden" value="7"/>
                                                                                                                        <input name="moderatedstudent" type="hidden" value="drop.out@gmail.tmt"/>
                                                                                                                     </form>
                                                      </td>
                                                   </tr>
                                                </tbody>
                                             </table>
                                          </div>
                                       </div>
                                    </div>
                                 </div>
                                 <div class="panel panel-info">
                                    <div class="panel-heading">
                                       Question 10:
                                       <span class="text-preserve-space">
                                          Which team do you think has the best feature? 
                                          <span style=" white-space: normal;">
                                             <a class="color_gray" data-less="[less]" data-more="[more]" href="javascript:;" id="{*}" onclick="toggleAdditionalQuestionInfo('10-recipient-5-question-3')">
                                                [more]
                                             </a>
                                             <br/>
                                                                                          <span id="questionAdditionalInfo-10-recipient-5-question-3" style="display:none;">
                                                Multiple-choice (single answer) question options:
                                                <br/>
                                                                                                The options for this question is automatically generated from the list of all teams in this course.
                                             </span>
                                          </span>
                                       </span>
                                    </div>
                                    <div>
                                       <div class="panel-body padding-0">
                                          <div class="resultStatistics">
                                             <div class="panel-body">
                                                <div class="row">
                                                   <div class="col-sm-4 text-color-gray">
                                                      <strong>
                                                         Response Summary
                                                      </strong>
                                                   </div>
                                                </div>
                                                <div class="row">
                                                   <div class="col-sm-4">
                                                      <table class="table margin-0">
                                                         <thead>
                                                            <tr>
                                                               <td>
                                                                  Choice
                                                               </td>
                                                               <td>
                                                                  Response Count
                                                               </td>
                                                               <td>
                                                                  Percentage
                                                               </td>
                                                            </tr>
                                                         </thead>
                                                         <tbody>
                                                            <tr>
                                                               <td>
                                                                  Team 2
                                                               </td>
                                                               <td>
                                                                  1
                                                               </td>
                                                               <td>
                                                                  100%
                                                               </td>
                                                            </tr>
                                                         </tbody>
                                                      </table>
                                                   </div>
                                                </div>
                                             </div>
                                          </div>
                                          <div class="table-responsive">
                                             <table class="table table-striped table-bordered dataTable margin-0">
                                                <thead class="background-color-medium-gray text-color-gray font-weight-normal">
                                                   <tr>
                                                      <th>
                                                         Photo
                                                      </th>
                                                      <th class="button-sort-none" id="button_sortFromName" onclick="toggleSort(this,2)" style="width: 15%;">
                                                         Giver
                                                         <span class="icon-sort unsorted">
                                                         </span>
                                                      </th>
                                                      <th class="button-sort-ascending" id="button_sortFromTeam" onclick="toggleSort(this,3)" style="width: 15%;">
                                                         Team
                                                         <span class="icon-sort unsorted">
                                                         </span>
                                                      </th>
                                                      <th class="button-sort-none" id="button_sortFeedback" onclick="toggleSort(this,4)">
                                                         Feedback
                                                         <span class="icon-sort unsorted">
                                                         </span>
                                                      </th>
                                                      <th>
                                                         Actions
                                                      </th>
                                                   </tr>
                                                </thead>
                                                <thead>
                                                </thead>
                                                <tbody>
                                                   <tr>
                                                      <td class="middlealign">
                                                         <div class="profile-pic-icon-click align-center" data-link="/page/studentProfilePic?studentemail={*}&courseid={*}&user=CFResultsUiT.instr">
                                                            <a class="student-profile-pic-view-link btn-link">
                                                               View Photo
                                                            </a>
                                                            <img alt="No Image Given" class="hidden" src=""/>
                                                                                                                     </div>
                                                      </td>
                                                      <td class="middlealign">
                                                         Drop out
                                                      </td>
                                                      <td class="middlealign">
                                                         Team 2
                                                      </td>
                                                      <td class="text-preserve-space">
                                                         Team 2
                                                      </td>
                                                      <td>
                                                         <form action="/page/instructorEditStudentFeedbackPage?user=CFResultsUiT.instr" class="inline" method="post" target="_blank">
                                                            <input class="btn btn-default btn-xs" data-original-title="Edit the responses given by this student" data-toggle="tooltip" title="" type="submit" value="Moderate Response"/>
                                                                                                                        <input name="courseid" type="hidden" value="CFResultsUiT.CS2104"/>
                                                                                                                        <input name="fsname" type="hidden" value="First Session"/>
                                                                                                                        <input name="moderatedquestion" type="hidden" value="10"/>
                                                                                                                        <input name="moderatedstudent" type="hidden" value="drop.out@gmail.tmt"/>
                                                                                                                     </form>
                                                      </td>
                                                   </tr>
                                                </tbody>
                                             </table>
                                          </div>
                                       </div>
                                    </div>
                                 </div>
                              </div>
                           </div>
                        </div>
                        <div class="panel panel-primary">
                           <div class="panel-heading" data-target="#panelBodyCollapse-12" id="panelHeading-12" style="cursor: pointer;">
                              To:
                              <div class="inline panel-heading-text">
                                 <strong>
                                    Team 2
                                 </strong>
                              </div>
                              <div class="pull-right">
                                  
                                 <div class="display-icon" style="display:inline;">
                                    <span class="glyphicon glyphicon-chevron-up pull-right">
                                    </span>
                                 </div>
                              </div>
                           </div>
                           <div class="panel-collapse collapse in" id="panelBodyCollapse-12">
                              <div class="panel-body">
                                 <div class="panel panel-info">
                                    <div class="panel-heading">
                                       Question 4:
                                       <span class="text-preserve-space">
                                          Give feedback to 3 other teams.
                                       </span>
                                    </div>
                                    <div>
                                       <div class="panel-body padding-0">
                                          <div class="resultStatistics">
                                          </div>
                                          <div class="table-responsive">
                                             <table class="table table-striped table-bordered dataTable margin-0">
                                                <thead class="background-color-medium-gray text-color-gray font-weight-normal">
                                                   <tr>
                                                      <th>
                                                         Photo
                                                      </th>
                                                      <th class="button-sort-none" id="button_sortFromName" onclick="toggleSort(this,2)" style="width: 15%;">
                                                         Giver
                                                         <span class="icon-sort unsorted">
                                                         </span>
                                                      </th>
                                                      <th class="button-sort-ascending" id="button_sortFromTeam" onclick="toggleSort(this,3)" style="width: 15%;">
                                                         Team
                                                         <span class="icon-sort unsorted">
                                                         </span>
                                                      </th>
                                                      <th class="button-sort-none" id="button_sortFeedback" onclick="toggleSort(this,4)">
                                                         Feedback
                                                         <span class="icon-sort unsorted">
                                                         </span>
                                                      </th>
                                                      <th>
                                                         Actions
                                                      </th>
                                                   </tr>
                                                </thead>
                                                <thead>
                                                </thead>
                                                <tbody>
                                                   <tr>
                                                      <td class="middlealign">
                                                         <div class="align-center" data-link="">
                                                            <a class="student-profile-pic-view-link btn-link">
                                                               No Photo
                                                            </a>
                                                         </div>
                                                      </td>
                                                      <td class="middlealign">
                                                         Team 1
                                                      </td>
                                                      <td class="middlealign">
                                                      </td>
                                                      <td class="text-preserve-space">
                                                         Response from team 1 (by alice) to team 2.
                                                      </td>
                                                      <td>
                                                         <form action="/page/instructorEditStudentFeedbackPage?user=CFResultsUiT.instr" class="inline" method="post" target="_blank">
                                                            <input class="btn btn-default btn-xs" data-original-title="Edit the responses given by this student" data-toggle="tooltip" title="" type="submit" value="Moderate Response"/>
                                                                                                                        <input name="courseid" type="hidden" value="CFResultsUiT.CS2104"/>
                                                                                                                        <input name="fsname" type="hidden" value="First Session"/>
                                                                                                                        <input name="moderatedquestion" type="hidden" value="4"/>
                                                                                                                        <input name="moderatedstudent" type="hidden" value="CFResultsUiT.alice.b@gmail.tmt"/>
                                                                                                                     </form>
                                                      </td>
                                                   </tr>
                                                </tbody>
                                             </table>
                                          </div>
                                       </div>
                                    </div>
                                 </div>
                              </div>
                           </div>
                        </div>
                        <div class="panel panel-default">
                           <div class="panel-heading" data-target="#panelBodyCollapse-13" id="panelHeading-13" style="cursor: pointer;">
                              To:
                              <div class="middlealign profile-pic-icon-hover inline panel-heading-text" data-link="/page/studentProfilePic?studentemail={*}&courseid={*}&user=CFResultsUiT.instr" data-original-title="" title="">
                                 <strong>
                                    Extra guy
                                 </strong>
                                 <img alt="No Image Given" class="hidden profile-pic-icon-hidden" src=""/>
                                                                  <a href="mailto:extra.guy@gmail.tmt">
                                    [extra.guy@gmail.tmt]
                                 </a>
                              </div>
                              <div class="pull-right">
                                  
                                 <div class="display-icon" style="display:inline;">
                                    <span class="glyphicon glyphicon-chevron-up pull-right">
                                    </span>
                                 </div>
<<<<<<< HEAD
=======
                                 <div>
                                    <div class="panel-body padding-0">
                                       <div class="resultStatistics">
                                       </div>
                                       <div class="table-responsive">
                                          <table class="table table-striped table-bordered dataTable margin-0">
                                             <thead class="background-color-medium-gray text-color-gray font-weight-normal">
                                                <tr>
                                                   <th>
                                                      Photo
                                                   </th>
                                                   <th class="button-sort-none" id="button_sortFromName" onclick="toggleSort(this,2)" style="width: 15%;">
                                                      Giver
                                                      <span class="icon-sort unsorted">
                                                      </span>
                                                   </th>
                                                   <th class="button-sort-ascending" id="button_sortFromTeam" onclick="toggleSort(this,3)" style="width: 15%;">
                                                      Team
                                                      <span class="icon-sort unsorted">
                                                      </span>
                                                   </th>
                                                   <th class="button-sort-none" id="button_sortFeedback" onclick="toggleSort(this,4)">
                                                      Feedback
                                                      <span class="icon-sort unsorted">
                                                      </span>
                                                   </th>
                                                   <th>
                                                      Actions
                                                   </th>
                                                </tr>
                                             </thead>
                                             <thead>
                                             </thead>
                                             <tbody>
                                                <tr>
                                                   <td class="middlealign">
                                                      <div class="align-center" data-link="">
                                                         <a class="student-profile-pic-view-link btn-link">
                                                            No Photo
                                                         </a>
                                                      </div>
                                                   </td>
                                                   <td class="middlealign">
                                                      Team 1
                                                   </td>
                                                   <td class="middlealign">
                                                   </td>
                                                   <td class="text-preserve-space">
                                                      Response from team 1 (by alice) to team 2.
                                                   </td>
                                                   <td>
                                                      <form action="&#x2f;page&#x2f;instructorEditStudentFeedbackPage?user=CFResultsUiT.instr" class="inline" method="post" target="_blank">
                                                         <input class="btn btn-default btn-xs" data-original-title="Edit the responses given by this student" data-toggle="tooltip" title="" type="submit" value="Moderate Response"/>
                                                                                                                  <input name="courseid" type="hidden" value="CFResultsUiT.CS2104"/>
                                                                                                                  <input name="fsname" type="hidden" value="First Session"/>
                                                                                                                  <input name="moderatedquestion" type="hidden" value="4"/>
                                                                                                                  <input name="moderatedstudent" type="hidden" value="Team 1"/>
                                                                                                               </form>
                                                   </td>
                                                </tr>
                                             </tbody>
                                          </table>
                                       </div>
                                    </div>
                                 </div>
>>>>>>> 100efb69
                              </div>
                           </div>
                           <div class="panel-collapse collapse in" id="panelBodyCollapse-13">
                              <div class="panel-body">
                                 <i>
                                    There are no responses received by this user
                                 </i>
                              </div>
                           </div>
                        </div>
                     </div>
                  </div>
               </div>
            </div>
         </div>
      </div>
      <div class="panel panel-success">
         <div class="panel-heading" data-target="#panelBodyCollapse-14" id="panelHeading-14" style="cursor: pointer;">
            <div class="row">
               <div class="col-sm-9 panel-heading-text">
                  <strong>
                     Section B
                  </strong>
               </div>
               <div class="col-sm-3">
                  <div class="pull-right">
                     <a class="btn btn-success btn-xs" data-original-title="Collapse or expand all team panels. You can also click on the panel heading to toggle each one individually." data-toggle="tooltip" id="collapse-panels-button-section-2" title="">
                        Collapse Teams
                     </a>
                      
                     <span class="glyphicon glyphicon-chevron-up">
                     </span>
                  </div>
               </div>
            </div>
         </div>
         <div class="panel-collapse collapse in" id="panelBodyCollapse-14">
            <div class="panel-body" id="sectionBody-2">
               <div class="panel panel-warning">
                  <div class="panel-heading" data-target="#panelBodyCollapse-15" id="panelHeading-15" style="cursor: pointer;">
                     <div class="inline panel-heading-text">
                        <strong>
                           Team 3
                        </strong>
                     </div>
                     <div class="pull-right">
                        <span class="glyphicon glyphicon-chevron-up">
                        </span>
                     </div>
                  </div>
                  <div class="panel-collapse collapse in" id="panelBodyCollapse-15">
                     <div class="panel-body background-color-warning">
                        <div class="resultStatistics">
                           <h3>
                              Team 3 Received Responses Statistics
                           </h3>
                           <hr class="margin-top-0"/>
                                                      <p class="text-color-gray">
                              <i>
                                 No statistics available.
                              </i>
                           </p>
                           <div class="row">
                              <div class="col-sm-9">
                                 <h3>
                                    Team 3 Detailed Responses
                                 </h3>
                              </div>
                              <div class="col-sm-3 h3">
                                 <a class="btn btn-warning btn-xs pull-right" data-original-title="Collapse or expand all student panels. You can also click on the panel heading to toggle each one individually." data-toggle="tooltip" id="collapse-panels-button-team-3" title="">
                                    Collapse Students
                                 </a>
                              </div>
                           </div>
                           <hr class="margin-top-0"/>
                                                   </div>
                        <div class="panel panel-primary">
                           <div class="panel-heading" data-target="#panelBodyCollapse-16" id="panelHeading-16" style="cursor: pointer;">
                              To:
                              <div class="middlealign profile-pic-icon-hover inline panel-heading-text" data-link="/page/studentProfilePic?studentemail={*}&courseid={*}&user=CFResultsUiT.instr" data-original-title="" title="">
                                 <strong>
                                    Emily
                                 </strong>
                                 <img alt="No Image Given" class="hidden profile-pic-icon-hidden" src=""/>
                                                                  <a class="link-in-dark-bg" href="mailto:CFResultsUiT.emily.f@gmail.tmt">
                                    [CFResultsUiT.emily.f@gmail.tmt]
                                 </a>
                              </div>
                              <div class="pull-right">
                                  
                                 <div class="display-icon" style="display:inline;">
                                    <span class="glyphicon glyphicon-chevron-up pull-right">
                                    </span>
                                 </div>
                              </div>
                           </div>
                           <div class="panel-collapse collapse in" id="panelBodyCollapse-16">
                              <div class="panel-body">
                                 <div class="panel panel-info">
                                    <div class="panel-heading">
                                       Question 1:
                                       <span class="text-preserve-space">
                                          Rate 3 other students' products
                                       </span>
                                    </div>
                                    <div>
                                       <div class="panel-body padding-0">
                                          <div class="resultStatistics">
                                          </div>
                                          <div class="table-responsive">
                                             <table class="table table-striped table-bordered dataTable margin-0">
                                                <thead class="background-color-medium-gray text-color-gray font-weight-normal">
                                                   <tr>
                                                      <th>
                                                         Photo
                                                      </th>
                                                      <th class="button-sort-none" id="button_sortFromName" onclick="toggleSort(this,2)" style="width: 15%;">
                                                         Giver
                                                         <span class="icon-sort unsorted">
                                                         </span>
                                                      </th>
                                                      <th class="button-sort-ascending" id="button_sortFromTeam" onclick="toggleSort(this,3)" style="width: 15%;">
                                                         Team
                                                         <span class="icon-sort unsorted">
                                                         </span>
                                                      </th>
                                                      <th class="button-sort-none" id="button_sortFeedback" onclick="toggleSort(this,4)">
                                                         Feedback
                                                         <span class="icon-sort unsorted">
                                                         </span>
                                                      </th>
                                                      <th>
                                                         Actions
                                                      </th>
                                                   </tr>
                                                </thead>
                                                <thead>
                                                </thead>
                                                <tbody>
                                                   <tr>
                                                      <td class="middlealign">
                                                         <div class="profile-pic-icon-click align-center" data-link="/page/studentProfilePic?studentemail={*}&courseid={*}&user=CFResultsUiT.instr">
                                                            <a class="student-profile-pic-view-link btn-link">
                                                               View Photo
                                                            </a>
                                                            <img alt="No Image Given" class="hidden" src=""/>
                                                                                                                     </div>
                                                      </td>
                                                      <td class="middlealign">
                                                         Charlie Dávis
                                                      </td>
                                                      <td class="middlealign">
                                                         Team 2
                                                      </td>
                                                      <td class="text-preserve-space">
                                                         3 Response to Emily.
                                                      </td>
                                                      <td>
                                                         <form action="/page/instructorEditStudentFeedbackPage?user=CFResultsUiT.instr" class="inline" method="post" target="_blank">
                                                            <input class="btn btn-default btn-xs" data-original-title="Edit the responses given by this student" data-toggle="tooltip" title="" type="submit" value="Moderate Response"/>
                                                                                                                        <input name="courseid" type="hidden" value="CFResultsUiT.CS2104"/>
                                                                                                                        <input name="fsname" type="hidden" value="First Session"/>
                                                                                                                        <input name="moderatedquestion" type="hidden" value="1"/>
                                                                                                                        <input name="moderatedstudent" type="hidden" value="CFResultsUiT.charlie.d@gmail.tmt"/>
                                                                                                                     </form>
                                                      </td>
                                                   </tr>
                                                </tbody>
                                             </table>
                                          </div>
                                       </div>
                                    </div>
                                 </div>
                              </div>
                           </div>
                        </div>
                     </div>
                  </div>
               </div>
            </div>
         </div>
      </div>
      <div class="panel panel-warning">
         <div class="panel-heading ajax_response_rate_auto" data-target="#panelBodyCollapse-17" id="panelHeading-17" style="cursor: pointer;">
            <form action="/page/instructorFeedbackResultsPage" class="responseRateForm" id="responseRate" style="display:none;">
               <input name="courseid" type="hidden" value="CFResultsUiT.CS2104"/>
                              <input name="fsname" type="hidden" value="First Session"/>
                              <input name="user" type="hidden" value="CFResultsUiT.instr"/>
                              <input name="questionnum" type="hidden" value="-1"/>
                           </form>
            <div class="display-icon pull-right">
               <span class="glyphicon pull-right glyphicon-chevron-up">
               </span>
            </div>
            Participants who have not responded to any question
         </div>
         <div class="panel-collapse collapse in" id="panelBodyCollapse-17" style="height: auto;">
            <div class="panel-body padding-0">
               <table class="table table-striped table-bordered margin-0">
                  <thead class="background-color-medium-gray text-color-gray font-weight-normal">
                     <tr>
                        <th class="button-sort-ascending" id="button_sortFromTeam" onclick="toggleSort(this,1)" style="width: 30%;">
                           Team
                           <span class="icon-sort unsorted">
                           </span>
                        </th>
                        <th class="button-sort-none" id="button_sortTo" onclick="toggleSort(this,2)" style="width: 30%;">
                           Name
                           <span class="icon-sort unsorted">
                           </span>
                        </th>
                        <th>
                           Actions
                        </th>
                     </tr>
                  </thead>
                  <tbody>
                     <tr>
                        <td>
                           <i>
                              Instructors
                           </i>
                        </td>
                        <td>
                           Teammates Helper1
                        </td>
                        <td>
                        </td>
                     </tr>
                     <tr>
                        <td>
                           <i>
                              Instructors
                           </i>
                        </td>
                        <td>
                           Teammates Helper2
                        </td>
                        <td>
                        </td>
                     </tr>
                     <tr>
                        <td>
                           Team 2
                        </td>
                        <td>
                           Danny Engrid
                        </td>
                        <td>
                           <form action="/page/instructorEditStudentFeedbackPage?user=CFResultsUiT.instr" class="inline" method="post" target="_blank">
                              <input class="btn btn-default btn-xs" data-original-title="Edit the responses given by this student" data-toggle="tooltip" title="" type="submit" value="Submit Responses"/>
                                                            <input name="courseid" type="hidden" value="CFResultsUiT.CS2104"/>
                                                            <input name="fsname" type="hidden" value="First Session"/>
                                                            <input name="moderatedstudent" type="hidden" value="CFResultsUiT.danny.e@gmail.tmt"/>
                                                         </form>
                        </td>
                     </tr>
                     <tr>
                        <td>
                           Team 2
                        </td>
                        <td>
                           Extra guy
                        </td>
                        <td>
                           <form action="/page/instructorEditStudentFeedbackPage?user=CFResultsUiT.instr" class="inline" method="post" target="_blank">
                              <input class="btn btn-default btn-xs" data-original-title="Edit the responses given by this student" data-toggle="tooltip" title="" type="submit" value="Submit Responses"/>
                                                            <input name="courseid" type="hidden" value="CFResultsUiT.CS2104"/>
                                                            <input name="fsname" type="hidden" value="First Session"/>
                                                            <input name="moderatedstudent" type="hidden" value="extra.guy@gmail.tmt"/>
                                                         </form>
                        </td>
                     </tr>
                     <tr>
                        <td>
                           Team 3
                        </td>
                        <td>
                           Emily
                        </td>
                        <td>
                           <form action="/page/instructorEditStudentFeedbackPage?user=CFResultsUiT.instr" class="inline" method="post" target="_blank">
                              <input class="btn btn-default btn-xs" data-original-title="Edit the responses given by this student" data-toggle="tooltip" title="" type="submit" value="Submit Responses"/>
                                                            <input name="courseid" type="hidden" value="CFResultsUiT.CS2104"/>
                                                            <input name="fsname" type="hidden" value="First Session"/>
                                                            <input name="moderatedstudent" type="hidden" value="CFResultsUiT.emily.f@gmail.tmt"/>
                                                         </form>
                        </td>
                     </tr>
                  </tbody>
               </table>
            </div>
         </div>
      </div>
   </div>
<|MERGE_RESOLUTION|>--- conflicted
+++ resolved
@@ -2764,7 +2764,7 @@
                                                                                                                         <input name="courseid" type="hidden" value="CFResultsUiT.CS2104"/>
                                                                                                                         <input name="fsname" type="hidden" value="First Session"/>
                                                                                                                         <input name="moderatedquestion" type="hidden" value="4"/>
-                                                                                                                        <input name="moderatedstudent" type="hidden" value="CFResultsUiT.alice.b@gmail.tmt"/>
+                                                                                                                        <input name="moderatedstudent" type="hidden" value="Team 1"/>
                                                                                                                      </form>
                                                       </td>
                                                    </tr>
@@ -2795,74 +2795,6 @@
                                     <span class="glyphicon glyphicon-chevron-up pull-right">
                                     </span>
                                  </div>
-<<<<<<< HEAD
-=======
-                                 <div>
-                                    <div class="panel-body padding-0">
-                                       <div class="resultStatistics">
-                                       </div>
-                                       <div class="table-responsive">
-                                          <table class="table table-striped table-bordered dataTable margin-0">
-                                             <thead class="background-color-medium-gray text-color-gray font-weight-normal">
-                                                <tr>
-                                                   <th>
-                                                      Photo
-                                                   </th>
-                                                   <th class="button-sort-none" id="button_sortFromName" onclick="toggleSort(this,2)" style="width: 15%;">
-                                                      Giver
-                                                      <span class="icon-sort unsorted">
-                                                      </span>
-                                                   </th>
-                                                   <th class="button-sort-ascending" id="button_sortFromTeam" onclick="toggleSort(this,3)" style="width: 15%;">
-                                                      Team
-                                                      <span class="icon-sort unsorted">
-                                                      </span>
-                                                   </th>
-                                                   <th class="button-sort-none" id="button_sortFeedback" onclick="toggleSort(this,4)">
-                                                      Feedback
-                                                      <span class="icon-sort unsorted">
-                                                      </span>
-                                                   </th>
-                                                   <th>
-                                                      Actions
-                                                   </th>
-                                                </tr>
-                                             </thead>
-                                             <thead>
-                                             </thead>
-                                             <tbody>
-                                                <tr>
-                                                   <td class="middlealign">
-                                                      <div class="align-center" data-link="">
-                                                         <a class="student-profile-pic-view-link btn-link">
-                                                            No Photo
-                                                         </a>
-                                                      </div>
-                                                   </td>
-                                                   <td class="middlealign">
-                                                      Team 1
-                                                   </td>
-                                                   <td class="middlealign">
-                                                   </td>
-                                                   <td class="text-preserve-space">
-                                                      Response from team 1 (by alice) to team 2.
-                                                   </td>
-                                                   <td>
-                                                      <form action="&#x2f;page&#x2f;instructorEditStudentFeedbackPage?user=CFResultsUiT.instr" class="inline" method="post" target="_blank">
-                                                         <input class="btn btn-default btn-xs" data-original-title="Edit the responses given by this student" data-toggle="tooltip" title="" type="submit" value="Moderate Response"/>
-                                                                                                                  <input name="courseid" type="hidden" value="CFResultsUiT.CS2104"/>
-                                                                                                                  <input name="fsname" type="hidden" value="First Session"/>
-                                                                                                                  <input name="moderatedquestion" type="hidden" value="4"/>
-                                                                                                                  <input name="moderatedstudent" type="hidden" value="Team 1"/>
-                                                                                                               </form>
-                                                   </td>
-                                                </tr>
-                                             </tbody>
-                                          </table>
-                                       </div>
-                                    </div>
-                                 </div>
->>>>>>> 100efb69
                               </div>
                            </div>
                            <div class="panel-collapse collapse in" id="panelBodyCollapse-13">
