--- conflicted
+++ resolved
@@ -3295,33 +3295,13 @@
             
             
                 Team 2
-<<<<<<< HEAD
-=======
-                                    </div>
-                                    <div class="col-md-12">
-                                       <form action="&#x2f;page&#x2f;instructorEditStudentFeedbackPage?user=CFResultsUiT.instr" class="inline" method="post" target="_blank">
-                                          <input class="btn btn-default btn-xs" data-original-title="Edit the responses given by this student" data-toggle="tooltip" title="" type="submit" value="Moderate Responses"/>
-                                                                                    <input name="courseid" type="hidden" value="CFResultsUiT.CS2104"/>
-                                                                                    <input name="fsname" type="hidden" value="First Session"/>
-                                                                                    <input name="moderatedstudent" type="hidden" value="Team 1"/>
-                                                                                 </form>
-                                    </div>
-                                 </div>
-                                 <div class="col-md-10">
-                                    <div class="panel panel-info">
-                                       <div class="panel-heading">
-                                          Question 4:
-                                          <span class="text-preserve-space">
-                                             Give feedback to 3 other teams.
-                                          </span>
->>>>>>> 100efb69
                                        </div>
                                        <div class="col-md-12">
                                           <form action="/page/instructorEditStudentFeedbackPage?user=CFResultsUiT.instr" class="inline" method="post" target="_blank">
                                              <input class="btn btn-default btn-xs" data-original-title="Edit the responses given by this student" data-toggle="tooltip" title="" type="submit" value="Moderate Responses"/>
                                                                                           <input name="courseid" type="hidden" value="CFResultsUiT.CS2104"/>
                                                                                           <input name="fsname" type="hidden" value="First Session"/>
-                                                                                          <input name="moderatedstudent" type="hidden" value="CFResultsUiT.alice.b@gmail.tmt"/>
+                                                                                          <input name="moderatedstudent" type="hidden" value="Team 1"/>
                                                                                        </form>
                                        </div>
                                     </div>
