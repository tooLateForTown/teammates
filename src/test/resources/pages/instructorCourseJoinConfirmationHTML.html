--- conflicted
+++ resolved
@@ -254,12 +254,8 @@
                     <ul class="nav navbar-nav pull-right">
                         <li>
                             <a href="/logout.jsp" class="nav logout">Logout
-<<<<<<< HEAD
                         
-                        (<span title="{$test.instructor}" data-placement="bottom" data-toggle="tooltip" class="text-info">
-=======
-                                (<span data-original-title="{$test.instructor}" data-placement="bottom" data-toggle="tooltip" class="text-info" title="">
->>>>>>> 45bf5a2a
+                        (<span data-original-title="{$test.instructor}" data-placement="bottom" data-toggle="tooltip" class="text-info" title="">
                                         {$test.instructor}
                                  </span>)
                             </a>
