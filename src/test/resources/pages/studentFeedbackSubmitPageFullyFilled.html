<div id="frameBodyWrapper" class="container">
        <div id="topOfPage"></div>
        <h1>Submit Feedback</h1>
        <br>
        
        <form method="post" action="/page/studentFeedbackSubmissionEditSave" name="form_student_submit_response">
            
            









    
    <input name="fsname" value="First Session" type="hidden">
    <input name="courseid" value="SFSubmitUiT.CS2104" type="hidden">
    <input name="user" value="SFSubmitUiT.alice.b" type="hidden">
    <div class="well well-plain" id="course1">
            <div class="panel-body">
                <div class="form-horizontal">
                    <div class="panel-heading">
                        <div class="form-group">
                            <label class="col-sm-2 control-label">Course:</label>
                            <div class="col-sm-10">
                                <p class="form-control-static">SFSubmitUiT.CS2104</p>
                            </div>
                        </div> 
                        <div class="form-group">
                            <label class="col-sm-2 control-label">Session:</label>
                            <div class="col-sm-10">
                                <p class="form-control-static">First Session</p>
                            </div>
                        </div>  
                        <div class="form-group">
                            <label class="col-sm-2 control-label">Opening time:</label>
                            <div class="col-sm-10">
                                <p class="form-control-static">01 Apr 2012, 23:59</p>
                            </div>
                        </div>
                        <div class="form-group">
                            <label class="col-sm-2 control-label">Closing time:</label>
                            <div class="col-sm-10">
                                <p class="form-control-static">30 Apr 2016, 23:59</p>
                            </div>
                        </div>
                        <div class="form-group">
                            <label class="col-sm-2 control-label">Instructions:</label>
                            <div class="col-sm-10">
<<<<<<< HEAD
                                <pre><p class="form-control-static">Instructions for first session</p></pre>
=======
                                <pre>
                                <p class="form-control-static">Instructions for first session</p>
                                </pre>
>>>>>>> d693771d
                            </div>
                        </div> 
                    </div> 
                </div>
            </div>
        </div>
    




    <div id="statusMessage" style="display: none;"></div>

    <br>

        <input name="questiontype-1" value="TEXT" type="hidden">
        <input name="questionid-1" value="{*}" type="hidden">
        <input name="questionresponsetotal-1" value="1" type="hidden">
        <div class="form-horizontal">
            <div class="panel panel-primary">
                <div class="panel-heading">Question 1:<br>
                    What is the best selling point of your product?</div>
                <div class="panel-body">
                    <p class="text-muted">Only the following persons can see your responses: </p>
                    <ul class="text-muted">
                    
                            <li class="unordered">You can see your own feedback in the results page later on.</li>
                    
                    </ul>
        
                <br>
                <div class="form-group margin-0">
                    <div class="col-sm-2 form-inline" style="display:none">
                        <label for="input">To: </label>
                        <select class="participantSelect middlealign form-control" name="responserecipient-1-0" style="display:none;max-width:125px">
                        <option value=""></option>
<option value="SFSubmitUiT.alice.b@gmail.com" selected="selected">Myself</option>

                        </select><span> Myself</span>
                    </div>
                    <div class="col-sm-12">
                        <textarea rows="4" cols="100%" class="form-control" name="responsetext-1-0">Test Self Feedback</textarea>
                        <input name="responseid-1-0" value="{*}" type="hidden">
                    </div>
                </div>
        </div></div>
        </div>
        <br><br>

        <input name="questiontype-2" value="TEXT" type="hidden">
        <input name="questionid-2" value="{*}" type="hidden">
        <input name="questionresponsetotal-2" value="3" type="hidden">
        <div class="form-horizontal">
            <div class="panel panel-primary">
                <div class="panel-heading">Question 2:<br>
                    Rate 3 other students' products</div>
                <div class="panel-body">
                    <p class="text-muted">Only the following persons can see your responses: </p>
                    <ul class="text-muted">
                    
                            <li class="unordered">Instructors in this course can see your response, the name of the recipient, and your name.</li>
                    
                            <li class="unordered">The receiving students can see your response, but <span class="bold color_red">not</span> your name.</li>
                    
                            <li class="unordered">Your team members can see your response, and your name, but <span class="bold color_red">not</span> the name of the recipient.</li>
                    
                    </ul>
        
                <br>
                <div class="form-group margin-0">
                    <div class="col-sm-2 form-inline" style="text-align:right;">
                        <label for="input">To: </label>
                        <select class="participantSelect middlealign form-control" name="responserecipient-2-0" style="max-width:125px">
                        <option value=""></option>
<option value="SFSubmitUiT.benny.c@gmail.com" selected="selected">Benny Charles</option>
<option value="SFSubmitUiT.charlie.d@gmail.com">Charlie Davis</option>
<option value="SFSubmitUiT.danny.e@gmail.com">Danny Engrid</option>
<option style="display: none;" value="drop.out@gmail.com">Drop out</option>
<option value="SFSubmitUiT.emily.f@gmail.com">Emily</option>
<option style="display: none;" value="extra.guy@gmail.com">Extra guy</option>

                        </select>
                    </div>
                    <div class="col-sm-10">
                        <textarea rows="4" cols="100%" class="form-control" name="responsetext-2-0">Edited response to Benny.</textarea>
                        <input name="responseid-2-0" value="{*}" type="hidden">
                    </div>
                </div>
        
                <br>
                <div class="form-group margin-0">
                    <div class="col-sm-2 form-inline" style="text-align:right;">
                        <label for="input">To: </label>
                        <select class="participantSelect middlealign form-control" name="responserecipient-2-1" style="max-width:125px">
                        <option value=""></option>
<option style="display: none;" value="SFSubmitUiT.benny.c@gmail.com">Benny Charles</option>
<option value="SFSubmitUiT.charlie.d@gmail.com">Charlie Davis</option>
<option value="SFSubmitUiT.danny.e@gmail.com">Danny Engrid</option>
<option value="drop.out@gmail.com" selected="selected">Drop out</option>
<option value="SFSubmitUiT.emily.f@gmail.com">Emily</option>
<option style="display: none;" value="extra.guy@gmail.com">Extra guy</option>

                        </select>
                    </div>
                    <div class="col-sm-10">
                        <textarea rows="4" cols="100%" class="form-control" name="responsetext-2-1">Response to student who is going to drop out.</textarea>
                        <input name="responseid-2-1" value="{*}" type="hidden">
                    </div>
                </div>
        
                <br>
                <div class="form-group margin-0">
                    <div class="col-sm-2 form-inline" style="text-align:right;">
                        <label for="input">To: </label>
                        <select class="participantSelect middlealign form-control" name="responserecipient-2-2" style="max-width:125px">
                        <option value=""></option>
<option style="display: none;" value="SFSubmitUiT.benny.c@gmail.com">Benny Charles</option>
<option value="SFSubmitUiT.charlie.d@gmail.com">Charlie Davis</option>
<option value="SFSubmitUiT.danny.e@gmail.com">Danny Engrid</option>
<option style="display: none;" value="drop.out@gmail.com">Drop out</option>
<option value="SFSubmitUiT.emily.f@gmail.com">Emily</option>
<option value="extra.guy@gmail.com" selected="selected">Extra guy</option>

                        </select>
                    </div>
                    <div class="col-sm-10">
                        <textarea rows="4" cols="100%" class="form-control" name="responsetext-2-2">Response to extra guy.</textarea>
                        <input name="responseid-2-2" value="{*}" type="hidden">
                    </div>
                </div>
        </div></div>
        </div>
        <br><br>

        <input name="questiontype-3" value="TEXT" type="hidden">
        <input name="questionid-3" value="{*}" type="hidden">
        <input name="questionresponsetotal-3" value="1" type="hidden">
        <div class="form-horizontal">
            <div class="panel panel-primary">
                <div class="panel-heading">Question 3:<br>
                    Comments about the class</div>
                <div class="panel-body">
                    <p class="text-muted">Only the following persons can see your responses: </p>
                    <ul class="text-muted">
                    
                            <li class="unordered">Instructors in this course can see your response, but <span class="bold color_red">not</span> your name.</li>
                    
                    </ul>
        
                <br>
                <div class="form-group margin-0">
                    <div class="col-sm-2 form-inline" style="display:none">
                        <label for="input">To: </label>
                        <select class="participantSelect middlealign form-control" name="responserecipient-3-0" style="display:none;max-width:125px">
                        <option value=""></option>
<option value="%GENERAL%" selected="selected">%GENERAL%</option>

                        </select><span> %GENERAL%</span>
                    </div>
                    <div class="col-sm-12">
                        <textarea rows="4" cols="100%" class="form-control" name="responsetext-3-0">Feedback to instructors</textarea>
                        <input name="responseid-3-0" value="{*}%SFSubmitUiT.alice.b@gmail.com%%GENERAL%" type="hidden">
                    </div>
                </div>
        </div></div>
        </div>
        <br><br>

        <input name="questiontype-4" value="TEXT" type="hidden">
        <input name="questionid-4" value="{*}" type="hidden">
        <input name="questionresponsetotal-4" value="2" type="hidden">
        <div class="form-horizontal">
            <div class="panel panel-primary">
                <div class="panel-heading">Question 4:<br>
                    Give feedback to 3 other teams.</div>
                <div class="panel-body">
                    <p class="text-muted">Only the following persons can see your responses: </p>
                    <ul class="text-muted">
                    
                            <li class="unordered">The receiving teams can see your response, and your name.</li>
                    
                    </ul>
        
                <br>
                <div class="form-group margin-0">
                    <div class="col-sm-2 form-inline" style="text-align:right;">
                        <label for="input">To: </label>
                        <select class="participantSelect middlealign form-control" name="responserecipient-4-0" style="display:none;max-width:125px">
                        <option value=""></option>
<option value="Team 2" selected="selected">Team 2</option>
<option style="display: none;" value="Team 3">Team 3</option>

                        </select><span> Team 2</span>
                    </div>
                    <div class="col-sm-10">
                        <textarea rows="4" cols="100%" class="form-control" name="responsetext-4-0">Feedback to team 2.</textarea>
                        <input name="responseid-4-0" value="{*}%SFSubmitUiT.alice.b@gmail.com%Team 2" type="hidden">
                    </div>
                </div>
        
                <br>
                <div class="form-group margin-0">
                    <div class="col-sm-2 form-inline" style="text-align:right;">
                        <label for="input">To: </label>
                        <select class="participantSelect middlealign form-control" name="responserecipient-4-1" style="display:none;max-width:125px">
                        <option value=""></option>
<option style="display: none;" value="Team 2">Team 2</option>
<option value="Team 3" selected="selected">Team 3</option>

                        </select><span> Team 3</span>
                    </div>
                    <div class="col-sm-10">
                        <textarea rows="4" cols="100%" class="form-control" name="responsetext-4-1">Feedback to team 3</textarea>
                        <input name="responseid-4-1" value="{*}%SFSubmitUiT.alice.b@gmail.com%Team 3" type="hidden">
                    </div>
                </div>
        </div></div>
        </div>
        <br><br>

        <input name="questiontype-5" value="TEXT" type="hidden">
        <input name="questionid-5" value="{*}" type="hidden">
        <input name="questionresponsetotal-5" value="1" type="hidden">
        <div class="form-horizontal">
            <div class="panel panel-primary">
                <div class="panel-heading">Question 5:<br>
                    Give feedback to your team mates</div>
                <div class="panel-body">
                    <p class="text-muted">Only the following persons can see your responses: </p>
                    <ul class="text-muted">
                    
                            <li class="unordered">Your team members can see your response, and your name.</li>
                    
                    </ul>
        
                <br>
                <div class="form-group margin-0">
                    <div class="col-sm-2 form-inline" style="text-align:right;">
                        <label for="input">To: </label>
                        <select class="participantSelect middlealign form-control" name="responserecipient-5-0" style="display:none;max-width:125px">
                        <option value=""></option>
<option value="SFSubmitUiT.benny.c@gmail.com" selected="selected">Benny Charles</option>

                        </select><span> Benny Charles</span>
                    </div>
                    <div class="col-sm-10">
                        <textarea rows="4" cols="100%" class="form-control" name="responsetext-5-0">Feedback to teammate.</textarea>
                        <input name="responseid-5-0" value="{*}" type="hidden">
                    </div>
                </div>
        </div></div>
        </div>
        <br><br>

        <input name="questiontype-6" value="MCQ" type="hidden">
        <input name="questionid-6" value="{*}" type="hidden">
        <input name="questionresponsetotal-6" value="1" type="hidden">
        <div class="form-horizontal">
            <div class="panel panel-primary">
                <div class="panel-heading">Question 6:<br>
                    What is the best selling point of your product?</div>
                <div class="panel-body">
                    <p class="text-muted">Only the following persons can see your responses: </p>
                    <ul class="text-muted">
                    
                            <li class="unordered">You can see your own feedback in the results page later on.</li>
                    
                    </ul>
        
                <br>
                <div class="form-group margin-0">
                    <div class="col-sm-2 form-inline" style="display:none">
                        <label for="input">To: </label>
                        <select class="participantSelect middlealign form-control" name="responserecipient-6-0" style="display:none;max-width:125px">
                        <option value=""></option>
<option value="SFSubmitUiT.alice.b@gmail.com" selected="selected">Myself</option>

                        </select><span> Myself</span>
                    </div>
                    <div class="col-sm-12">
                        <table>
    <tbody><tr>
    <td>
        <label><input name="responsetext-6-0" checked="checked" value="UI" type="radio"> UI</label>
    </td>
</tr>
<tr>
    <td>
        <label><input name="responsetext-6-0" value="Algo" type="radio"> Algo</label>
    </td>
</tr>

</tbody></table>
                        <input name="responseid-6-0" value="{*}" type="hidden">
                    </div>
                </div>
        </div></div>
        </div>
        <br><br>

        <input name="questiontype-7" value="MCQ" type="hidden">
        <input name="questionid-7" value="{*}" type="hidden">
        <input name="questionresponsetotal-7" value="2" type="hidden">
        <div class="form-horizontal">
            <div class="panel panel-primary">
                <div class="panel-heading">Question 7:<br>
                    What do you think is the other teams' best feature?</div>
                <div class="panel-body">
                    <p class="text-muted">Only the following persons can see your responses: </p>
                    <ul class="text-muted">
                    
                            <li class="unordered">The receiving teams can see your response, and your name.</li>
                    
                    </ul>
        
                <br>
                <div class="form-group margin-0">
                    <div class="col-sm-2 form-inline" style="text-align:right;">
                        <label for="input">To: </label>
                        <select class="participantSelect middlealign form-control" name="responserecipient-7-0" style="display:none;max-width:125px">
                        <option value=""></option>
<option value="Team 2" selected="selected">Team 2</option>
<option style="display: none;" value="Team 3">Team 3</option>

                        </select><span> Team 2</span>
                    </div>
                    <div class="col-sm-10">
                        <table>
    <tbody><tr>
    <td>
        <label><input name="responsetext-7-0" checked="checked" value="UI" type="radio"> UI</label>
    </td>
</tr>
<tr>
    <td>
        <label><input name="responsetext-7-0" value="Algo" type="radio"> Algo</label>
    </td>
</tr>

</tbody></table>
                        <input name="responseid-7-0" value="{*}%SFSubmitUiT.alice.b@gmail.com%Team 2" type="hidden">
                    </div>
                </div>
        
                <br>
                <div class="form-group margin-0">
                    <div class="col-sm-2 form-inline" style="text-align:right;">
                        <label for="input">To: </label>
                        <select class="participantSelect middlealign form-control" name="responserecipient-7-1" style="display:none;max-width:125px">
                        <option value=""></option>
<option style="display: none;" value="Team 2">Team 2</option>
<option value="Team 3" selected="selected">Team 3</option>

                        </select><span> Team 3</span>
                    </div>
                    <div class="col-sm-10">
                        <table>
    <tbody><tr>
    <td>
        <label><input name="responsetext-7-1" checked="checked" value="UI" type="radio"> UI</label>
    </td>
</tr>
<tr>
    <td>
        <label><input name="responsetext-7-1" value="Algo" type="radio"> Algo</label>
    </td>
</tr>

</tbody></table>
                        <input name="responseid-7-1" value="{*}%SFSubmitUiT.alice.b@gmail.com%Team 3" type="hidden">
                    </div>
                </div>
        </div></div>
        </div>
        <br><br>

        <input name="questiontype-8" value="MSQ" type="hidden">
        <input name="questionid-8" value="{*}" type="hidden">
        <input name="questionresponsetotal-8" value="1" type="hidden">
        <div class="form-horizontal">
            <div class="panel panel-primary">
                <div class="panel-heading">Question 8:<br>
                    What is the best selling point of your product?</div>
                <div class="panel-body">
                    <p class="text-muted">Only the following persons can see your responses: </p>
                    <ul class="text-muted">
                    
                            <li class="unordered">You can see your own feedback in the results page later on.</li>
                    
                    </ul>
        
                <br>
                <div class="form-group margin-0">
                    <div class="col-sm-2 form-inline" style="display:none">
                        <label for="input">To: </label>
                        <select class="participantSelect middlealign form-control" name="responserecipient-8-0" style="display:none;max-width:125px">
                        <option value=""></option>
<option value="SFSubmitUiT.alice.b@gmail.com" selected="selected">Myself</option>

                        </select><span> Myself</span>
                    </div>
                    <div class="col-sm-12">
                        <table>
    <tbody><tr>
    <td>
        <label><input name="responsetext-8-0" checked="checked" value="UI" type="checkbox"> UI</label>
    </td>
</tr>
<tr>
    <td>
        <label><input name="responsetext-8-0" checked="checked" value="Algo" type="checkbox"> Algo</label>
    </td>
</tr>
<tr>
    <td>
        <label><input name="responsetext-8-0" checked="checked" value="Design" type="checkbox"> Design</label>
    </td>
</tr>

</tbody></table>
                        <input name="responseid-8-0" value="{*}" type="hidden">
                    </div>
                </div>
        </div></div>
        </div>
        <br><br>

        <input name="questiontype-9" value="MSQ" type="hidden">
        <input name="questionid-9" value="{*}" type="hidden">
        <input name="questionresponsetotal-9" value="2" type="hidden">
        <div class="form-horizontal">
            <div class="panel panel-primary">
                <div class="panel-heading">Question 9:<br>
                    What do you think is the other teams' best feature?</div>
                <div class="panel-body">
                    <p class="text-muted">Only the following persons can see your responses: </p>
                    <ul class="text-muted">
                    
                            <li class="unordered">The receiving teams can see your response, and your name.</li>
                    
                    </ul>
        
                <br>
                <div class="form-group margin-0">
                    <div class="col-sm-2 form-inline" style="text-align:right;">
                        <label for="input">To: </label>
                        <select class="participantSelect middlealign form-control" name="responserecipient-9-0" style="display:none;max-width:125px">
                        <option value=""></option>
<option value="Team 2" selected="selected">Team 2</option>
<option style="display: none;" value="Team 3">Team 3</option>

                        </select><span> Team 2</span>
                    </div>
                    <div class="col-sm-10">
                        <table>
    <tbody><tr>
    <td>
        <label><input name="responsetext-9-0" value="UI" type="checkbox"> UI</label>
    </td>
</tr>
<tr>
    <td>
        <label><input name="responsetext-9-0" checked="checked" value="Algo" type="checkbox"> Algo</label>
    </td>
</tr>
<tr>
    <td>
        <label><input name="responsetext-9-0" value="Design" type="checkbox"> Design</label>
    </td>
</tr>

</tbody></table>
                        <input name="responseid-9-0" value="{*}%SFSubmitUiT.alice.b@gmail.com%Team 2" type="hidden">
                    </div>
                </div>
        
                <br>
                <div class="form-group margin-0">
                    <div class="col-sm-2 form-inline" style="text-align:right;">
                        <label for="input">To: </label>
                        <select class="participantSelect middlealign form-control" name="responserecipient-9-1" style="display:none;max-width:125px">
                        <option value=""></option>
<option style="display: none;" value="Team 2">Team 2</option>
<option value="Team 3" selected="selected">Team 3</option>

                        </select><span> Team 3</span>
                    </div>
                    <div class="col-sm-10">
                        <table>
    <tbody><tr>
    <td>
        <label><input name="responsetext-9-1" value="UI" type="checkbox"> UI</label>
    </td>
</tr>
<tr>
    <td>
        <label><input name="responsetext-9-1" value="Algo" type="checkbox"> Algo</label>
    </td>
</tr>
<tr>
    <td>
        <label><input name="responsetext-9-1" checked="checked" value="Design" type="checkbox"> Design</label>
    </td>
</tr>

</tbody></table>
                        <input name="responseid-9-1" value="{*}%SFSubmitUiT.alice.b@gmail.com%Team 3" type="hidden">
                    </div>
                </div>
        </div></div>
        </div>
        <br><br>

        <input name="questiontype-10" value="MCQ" type="hidden">
        <input name="questionid-10" value="{*}" type="hidden">
        <input name="questionresponsetotal-10" value="1" type="hidden">
        <div class="form-horizontal">
            <div class="panel panel-primary">
                <div class="panel-heading">Question 10:<br>
                    Who is the best class mate?</div>
                <div class="panel-body">
                    <p class="text-muted">Only the following persons can see your responses: </p>
                    <ul class="text-muted">
                    
                            <li class="unordered">You can see your own feedback in the results page later on.</li>
                    
                    </ul>
        
                <br>
                <div class="form-group margin-0">
                    <div class="col-sm-2 form-inline" style="display:none">
                        <label for="input">To: </label>
                        <select class="participantSelect middlealign form-control" name="responserecipient-10-0" style="display:none;max-width:125px">
                        <option value=""></option>
<option value="SFSubmitUiT.alice.b@gmail.com" selected="selected">Myself</option>

                        </select><span> Myself</span>
                    </div>
                    <div class="col-sm-12">
                        <table>
    <tbody><tr>
    <td>
        <label><input name="responsetext-10-0" value="Alice Betsy (Team 1)" type="radio"> Alice Betsy (Team 1)</label>
    </td>
</tr>
<tr>
    <td>
        <label><input name="responsetext-10-0" value="Benny Charles (Team 1)" type="radio"> Benny Charles (Team 1)</label>
    </td>
</tr>
<tr>
    <td>
        <label><input name="responsetext-10-0" value="Charlie Davis (Team 2)" type="radio"> Charlie Davis (Team 2)</label>
    </td>
</tr>
<tr>
    <td>
        <label><input name="responsetext-10-0" value="Danny Engrid (Team 2)" type="radio"> Danny Engrid (Team 2)</label>
    </td>
</tr>
<tr>
    <td>
        <label><input name="responsetext-10-0" checked="checked" value="Drop out (Team 2)" type="radio"> Drop out (Team 2)</label>
    </td>
</tr>
<tr>
    <td>
        <label><input name="responsetext-10-0" value="Emily (Team 3)" type="radio"> Emily (Team 3)</label>
    </td>
</tr>
<tr>
    <td>
        <label><input name="responsetext-10-0" value="Extra guy (Team 2)" type="radio"> Extra guy (Team 2)</label>
    </td>
</tr>

</tbody></table>
                        <input name="responseid-10-0" value="{*}" type="hidden">
                    </div>
                </div>
        </div></div>
        </div>
        <br><br>

        <input name="questiontype-11" value="MSQ" type="hidden">
        <input name="questionid-11" value="{*}" type="hidden">
        <input name="questionresponsetotal-11" value="1" type="hidden">
        <div class="form-horizontal">
            <div class="panel panel-primary">
                <div class="panel-heading">Question 11:<br>
                    Who do you recommend as tutor?</div>
                <div class="panel-body">
                    <p class="text-muted">Only the following persons can see your responses: </p>
                    <ul class="text-muted">
                    
                            <li class="unordered">You can see your own feedback in the results page later on.</li>
                    
                    </ul>
        
                <br>
                <div class="form-group margin-0">
                    <div class="col-sm-2 form-inline" style="display:none">
                        <label for="input">To: </label>
                        <select class="participantSelect middlealign form-control" name="responserecipient-11-0" style="display:none;max-width:125px">
                        <option value=""></option>
<option value="SFSubmitUiT.alice.b@gmail.com" selected="selected">Myself</option>

                        </select><span> Myself</span>
                    </div>
                    <div class="col-sm-12">
                        <table>
    <tbody><tr>
    <td>
        <label><input name="responsetext-11-0" checked="checked" value="Alice Betsy (Team 1)" type="checkbox"> Alice Betsy (Team 1)</label>
    </td>
</tr>
<tr>
    <td>
        <label><input name="responsetext-11-0" checked="checked" value="Benny Charles (Team 1)" type="checkbox"> Benny Charles (Team 1)</label>
    </td>
</tr>
<tr>
    <td>
        <label><input name="responsetext-11-0" checked="checked" value="Charlie Davis (Team 2)" type="checkbox"> Charlie Davis (Team 2)</label>
    </td>
</tr>
<tr>
    <td>
        <label><input name="responsetext-11-0" value="Danny Engrid (Team 2)" type="checkbox"> Danny Engrid (Team 2)</label>
    </td>
</tr>
<tr>
    <td>
        <label><input name="responsetext-11-0" value="Drop out (Team 2)" type="checkbox"> Drop out (Team 2)</label>
    </td>
</tr>
<tr>
    <td>
        <label><input name="responsetext-11-0" value="Emily (Team 3)" type="checkbox"> Emily (Team 3)</label>
    </td>
</tr>
<tr>
    <td>
        <label><input name="responsetext-11-0" checked="checked" value="Extra guy (Team 2)" type="checkbox"> Extra guy (Team 2)</label>
    </td>
</tr>

</tbody></table>
                        <input name="responseid-11-0" value="{*}" type="hidden">
                    </div>
                </div>
        </div></div>
        </div>
        <br><br>

        <input name="questiontype-12" value="MCQ" type="hidden">
        <input name="questionid-12" value="{*}" type="hidden">
        <input name="questionresponsetotal-12" value="1" type="hidden">
        <div class="form-horizontal">
            <div class="panel panel-primary">
                <div class="panel-heading">Question 12:<br>
                    Which is the best team?</div>
                <div class="panel-body">
                    <p class="text-muted">Only the following persons can see your responses: </p>
                    <ul class="text-muted">
                    
                            <li class="unordered">You can see your own feedback in the results page later on.</li>
                    
                    </ul>
        
                <br>
                <div class="form-group margin-0">
                    <div class="col-sm-2 form-inline" style="display:none">
                        <label for="input">To: </label>
                        <select class="participantSelect middlealign form-control" name="responserecipient-12-0" style="display:none;max-width:125px">
                        <option value=""></option>
<option value="SFSubmitUiT.alice.b@gmail.com" selected="selected">Myself</option>

                        </select><span> Myself</span>
                    </div>
                    <div class="col-sm-12">
                        <table>
    <tbody><tr>
    <td>
        <label><input name="responsetext-12-0" value="Team 1" type="radio"> Team 1</label>
    </td>
</tr>
<tr>
    <td>
        <label><input name="responsetext-12-0" checked="checked" value="Team 2" type="radio"> Team 2</label>
    </td>
</tr>
<tr>
    <td>
        <label><input name="responsetext-12-0" value="Team 3" type="radio"> Team 3</label>
    </td>
</tr>

</tbody></table>
                        <input name="responseid-12-0" value="{*}" type="hidden">
                    </div>
                </div>
        </div></div>
        </div>
        <br><br>

        <input name="questiontype-13" value="MSQ" type="hidden">
        <input name="questionid-13" value="{*}" type="hidden">
        <input name="questionresponsetotal-13" value="1" type="hidden">
        <div class="form-horizontal">
            <div class="panel panel-primary">
                <div class="panel-heading">Question 13:<br>
                    Who do you recommend as tutor?</div>
                <div class="panel-body">
                    <p class="text-muted">Only the following persons can see your responses: </p>
                    <ul class="text-muted">
                    
                            <li class="unordered">You can see your own feedback in the results page later on.</li>
                    
                    </ul>
        
                <br>
                <div class="form-group margin-0">
                    <div class="col-sm-2 form-inline" style="display:none">
                        <label for="input">To: </label>
                        <select class="participantSelect middlealign form-control" name="responserecipient-13-0" style="display:none;max-width:125px">
                        <option value=""></option>
<option value="SFSubmitUiT.alice.b@gmail.com" selected="selected">Myself</option>

                        </select><span> Myself</span>
                    </div>
                    <div class="col-sm-12">
                        <table>
    <tbody><tr>
    <td>
        <label><input name="responsetext-13-0" checked="checked" value="Team 1" type="checkbox"> Team 1</label>
    </td>
</tr>
<tr>
    <td>
        <label><input name="responsetext-13-0" value="Team 2" type="checkbox"> Team 2</label>
    </td>
</tr>
<tr>
    <td>
        <label><input name="responsetext-13-0" checked="checked" value="Team 3" type="checkbox"> Team 3</label>
    </td>
</tr>

</tbody></table>
                        <input name="responseid-13-0" value="{*}" type="hidden">
                    </div>
                </div>
        </div></div>
        </div>
        <br><br>

        <input name="questiontype-14" value="NUMSCALE" type="hidden">
        <input name="questionid-14" value="{*}" type="hidden">
        <input name="questionresponsetotal-14" value="1" type="hidden">
        <div class="form-horizontal">
            <div class="panel panel-primary">
                <div class="panel-heading">Question 14:<br>
                    Rate your product</div>
                <div class="panel-body">
                    <p class="text-muted">Only the following persons can see your responses: </p>
                    <ul class="text-muted">
                    
                            <li class="unordered">You can see your own feedback in the results page later on.</li>
                    
                    </ul>
        
                <br>
                <div class="form-group margin-0">
                    <div class="col-sm-2 form-inline" style="display:none">
                        <label for="input">To: </label>
                        <select class="participantSelect middlealign form-control" name="responserecipient-14-0" style="display:none;max-width:125px">
                        <option value=""></option>
<option value="SFSubmitUiT.alice.b@gmail.com" selected="selected">Myself</option>

                        </select><span> Myself</span>
                    </div>
                    <div class="col-sm-12">
                        <div class="col-sm-3"><input class="numScaleAnswerBox form-control col-sm-2" onchange="validateNumScaleAnswer(14, 0)" min="1" max="5" step="0.5" value="5" name="responsetext-14-0" type="number"> 
<input name="numscalemin-14-0" value="1" type="hidden">
<input name="numscalemax-14-0" value="5" type="hidden">
<input name="numscalestep-14-0" value="0.5" type="hidden">
</div>
<div class="text-muted form-control-static">
[Possible values: 1, 1.5, 2, ..., 4, 4.5, 5]
</div>
                        <input name="responseid-14-0" value="{*}" type="hidden">
                    </div>
                </div>
        </div></div>
        </div>
        <br><br>

        <input name="questiontype-15" value="NUMSCALE" type="hidden">
        <input name="questionid-15" value="{*}" type="hidden">
        <input name="questionresponsetotal-15" value="2" type="hidden">
        <div class="form-horizontal">
            <div class="panel panel-primary">
                <div class="panel-heading">Question 15:<br>
                    Rate others' product</div>
                <div class="panel-body">
                    <p class="text-muted">Only the following persons can see your responses: </p>
                    <ul class="text-muted">
                    
                            <li class="unordered">The receiving teams can see your response, and your name.</li>
                    
                    </ul>
        
                <br>
                <div class="form-group margin-0">
                    <div class="col-sm-2 form-inline" style="text-align:right;">
                        <label for="input">To: </label>
                        <select class="participantSelect middlealign form-control" name="responserecipient-15-0" style="display:none;max-width:125px">
                        <option value=""></option>
<option value="Team 2" selected="selected">Team 2</option>
<option style="display: none;" value="Team 3">Team 3</option>

                        </select><span> Team 2</span>
                    </div>
                    <div class="col-sm-10">
                        <div class="col-sm-3"><input class="numScaleAnswerBox form-control col-sm-2" onchange="validateNumScaleAnswer(15, 0)" min="1" max="5" step="0.5" value="1.5" name="responsetext-15-0" type="number"> 
<input name="numscalemin-15-0" value="1" type="hidden">
<input name="numscalemax-15-0" value="5" type="hidden">
<input name="numscalestep-15-0" value="0.5" type="hidden">
</div>
<div class="text-muted form-control-static">
[Possible values: 1, 1.5, 2, ..., 4, 4.5, 5]
</div>
                        <input name="responseid-15-0" value="{*}%SFSubmitUiT.alice.b@gmail.com%Team 2" type="hidden">
                    </div>
                </div>
        
                <br>
                <div class="form-group margin-0">
                    <div class="col-sm-2 form-inline" style="text-align:right;">
                        <label for="input">To: </label>
                        <select class="participantSelect middlealign form-control" name="responserecipient-15-1" style="display:none;max-width:125px">
                        <option value=""></option>
<option style="display: none;" value="Team 2">Team 2</option>
<option value="Team 3" selected="selected">Team 3</option>

                        </select><span> Team 3</span>
                    </div>
                    <div class="col-sm-10">
                        <div class="col-sm-3"><input class="numScaleAnswerBox form-control col-sm-2" onchange="validateNumScaleAnswer(15, 1)" min="1" max="5" step="0.5" value="2.5" name="responsetext-15-1" type="number"> 
<input name="numscalemin-15-1" value="1" type="hidden">
<input name="numscalemax-15-1" value="5" type="hidden">
<input name="numscalestep-15-1" value="0.5" type="hidden">
</div>
<div class="text-muted form-control-static">
[Possible values: 1, 1.5, 2, ..., 4, 4.5, 5]
</div>
                        <input name="responseid-15-1" value="{*}%SFSubmitUiT.alice.b@gmail.com%Team 3" type="hidden">
                    </div>
                </div>
        </div></div>
        </div>
        <br><br>

        <input name="questiontype-16" value="MCQ" type="hidden">
        <input name="questionid-16" value="{*}" type="hidden">
        <input name="questionresponsetotal-16" value="1" type="hidden">
        <div class="form-horizontal">
            <div class="panel panel-primary">
                <div class="panel-heading">Question 16:<br>
                    Who is the best instructor?</div>
                <div class="panel-body">
                    <p class="text-muted">Only the following persons can see your responses: </p>
                    <ul class="text-muted">
                    
                            <li class="unordered">You can see your own feedback in the results page later on.</li>
                    
                    </ul>
        
                <br>
                <div class="form-group margin-0">
                    <div class="col-sm-2 form-inline" style="display:none">
                        <label for="input">To: </label>
                        <select class="participantSelect middlealign form-control" name="responserecipient-16-0" style="display:none;max-width:125px">
                        <option value=""></option>
<option value="SFSubmitUiT.alice.b@gmail.com" selected="selected">Myself</option>

                        </select><span> Myself</span>
                    </div>
                    <div class="col-sm-12">
                        <table>
    <tbody><tr>
    <td>
        <label><input name="responsetext-16-0" value="Teammates Test" type="radio"> Teammates Test</label>
    </td>
</tr>
<tr>
    <td>
        <label><input name="responsetext-16-0" checked="checked" value="Teammates Test2" type="radio"> Teammates Test2</label>
    </td>
</tr>
<tr>
    <td>
        <label><input name="responsetext-16-0" value="Teammates Test3" type="radio"> Teammates Test3</label>
    </td>
</tr>

</tbody></table>
                        <input name="responseid-16-0" value="{*}" type="hidden">
                    </div>
                </div>
        </div></div>
        </div>
        <br><br>

        <input name="questiontype-17" value="MSQ" type="hidden">
        <input name="questionid-17" value="{*}" type="hidden">
        <input name="questionresponsetotal-17" value="1" type="hidden">
        <div class="form-horizontal">
            <div class="panel panel-primary">
                <div class="panel-heading">Question 17:<br>
                    Who do you recommend as tutors?</div>
                <div class="panel-body">
                    <p class="text-muted">Only the following persons can see your responses: </p>
                    <ul class="text-muted">
                    
                            <li class="unordered">You can see your own feedback in the results page later on.</li>
                    
                    </ul>
        
                <br>
                <div class="form-group margin-0">
                    <div class="col-sm-2 form-inline" style="display:none">
                        <label for="input">To: </label>
                        <select class="participantSelect middlealign form-control" name="responserecipient-17-0" style="display:none;max-width:125px">
                        <option value=""></option>
<option value="SFSubmitUiT.alice.b@gmail.com" selected="selected">Myself</option>

                        </select><span> Myself</span>
                    </div>
                    <div class="col-sm-12">
                        <table>
    <tbody><tr>
    <td>
        <label><input name="responsetext-17-0" checked="checked" value="Teammates Test" type="checkbox"> Teammates Test</label>
    </td>
</tr>
<tr>
    <td>
        <label><input name="responsetext-17-0" value="Teammates Test2" type="checkbox"> Teammates Test2</label>
    </td>
</tr>
<tr>
    <td>
        <label><input name="responsetext-17-0" checked="checked" value="Teammates Test3" type="checkbox"> Teammates Test3</label>
    </td>
</tr>

</tbody></table>
                        <input name="responseid-17-0" value="{*}" type="hidden">
                    </div>
                </div>
        </div></div>
        </div>
        <br><br>

        <input name="questiontype-18" value="CONSTSUM" type="hidden">
        <input name="questionid-18" value="{*}" type="hidden">
        <input name="questionresponsetotal-18" value="1" type="hidden">
        <div class="form-horizontal">
            <div class="panel panel-primary">
                <div class="panel-heading">Question 18:<br>
                    How important are the following factors to you? Give points accordingly.</div>
                <div class="panel-body">
                    <p class="text-muted">Only the following persons can see your responses: </p>
                    <ul class="text-muted">
                    
                            <li class="unordered">You can see your own feedback in the results page later on.</li>
                    
                    </ul>
        
                <br>
                <div class="form-group margin-0">
                    <div class="col-sm-2 form-inline" style="display:none">
                        <label for="input">To: </label>
                        <select class="participantSelect middlealign form-control" name="responserecipient-18-0" style="display:none;max-width:125px">
                        <option value=""></option>
<option value="SFSubmitUiT.alice.b@gmail.com" selected="selected">Myself</option>

                        </select><span> Myself</span>
                    </div>
                    <div class="col-sm-12">
                        <div>
    <div class="form-group">
    <label class="col-sm-2 control-label">Grades</label>
    <div class="col-sm-3">
        <input class="form-control pointsBox" id="responsetext-18-0-0" name="responsetext-18-0" value="70" onchange="updateConstSumMessageQn('18')" min="0" step="1" type="number">
    </div>
</div>
<div class="form-group">
    <label class="col-sm-2 control-label">Fun</label>
    <div class="col-sm-3">
        <input class="form-control pointsBox" id="responsetext-18-0-1" name="responsetext-18-0" value="30" onchange="updateConstSumMessageQn('18')" min="0" step="1" type="number">
    </div>
</div>

    <div id="constSumInfo-18-0" class="form-group">
    	<div class="col-sm-2">
    	</div>
    	<div class="col-sm-3">
    		<hr class="margin-top-0">
    		<p class="text-color-blue text-color-green" id="constSumMessage-18-0">All points distributed!</p>
    		<hr>
    	</div>
    </div>
    <input id="constSumToRecipients-18" value="false" type="hidden">
    <input id="constSumPointsPerOption-18" value="false" type="hidden">
    <input id="constSumNumOption-18" value="2" type="hidden">
    <input id="constSumPoints-18" value="100" type="hidden">
</div>
                        <input name="responseid-18-0" value="{*}" type="hidden">
                    </div>
                </div>
        </div></div>
        </div>
        <br><br>

        <input name="questiontype-19" value="CONSTSUM" type="hidden">
        <input name="questionid-19" value="{*}" type="hidden">
        <input name="questionresponsetotal-19" value="2" type="hidden">
        <div class="form-horizontal">
            <div class="panel panel-primary">
                <div class="panel-heading">Question 19:<br>
                    Split points among the teams</div>
                <div class="panel-body">
                    <p class="text-muted">Only the following persons can see your responses: </p>
                    <ul class="text-muted">
                    
                            <li class="unordered">The receiving teams can see your response, but <span class="bold color_red">not</span> the name of the recipient, or your name.</li>
                    
                            <li class="unordered">Instructors in this course can see your response, the name of the recipient, and your name.</li>
                    
                    </ul>
        
                <br>
                <div class="form-group margin-0">
                    <div class="col-sm-2 form-inline" style="text-align:right;">
                        <label for="input">To: </label>
                        <select class="participantSelect middlealign form-control" name="responserecipient-19-0" style="display:none;max-width:125px">
                        <option value=""></option>
<option value="Team 2" selected="selected">Team 2</option>
<option style="display: none;" value="Team 3">Team 3</option>

                        </select><span> Team 2</span>
                    </div>
                    <div class="col-sm-10">
                        <div>
    <div class="form-group">
    <label class="col-sm-2 control-label" style="display:none"></label>
    <div class="col-sm-3">
        <input class="form-control pointsBox" id="responsetext-19-0-0" name="responsetext-19-0" value="90" onchange="updateConstSumMessageQn('19')" min="0" step="1" type="number">
    </div>
</div>

    <div id="constSumInfo-19-0" class="form-group" style="display:none">
    	<div class="col-sm-2" style="display:none">
    	</div>
    	<div class="col-sm-3">
    		<hr class="margin-top-0">
    		<p class="text-color-blue" id="constSumMessage-19-0">
    		</p>
    		<hr>
    	</div>
    </div>
    <input id="constSumToRecipients-19" value="true" type="hidden">
    <input id="constSumPointsPerOption-19" value="true" type="hidden">
    <input id="constSumNumOption-19" value="0" type="hidden">
    <input id="constSumPoints-19" value="100" type="hidden">
</div>
                        <input name="responseid-19-0" value="{*}%SFSubmitUiT.alice.b@gmail.com%Team 2" type="hidden">
                    </div>
                </div>
        
                <br>
                <div class="form-group margin-0">
                    <div class="col-sm-2 form-inline" style="text-align:right;">
                        <label for="input">To: </label>
                        <select class="participantSelect middlealign form-control" name="responserecipient-19-1" style="display:none;max-width:125px">
                        <option value=""></option>
<option style="display: none;" value="Team 2">Team 2</option>
<option value="Team 3" selected="selected">Team 3</option>

                        </select><span> Team 3</span>
                    </div>
                    <div class="col-sm-10">
                        <div>
    <div class="form-group">
    <label class="col-sm-2 control-label" style="display:none"></label>
    <div class="col-sm-3">
        <input class="form-control pointsBox" id="responsetext-19-1-0" name="responsetext-19-1" value="110" onchange="updateConstSumMessageQn('19')" min="0" step="1" type="number">
    </div>
</div>

    <div id="constSumInfo-19-1" class="form-group" style="">
    	<div class="col-sm-2" style="display:none">
    	</div>
    	<div class="col-sm-3">
    		<hr class="margin-top-0">
    		<p class="text-color-green" id="constSumMessage-19-1">All points distributed!</p>
    		<hr>
    	</div>
    </div>
    <input id="constSumToRecipients-19" value="true" type="hidden">
    <input id="constSumPointsPerOption-19" value="true" type="hidden">
    <input id="constSumNumOption-19" value="0" type="hidden">
    <input id="constSumPoints-19" value="100" type="hidden">
</div>
                        <input name="responseid-19-1" value="{*}%SFSubmitUiT.alice.b@gmail.com%Team 3" type="hidden">
                    </div>
                </div>
        </div></div>
        </div>
        <br><br>

        <input name="questiontype-20" value="CONTRIB" type="hidden">
        <input name="questionid-20" value="{*}" type="hidden">
        <input name="questionresponsetotal-20" value="2" type="hidden">
        <div class="form-horizontal">
            <div class="panel panel-primary">
                <div class="panel-heading">Question 20:<br>
                    Rate the contribution of your team members and yourself.</div>
                <div class="panel-body">
                    <p class="text-muted">Only the following persons can see your responses: </p>
                    <ul class="text-muted">
                    
                            <li class="unordered">Instructors in this course can see your response, the name of the recipient, and your name.</li>
                    
                    </ul>
        
                <br>
                <div class="form-group margin-0">
                    <div class="col-sm-2 form-inline" style="text-align:right;">
                        <label for="input">To: </label>
                        <select class="participantSelect middlealign form-control" name="responserecipient-20-0" style="display:none;max-width:125px">
                        <option value=""></option>
<option value="SFSubmitUiT.alice.b@gmail.com" selected="selected">Alice Betsy</option>
<option style="display: none;" value="SFSubmitUiT.benny.c@gmail.com">Benny Charles</option>

                        </select><span> Alice Betsy</span>
                    </div>
                    <div class="col-sm-10">
                        <div class="col-sm-3">
	<select class="form-control" name="responsetext-20-0">
		<option value="200">Equal share + 100%</option>
<option value="190">Equal share + 90%</option>
<option value="180">Equal share + 80%</option>
<option value="170">Equal share + 70%</option>
<option value="160">Equal share + 60%</option>
<option value="150">Equal share + 50%</option>
<option value="140">Equal share + 40%</option>
<option value="130">Equal share + 30%</option>
<option value="120">Equal share + 20%</option>
<option value="110">Equal share + 10%</option>
<option value="100" selected="selected">Equal share</option>
<option value="90">Equal share - 10%</option>
<option value="80">Equal share - 20%</option>
<option value="70">Equal share - 30%</option>
<option value="60">Equal share - 40%</option>
<option value="50">Equal share - 50%</option>
<option value="40">Equal share - 60%</option>
<option value="30">Equal share - 70%</option>
<option value="20">Equal share - 80%</option>
<option value="10">Equal share - 90%</option>
<option value="0">0%</option>
<option value="-101">Not Sure</option>
	</select>
</div>
                        <input name="responseid-20-0" value="{*}" type="hidden">
                    </div>
                </div>
        
                <br>
                <div class="form-group margin-0">
                    <div class="col-sm-2 form-inline" style="text-align:right;">
                        <label for="input">To: </label>
                        <select class="participantSelect middlealign form-control" name="responserecipient-20-1" style="display:none;max-width:125px">
                        <option value=""></option>
<option style="display: none;" value="SFSubmitUiT.alice.b@gmail.com">Alice Betsy</option>
<option value="SFSubmitUiT.benny.c@gmail.com" selected="selected">Benny Charles</option>

                        </select><span> Benny Charles</span>
                    </div>
                    <div class="col-sm-10">
                        <div class="col-sm-3">
	<select class="form-control" name="responsetext-20-1">
		<option value="200">Equal share + 100%</option>
<option value="190">Equal share + 90%</option>
<option value="180">Equal share + 80%</option>
<option value="170">Equal share + 70%</option>
<option value="160">Equal share + 60%</option>
<option value="150">Equal share + 50%</option>
<option value="140">Equal share + 40%</option>
<option value="130">Equal share + 30%</option>
<option value="120">Equal share + 20%</option>
<option value="110">Equal share + 10%</option>
<option value="100">Equal share</option>
<option value="90">Equal share - 10%</option>
<option value="80">Equal share - 20%</option>
<option value="70">Equal share - 30%</option>
<option value="60">Equal share - 40%</option>
<option value="50">Equal share - 50%</option>
<option value="40">Equal share - 60%</option>
<option value="30">Equal share - 70%</option>
<option value="20">Equal share - 80%</option>
<option value="10">Equal share - 90%</option>
<option value="0" selected="selected">0%</option>
<option value="-101">Not Sure</option>
	</select>
</div>
                        <input name="responseid-20-1" value="{*}" type="hidden">
                    </div>
                </div>
        </div></div>
        </div>
        <br><br>

            
            <div class="bold align-center">
            
                    <input data-original-title="You can save your responses at any time and come back later to continue." class="btn btn-primary" id="response_submit_button" data-toggle="tooltip" data-placement="top" title="" value="Save Feedback" type="submit">
            
            </div>
            <br><br>    
        </form>
    </div><|MERGE_RESOLUTION|>--- conflicted
+++ resolved
@@ -6,7 +6,6 @@
         <form method="post" action="/page/studentFeedbackSubmissionEditSave" name="form_student_submit_response">
             
             
-
 
 
 
@@ -50,13 +49,9 @@
                         <div class="form-group">
                             <label class="col-sm-2 control-label">Instructions:</label>
                             <div class="col-sm-10">
-<<<<<<< HEAD
-                                <pre><p class="form-control-static">Instructions for first session</p></pre>
-=======
                                 <pre>
                                 <p class="form-control-static">Instructions for first session</p>
                                 </pre>
->>>>>>> d693771d
                             </div>
                         </div> 
                     </div> 
@@ -99,7 +94,7 @@
                     </div>
                     <div class="col-sm-12">
                         <textarea rows="4" cols="100%" class="form-control" name="responsetext-1-0">Test Self Feedback</textarea>
-                        <input name="responseid-1-0" value="{*}" type="hidden">
+                        <input name="responseid-1-0" value="{*}%SFSubmitUiT.alice.b@gmail.com%SFSubmitUiT.alice.b@gmail.com" type="hidden">
                     </div>
                 </div>
         </div></div>
@@ -142,7 +137,7 @@
                     </div>
                     <div class="col-sm-10">
                         <textarea rows="4" cols="100%" class="form-control" name="responsetext-2-0">Edited response to Benny.</textarea>
-                        <input name="responseid-2-0" value="{*}" type="hidden">
+                        <input name="responseid-2-0" value="{*}%SFSubmitUiT.alice.b@gmail.com%SFSubmitUiT.benny.c@gmail.com" type="hidden">
                     </div>
                 </div>
         
@@ -163,7 +158,7 @@
                     </div>
                     <div class="col-sm-10">
                         <textarea rows="4" cols="100%" class="form-control" name="responsetext-2-1">Response to student who is going to drop out.</textarea>
-                        <input name="responseid-2-1" value="{*}" type="hidden">
+                        <input name="responseid-2-1" value="{*}%SFSubmitUiT.alice.b@gmail.com%drop.out@gmail.com" type="hidden">
                     </div>
                 </div>
         
@@ -184,7 +179,7 @@
                     </div>
                     <div class="col-sm-10">
                         <textarea rows="4" cols="100%" class="form-control" name="responsetext-2-2">Response to extra guy.</textarea>
-                        <input name="responseid-2-2" value="{*}" type="hidden">
+                        <input name="responseid-2-2" value="{*}%SFSubmitUiT.alice.b@gmail.com%extra.guy@gmail.com" type="hidden">
                     </div>
                 </div>
         </div></div>
@@ -304,7 +299,7 @@
                     </div>
                     <div class="col-sm-10">
                         <textarea rows="4" cols="100%" class="form-control" name="responsetext-5-0">Feedback to teammate.</textarea>
-                        <input name="responseid-5-0" value="{*}" type="hidden">
+                        <input name="responseid-5-0" value="{*}%SFSubmitUiT.alice.b@gmail.com%SFSubmitUiT.benny.c@gmail.com" type="hidden">
                     </div>
                 </div>
         </div></div>
@@ -350,7 +345,7 @@
 </tr>
 
 </tbody></table>
-                        <input name="responseid-6-0" value="{*}" type="hidden">
+                        <input name="responseid-6-0" value="{*}%SFSubmitUiT.alice.b@gmail.com%SFSubmitUiT.alice.b@gmail.com" type="hidden">
                     </div>
                 </div>
         </div></div>
@@ -477,7 +472,7 @@
 </tr>
 
 </tbody></table>
-                        <input name="responseid-8-0" value="{*}" type="hidden">
+                        <input name="responseid-8-0" value="{*}%SFSubmitUiT.alice.b@gmail.com%SFSubmitUiT.alice.b@gmail.com" type="hidden">
                     </div>
                 </div>
         </div></div>
@@ -634,7 +629,7 @@
 </tr>
 
 </tbody></table>
-                        <input name="responseid-10-0" value="{*}" type="hidden">
+                        <input name="responseid-10-0" value="{*}%SFSubmitUiT.alice.b@gmail.com%SFSubmitUiT.alice.b@gmail.com" type="hidden">
                     </div>
                 </div>
         </div></div>
@@ -705,7 +700,7 @@
 </tr>
 
 </tbody></table>
-                        <input name="responseid-11-0" value="{*}" type="hidden">
+                        <input name="responseid-11-0" value="{*}%SFSubmitUiT.alice.b@gmail.com%SFSubmitUiT.alice.b@gmail.com" type="hidden">
                     </div>
                 </div>
         </div></div>
@@ -756,7 +751,7 @@
 </tr>
 
 </tbody></table>
-                        <input name="responseid-12-0" value="{*}" type="hidden">
+                        <input name="responseid-12-0" value="{*}%SFSubmitUiT.alice.b@gmail.com%SFSubmitUiT.alice.b@gmail.com" type="hidden">
                     </div>
                 </div>
         </div></div>
@@ -807,7 +802,7 @@
 </tr>
 
 </tbody></table>
-                        <input name="responseid-13-0" value="{*}" type="hidden">
+                        <input name="responseid-13-0" value="{*}%SFSubmitUiT.alice.b@gmail.com%SFSubmitUiT.alice.b@gmail.com" type="hidden">
                     </div>
                 </div>
         </div></div>
@@ -848,7 +843,7 @@
 <div class="text-muted form-control-static">
 [Possible values: 1, 1.5, 2, ..., 4, 4.5, 5]
 </div>
-                        <input name="responseid-14-0" value="{*}" type="hidden">
+                        <input name="responseid-14-0" value="{*}%SFSubmitUiT.alice.b@gmail.com%SFSubmitUiT.alice.b@gmail.com" type="hidden">
                     </div>
                 </div>
         </div></div>
@@ -965,7 +960,7 @@
 </tr>
 
 </tbody></table>
-                        <input name="responseid-16-0" value="{*}" type="hidden">
+                        <input name="responseid-16-0" value="{*}%SFSubmitUiT.alice.b@gmail.com%SFSubmitUiT.alice.b@gmail.com" type="hidden">
                     </div>
                 </div>
         </div></div>
@@ -1016,7 +1011,7 @@
 </tr>
 
 </tbody></table>
-                        <input name="responseid-17-0" value="{*}" type="hidden">
+                        <input name="responseid-17-0" value="{*}%SFSubmitUiT.alice.b@gmail.com%SFSubmitUiT.alice.b@gmail.com" type="hidden">
                     </div>
                 </div>
         </div></div>
@@ -1077,7 +1072,7 @@
     <input id="constSumNumOption-18" value="2" type="hidden">
     <input id="constSumPoints-18" value="100" type="hidden">
 </div>
-                        <input name="responseid-18-0" value="{*}" type="hidden">
+                        <input name="responseid-18-0" value="{*}%SFSubmitUiT.alice.b@gmail.com%SFSubmitUiT.alice.b@gmail.com" type="hidden">
                     </div>
                 </div>
         </div></div>
@@ -1234,7 +1229,7 @@
 <option value="-101">Not Sure</option>
 	</select>
 </div>
-                        <input name="responseid-20-0" value="{*}" type="hidden">
+                        <input name="responseid-20-0" value="{*}%SFSubmitUiT.alice.b@gmail.com%SFSubmitUiT.alice.b@gmail.com" type="hidden">
                     </div>
                 </div>
         
@@ -1276,7 +1271,7 @@
 <option value="-101">Not Sure</option>
 	</select>
 </div>
-                        <input name="responseid-20-1" value="{*}" type="hidden">
+                        <input name="responseid-20-1" value="{*}%SFSubmitUiT.alice.b@gmail.com%SFSubmitUiT.benny.c@gmail.com" type="hidden">
                     </div>
                 </div>
         </div></div>
