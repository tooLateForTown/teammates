--- conflicted
+++ resolved
@@ -252,11 +252,7 @@
                                 To: 
                                 
                                     <div class="middlealign profile-pic-icon-hover inline-block" data-link="/page/studentProfilePic?courseid={*}&amp;studentemail={*}">
-<<<<<<< HEAD
-                                        Alice Betsy (Team 1)
-=======
                                         <strong>Alice Betsy (Team 1)</strong>
->>>>>>> 1f7a35a8
                                         <img src="" alt="No Image Given" class="hidden profile-pic-icon-hidden">
                                     </div>
                                  
@@ -1108,7 +1104,309 @@
                                         </li>
                                     </ul></div></div>
                             
-<<<<<<< HEAD
+                                    <div class="panel panel-info">
+                                        <div class="panel-heading">Question 14: <span class="text-preserve-space">How important are the following factors to you? Give points accordingly.&nbsp;<span style=" white-space: normal;">
+    <a href="javascript:;" id="questionAdditionalInfoButton-14-giver-1-recipient-0" class="color_gray" onclick="toggleAdditionalQuestionInfo('14-giver-1-recipient-0')" data-more="[more]" data-less="[less]">[more]</a>
+    <br>
+    <span id="questionAdditionalInfo-14-giver-1-recipient-0" style="display:none;">Distribute points (among options) question options:
+<ul style="list-style-type: disc;margin-left: 20px;"><li>Grades</li><li>Fun</li></ul>Total points: 100</span>
+</span></span></div>
+                                        <div class="panel-body">
+                                            <div style="clear:both; overflow: hidden">
+                                                <div class="pull-left"><ul><li>Grades: 45</li><li>Fun: 55</li></ul></div>
+                                                <button type="button" class="btn btn-default btn-xs icon-button pull-right" id="button_add_comment" onclick="showResponseCommentAddForm(0,1,9)" data-toggle="tooltip" data-placement="top" title="Add comment">
+                                                    <span class="glyphicon glyphicon-comment glyphicon-primary"></span>
+                                                </button>
+                                            </div>
+                                            
+                                            <ul class="list-group" id="responseCommentTable-0-1-9" style="display:none">
+                                            
+                                        <!-- frComment Add form -->    
+                                        <li class="list-group-item list-group-item-warning" id="showResponseCommentAddForm-0-1-9" style="display:none;">
+                                            <form class="responseCommentAddForm">
+                                                <div class="form-group">
+                                                    <div class="form-group form-inline">
+                                                        <div class="form-group text-muted">
+                                                            You may change comment's visibility using the visibility options on the right hand side.
+                                                        </div>
+                                                        <a id="frComment-visibility-options-trigger-0-1-9" class="btn btn-sm btn-info pull-right" onclick="toggleVisibilityEditForm(0,1,9)">
+                                                            <span class="glyphicon glyphicon-eye-close"></span>
+                                                            Show Visibility Options
+                                                        </a>
+                                                    </div>
+                                                    <div id="visibility-options-0-1-9" class="panel panel-default" style="display: none;">
+                                                        <div class="panel-heading">Visibility Options</div>
+                                                        <table class="table text-center" style="color:#000;">
+                                                            <tbody>
+                                                                <tr>
+                                                                    <th class="text-center">User/Group</th>
+                                                                    <th class="text-center">Can see
+                                                                        your comment</th>
+                                                                    <th class="text-center">Can see
+                                                                        your name</th>
+                                                                </tr>
+                                                                <tr id="response-giver-0-1-9">
+                                                                    <td class="text-left">
+                                                                        <div data-toggle="tooltip" data-placement="top" title="" data-original-title="Control what response giver can view">
+                                                                            Response Giver</div>
+                                                                    </td>
+                                                                    <td><input class="visibilityCheckbox answerCheckbox centered" name="receiverLeaderCheckbox" value="GIVER" checked="checked" type="checkbox">
+                                                                    </td>
+                                                                    <td><input class="visibilityCheckbox giverCheckbox" value="GIVER" checked="checked" type="checkbox">
+                                                                    </td>
+                                                                </tr>
+                                                                
+                                                                
+                                                                
+                                                                
+                                                                
+                                                                <tr id="response-instructors-0-1-9">
+                                                                    <td class="text-left">
+                                                                        <div data-toggle="tooltip" data-placement="top" title="" data-original-title="Control what instructors can view">
+                                                                            Instructors</div>
+                                                                    </td>
+                                                                    <td><input class="visibilityCheckbox answerCheckbox" value="INSTRUCTORS" checked="checked" type="checkbox">
+                                                                    </td>
+                                                                    <td><input class="visibilityCheckbox giverCheckbox" value="INSTRUCTORS" checked="checked" type="checkbox">
+                                                                    </td>
+                                                                </tr>
+                                                                
+                                                            </tbody>
+                                                        </table>
+                                                    </div>
+                                                    <textarea class="form-control" rows="3" placeholder="Your comment about this response" name="responsecommenttext" id="responseCommentAddForm-0-1-9"></textarea>
+                                                </div>
+                                                <div class="col-sm-offset-5">
+                                                    <a href="/page/instructorFeedbackResponseCommentAdd" type="button" class="btn btn-primary" id="button_save_comment_for_add-0-1-9">Add</a>
+                                                    <input class="btn btn-default" value="Cancel" onclick="hideResponseCommentAddForm(0,1,9)" type="button">
+                                                    <input name="courseid" value="CFResultsUiT.CS2104" type="hidden">
+                                                    <input name="fsname" value="First Session" type="hidden">
+                                                    <input name="questionid" value="{*}" type="hidden">                                            
+                                                    <input name="responseid" value="{*}" type="hidden">
+                                                    <input name="user" value="CFResultsUiT.instr" type="hidden">
+                                                    <input name="showresponsecommentsto" value="GIVER,RECEIVER, INSTRUCTORS" type="hidden">
+                                                    <input name="showresponsegiverto" value="GIVER,RECEIVER, INSTRUCTORS" type="hidden">
+                                                </div>
+                                            </form>
+                                        </li>
+                                    </ul></div></div>
+                            
+                                    <div class="panel panel-info">
+                                        <div class="panel-heading">Question 15: <span class="text-preserve-space">Split points among the your team members and yourself, according to how much you think each member has contributed.&nbsp;<span style=" white-space: normal;">
+    <a href="javascript:;" id="questionAdditionalInfoButton-15-giver-1-recipient-0" class="color_gray" onclick="toggleAdditionalQuestionInfo('15-giver-1-recipient-0')" data-more="[more]" data-less="[less]">[more]</a>
+    <br>
+    <span id="questionAdditionalInfo-15-giver-1-recipient-0" style="display:none;">Distribute points (among recipients) question<br>Points per recipient: 100</span>
+</span></span></div>
+                                        <div class="panel-body">
+                                            <div style="clear:both; overflow: hidden">
+                                                <div class="pull-left">110</div>
+                                                <button type="button" class="btn btn-default btn-xs icon-button pull-right" id="button_add_comment" onclick="showResponseCommentAddForm(0,1,10)" data-toggle="tooltip" data-placement="top" title="Add comment">
+                                                    <span class="glyphicon glyphicon-comment glyphicon-primary"></span>
+                                                </button>
+                                            </div>
+                                            
+                                            <ul class="list-group" id="responseCommentTable-0-1-10" style="display:none">
+                                            
+                                        <!-- frComment Add form -->    
+                                        <li class="list-group-item list-group-item-warning" id="showResponseCommentAddForm-0-1-10" style="display:none;">
+                                            <form class="responseCommentAddForm">
+                                                <div class="form-group">
+                                                    <div class="form-group form-inline">
+                                                        <div class="form-group text-muted">
+                                                            You may change comment's visibility using the visibility options on the right hand side.
+                                                        </div>
+                                                        <a id="frComment-visibility-options-trigger-0-1-10" class="btn btn-sm btn-info pull-right" onclick="toggleVisibilityEditForm(0,1,10)">
+                                                            <span class="glyphicon glyphicon-eye-close"></span>
+                                                            Show Visibility Options
+                                                        </a>
+                                                    </div>
+                                                    <div id="visibility-options-0-1-10" class="panel panel-default" style="display: none;">
+                                                        <div class="panel-heading">Visibility Options</div>
+                                                        <table class="table text-center" style="color:#000;">
+                                                            <tbody>
+                                                                <tr>
+                                                                    <th class="text-center">User/Group</th>
+                                                                    <th class="text-center">Can see
+                                                                        your comment</th>
+                                                                    <th class="text-center">Can see
+                                                                        your name</th>
+                                                                </tr>
+                                                                <tr id="response-giver-0-1-10">
+                                                                    <td class="text-left">
+                                                                        <div data-toggle="tooltip" data-placement="top" title="" data-original-title="Control what response giver can view">
+                                                                            Response Giver</div>
+                                                                    </td>
+                                                                    <td><input class="visibilityCheckbox answerCheckbox centered" name="receiverLeaderCheckbox" value="GIVER" checked="checked" type="checkbox">
+                                                                    </td>
+                                                                    <td><input class="visibilityCheckbox giverCheckbox" value="GIVER" checked="checked" type="checkbox">
+                                                                    </td>
+                                                                </tr>
+                                                                
+                                                                <tr id="response-recipient-0-1-10">
+                                                                    <td class="text-left">
+                                                                        <div data-toggle="tooltip" data-placement="top" title="" data-original-title="Control what response recipient(s) can view">
+                                                                            Response Recipient(s)</div>
+                                                                    </td>
+                                                                    <td><input class="visibilityCheckbox answerCheckbox centered" name="receiverLeaderCheckbox" value="RECEIVER" checked="checked" type="checkbox">
+                                                                    </td>
+                                                                    <td><input class="visibilityCheckbox giverCheckbox" value="RECEIVER" checked="checked" type="checkbox">
+                                                                    </td>
+                                                                </tr>
+                                                                
+                                                                
+                                                                
+                                                                
+                                                                
+                                                                <tr id="response-instructors-0-1-10">
+                                                                    <td class="text-left">
+                                                                        <div data-toggle="tooltip" data-placement="top" title="" data-original-title="Control what instructors can view">
+                                                                            Instructors</div>
+                                                                    </td>
+                                                                    <td><input class="visibilityCheckbox answerCheckbox" value="INSTRUCTORS" checked="checked" type="checkbox">
+                                                                    </td>
+                                                                    <td><input class="visibilityCheckbox giverCheckbox" value="INSTRUCTORS" checked="checked" type="checkbox">
+                                                                    </td>
+                                                                </tr>
+                                                                
+                                                            </tbody>
+                                                        </table>
+                                                    </div>
+                                                    <textarea class="form-control" rows="3" placeholder="Your comment about this response" name="responsecommenttext" id="responseCommentAddForm-0-1-10"></textarea>
+                                                </div>
+                                                <div class="col-sm-offset-5">
+                                                    <a href="/page/instructorFeedbackResponseCommentAdd" type="button" class="btn btn-primary" id="button_save_comment_for_add-0-1-10">Add</a>
+                                                    <input class="btn btn-default" value="Cancel" onclick="hideResponseCommentAddForm(0,1,10)" type="button">
+                                                    <input name="courseid" value="CFResultsUiT.CS2104" type="hidden">
+                                                    <input name="fsname" value="First Session" type="hidden">
+                                                    <input name="questionid" value="{*}" type="hidden">                                            
+                                                    <input name="responseid" value="{*}" type="hidden">
+                                                    <input name="user" value="CFResultsUiT.instr" type="hidden">
+                                                    <input name="showresponsecommentsto" value="GIVER,RECEIVER, INSTRUCTORS" type="hidden">
+                                                    <input name="showresponsegiverto" value="GIVER,RECEIVER, INSTRUCTORS" type="hidden">
+                                                </div>
+                                            </form>
+                                        </li>
+                                    </ul></div></div>
+                            
+                                    <div class="panel panel-info">
+                                        <div class="panel-heading">Question 16: <span class="text-preserve-space">Rate the contribution of yourself and your team members towards the latest project.&nbsp;<span style=" white-space: normal;">
+    <a href="javascript:;" id="questionAdditionalInfoButton-16-giver-1-recipient-0" class="color_gray" onclick="toggleAdditionalQuestionInfo('16-giver-1-recipient-0')" data-more="[more]" data-less="[less]">[more]</a>
+    <br>
+    <span id="questionAdditionalInfo-16-giver-1-recipient-0" style="display:none;">Team contribution question</span>
+</span></span></div>
+                                        <div class="panel-body">
+                                            <div style="clear:both; overflow: hidden">
+                                                <div class="pull-left"><span class="color_neutral">Equal Share</span><span>&nbsp;&nbsp;[Perceived Contribution: <span class="color-negative" "="">N/A</span>]</span></div>
+                                                <button type="button" class="btn btn-default btn-xs icon-button pull-right" id="button_add_comment" onclick="showResponseCommentAddForm(0,1,11)" data-toggle="tooltip" data-placement="top" title="Add comment">
+                                                    <span class="glyphicon glyphicon-comment glyphicon-primary"></span>
+                                                </button>
+                                            </div>
+                                            
+                                            <ul class="list-group" id="responseCommentTable-0-1-11" style="display:none">
+                                            
+                                        <!-- frComment Add form -->    
+                                        <li class="list-group-item list-group-item-warning" id="showResponseCommentAddForm-0-1-11" style="display:none;">
+                                            <form class="responseCommentAddForm">
+                                                <div class="form-group">
+                                                    <div class="form-group form-inline">
+                                                        <div class="form-group text-muted">
+                                                            You may change comment's visibility using the visibility options on the right hand side.
+                                                        </div>
+                                                        <a id="frComment-visibility-options-trigger-0-1-11" class="btn btn-sm btn-info pull-right" onclick="toggleVisibilityEditForm(0,1,11)">
+                                                            <span class="glyphicon glyphicon-eye-close"></span>
+                                                            Show Visibility Options
+                                                        </a>
+                                                    </div>
+                                                    <div id="visibility-options-0-1-11" class="panel panel-default" style="display: none;">
+                                                        <div class="panel-heading">Visibility Options</div>
+                                                        <table class="table text-center" style="color:#000;">
+                                                            <tbody>
+                                                                <tr>
+                                                                    <th class="text-center">User/Group</th>
+                                                                    <th class="text-center">Can see
+                                                                        your comment</th>
+                                                                    <th class="text-center">Can see
+                                                                        your name</th>
+                                                                </tr>
+                                                                <tr id="response-giver-0-1-11">
+                                                                    <td class="text-left">
+                                                                        <div data-toggle="tooltip" data-placement="top" title="" data-original-title="Control what response giver can view">
+                                                                            Response Giver</div>
+                                                                    </td>
+                                                                    <td><input class="visibilityCheckbox answerCheckbox centered" name="receiverLeaderCheckbox" value="GIVER" checked="checked" type="checkbox">
+                                                                    </td>
+                                                                    <td><input class="visibilityCheckbox giverCheckbox" value="GIVER" checked="checked" type="checkbox">
+                                                                    </td>
+                                                                </tr>
+                                                                
+                                                                <tr id="response-recipient-0-1-11">
+                                                                    <td class="text-left">
+                                                                        <div data-toggle="tooltip" data-placement="top" title="" data-original-title="Control what response recipient(s) can view">
+                                                                            Response Recipient(s)</div>
+                                                                    </td>
+                                                                    <td><input class="visibilityCheckbox answerCheckbox centered" name="receiverLeaderCheckbox" value="RECEIVER" checked="checked" type="checkbox">
+                                                                    </td>
+                                                                    <td><input class="visibilityCheckbox giverCheckbox" value="RECEIVER" checked="checked" type="checkbox">
+                                                                    </td>
+                                                                </tr>
+                                                                
+                                                                
+                                                                <tr id="response-giver-team-0-1-11">
+                                                                    <td class="text-left">
+                                                                        <div data-toggle="tooltip" data-placement="top" title="" data-original-title="Control what team members of response giver can view">
+                                                                            Response Giver's Team Members</div>
+                                                                    </td>
+                                                                    <td><input class="visibilityCheckbox answerCheckbox" value="OWN_TEAM_MEMBERS" checked="checked" type="checkbox">
+                                                                    </td>
+                                                                    <td><input class="visibilityCheckbox giverCheckbox" value="OWN_TEAM_MEMBERS" checked="checked" type="checkbox">
+                                                                    </td>
+                                                                </tr>
+                                                                
+                                                                
+                                                                <tr id="response-recipient-team-0-1-11">
+                                                                    <td class="text-left">
+                                                                        <div data-toggle="tooltip" data-placement="top" title="" data-original-title="Control what team members of response recipient(s) can view">
+                                                                            Response Recipient's Team Members</div>
+                                                                    </td>
+                                                                    <td><input class="visibilityCheckbox answerCheckbox" value="RECEIVER_TEAM_MEMBERS" checked="checked" type="checkbox">
+                                                                    </td>
+                                                                    <td><input class="visibilityCheckbox giverCheckbox" value="RECEIVER_TEAM_MEMBERS" checked="checked" type="checkbox">
+                                                                    </td>
+                                                                </tr>
+                                                                
+                                                                
+                                                                
+                                                                <tr id="response-instructors-0-1-11">
+                                                                    <td class="text-left">
+                                                                        <div data-toggle="tooltip" data-placement="top" title="" data-original-title="Control what instructors can view">
+                                                                            Instructors</div>
+                                                                    </td>
+                                                                    <td><input class="visibilityCheckbox answerCheckbox" value="INSTRUCTORS" checked="checked" type="checkbox">
+                                                                    </td>
+                                                                    <td><input class="visibilityCheckbox giverCheckbox" value="INSTRUCTORS" checked="checked" type="checkbox">
+                                                                    </td>
+                                                                </tr>
+                                                                
+                                                            </tbody>
+                                                        </table>
+                                                    </div>
+                                                    <textarea class="form-control" rows="3" placeholder="Your comment about this response" name="responsecommenttext" id="responseCommentAddForm-0-1-11"></textarea>
+                                                </div>
+                                                <div class="col-sm-offset-5">
+                                                    <a href="/page/instructorFeedbackResponseCommentAdd" type="button" class="btn btn-primary" id="button_save_comment_for_add-0-1-11">Add</a>
+                                                    <input class="btn btn-default" value="Cancel" onclick="hideResponseCommentAddForm(0,1,11)" type="button">
+                                                    <input name="courseid" value="CFResultsUiT.CS2104" type="hidden">
+                                                    <input name="fsname" value="First Session" type="hidden">
+                                                    <input name="questionid" value="{*}" type="hidden">                                            
+                                                    <input name="responseid" value="{*}" type="hidden">
+                                                    <input name="user" value="CFResultsUiT.instr" type="hidden">
+                                                    <input name="showresponsecommentsto" value="GIVER,RECEIVER, OWN_TEAM_MEMBERS, RECEIVER_TEAM_MEMBERS, INSTRUCTORS" type="hidden">
+                                                    <input name="showresponsegiverto" value="GIVER,RECEIVER, OWN_TEAM_MEMBERS, RECEIVER_TEAM_MEMBERS, INSTRUCTORS" type="hidden">
+                                                </div>
+                                            </form>
+                                        </li>
+                                    </ul></div></div>
+                            
                         </div></div>
                 
                 </div>
@@ -1156,441 +1454,7 @@
                                 To: 
                                 
                                     <div class="middlealign profile-pic-icon-hover inline-block" data-link="/page/studentProfilePic?courseid={*}&amp;studentemail={*}">
-                                        Benny Charles (Team 1)
-                                        <img src="" alt="No Image Given" class="hidden profile-pic-icon-hidden">
-                                    </div>
-                                 
-                                </div>
-                            </div>
-                            <div class="col-md-10">
-                            
-=======
->>>>>>> 1f7a35a8
-                                    <div class="panel panel-info">
-                                        <div class="panel-heading">Question 14: <span class="text-preserve-space">How important are the following factors to you? Give points accordingly.&nbsp;<span style=" white-space: normal;">
-    <a href="javascript:;" id="questionAdditionalInfoButton-14-giver-1-recipient-0" class="color_gray" onclick="toggleAdditionalQuestionInfo('14-giver-1-recipient-0')" data-more="[more]" data-less="[less]">[more]</a>
-    <br>
-    <span id="questionAdditionalInfo-14-giver-1-recipient-0" style="display:none;">Distribute points (among options) question options:
-<ul style="list-style-type: disc;margin-left: 20px;"><li>Grades</li><li>Fun</li></ul>Total points: 100</span>
-</span></span></div>
-                                        <div class="panel-body">
-                                            <div style="clear:both; overflow: hidden">
-                                                <div class="pull-left"><ul><li>Grades: 45</li><li>Fun: 55</li></ul></div>
-                                                <button type="button" class="btn btn-default btn-xs icon-button pull-right" id="button_add_comment" onclick="showResponseCommentAddForm(0,1,9)" data-toggle="tooltip" data-placement="top" title="Add comment">
-                                                    <span class="glyphicon glyphicon-comment glyphicon-primary"></span>
-                                                </button>
-                                            </div>
-                                            
-                                            <ul class="list-group" id="responseCommentTable-0-1-9" style="display:none">
-                                            
-                                        <!-- frComment Add form -->    
-                                        <li class="list-group-item list-group-item-warning" id="showResponseCommentAddForm-0-1-9" style="display:none;">
-                                            <form class="responseCommentAddForm">
-                                                <div class="form-group">
-                                                    <div class="form-group form-inline">
-                                                        <div class="form-group text-muted">
-                                                            You may change comment's visibility using the visibility options on the right hand side.
-                                                        </div>
-                                                        <a id="frComment-visibility-options-trigger-0-1-9" class="btn btn-sm btn-info pull-right" onclick="toggleVisibilityEditForm(0,1,9)">
-                                                            <span class="glyphicon glyphicon-eye-close"></span>
-                                                            Show Visibility Options
-                                                        </a>
-                                                    </div>
-                                                    <div id="visibility-options-0-1-9" class="panel panel-default" style="display: none;">
-                                                        <div class="panel-heading">Visibility Options</div>
-                                                        <table class="table text-center" style="color:#000;">
-                                                            <tbody>
-                                                                <tr>
-                                                                    <th class="text-center">User/Group</th>
-                                                                    <th class="text-center">Can see
-                                                                        your comment</th>
-                                                                    <th class="text-center">Can see
-                                                                        your name</th>
-                                                                </tr>
-                                                                <tr id="response-giver-0-1-9">
-                                                                    <td class="text-left">
-                                                                        <div data-toggle="tooltip" data-placement="top" title="" data-original-title="Control what response giver can view">
-                                                                            Response Giver</div>
-                                                                    </td>
-                                                                    <td><input class="visibilityCheckbox answerCheckbox centered" name="receiverLeaderCheckbox" value="GIVER" checked="checked" type="checkbox">
-                                                                    </td>
-                                                                    <td><input class="visibilityCheckbox giverCheckbox" value="GIVER" checked="checked" type="checkbox">
-                                                                    </td>
-                                                                </tr>
-                                                                
-                                                                
-                                                                
-                                                                
-                                                                
-                                                                <tr id="response-instructors-0-1-9">
-                                                                    <td class="text-left">
-                                                                        <div data-toggle="tooltip" data-placement="top" title="" data-original-title="Control what instructors can view">
-                                                                            Instructors</div>
-                                                                    </td>
-                                                                    <td><input class="visibilityCheckbox answerCheckbox" value="INSTRUCTORS" checked="checked" type="checkbox">
-                                                                    </td>
-                                                                    <td><input class="visibilityCheckbox giverCheckbox" value="INSTRUCTORS" checked="checked" type="checkbox">
-                                                                    </td>
-                                                                </tr>
-                                                                
-                                                            </tbody>
-                                                        </table>
-                                                    </div>
-                                                    <textarea class="form-control" rows="3" placeholder="Your comment about this response" name="responsecommenttext" id="responseCommentAddForm-0-1-9"></textarea>
-                                                </div>
-                                                <div class="col-sm-offset-5">
-                                                    <a href="/page/instructorFeedbackResponseCommentAdd" type="button" class="btn btn-primary" id="button_save_comment_for_add-0-1-9">Add</a>
-                                                    <input class="btn btn-default" value="Cancel" onclick="hideResponseCommentAddForm(0,1,9)" type="button">
-                                                    <input name="courseid" value="CFResultsUiT.CS2104" type="hidden">
-                                                    <input name="fsname" value="First Session" type="hidden">
-                                                    <input name="questionid" value="{*}" type="hidden">                                            
-                                                    <input name="responseid" value="{*}" type="hidden">
-                                                    <input name="user" value="CFResultsUiT.instr" type="hidden">
-                                                    <input name="showresponsecommentsto" value="GIVER,RECEIVER, INSTRUCTORS" type="hidden">
-                                                    <input name="showresponsegiverto" value="GIVER,RECEIVER, INSTRUCTORS" type="hidden">
-                                                </div>
-                                            </form>
-                                        </li>
-                                    </ul></div></div>
-                            
-                                    <div class="panel panel-info">
-                                        <div class="panel-heading">Question 15: <span class="text-preserve-space">Split points among the your team members and yourself, according to how much you think each member has contributed.&nbsp;<span style=" white-space: normal;">
-    <a href="javascript:;" id="questionAdditionalInfoButton-15-giver-1-recipient-0" class="color_gray" onclick="toggleAdditionalQuestionInfo('15-giver-1-recipient-0')" data-more="[more]" data-less="[less]">[more]</a>
-    <br>
-    <span id="questionAdditionalInfo-15-giver-1-recipient-0" style="display:none;">Distribute points (among recipients) question<br>Points per recipient: 100</span>
-</span></span></div>
-                                        <div class="panel-body">
-                                            <div style="clear:both; overflow: hidden">
-                                                <div class="pull-left">110</div>
-                                                <button type="button" class="btn btn-default btn-xs icon-button pull-right" id="button_add_comment" onclick="showResponseCommentAddForm(0,1,10)" data-toggle="tooltip" data-placement="top" title="Add comment">
-                                                    <span class="glyphicon glyphicon-comment glyphicon-primary"></span>
-                                                </button>
-                                            </div>
-                                            
-                                            <ul class="list-group" id="responseCommentTable-0-1-10" style="display:none">
-                                            
-                                        <!-- frComment Add form -->    
-                                        <li class="list-group-item list-group-item-warning" id="showResponseCommentAddForm-0-1-10" style="display:none;">
-                                            <form class="responseCommentAddForm">
-                                                <div class="form-group">
-                                                    <div class="form-group form-inline">
-                                                        <div class="form-group text-muted">
-                                                            You may change comment's visibility using the visibility options on the right hand side.
-                                                        </div>
-                                                        <a id="frComment-visibility-options-trigger-0-1-10" class="btn btn-sm btn-info pull-right" onclick="toggleVisibilityEditForm(0,1,10)">
-                                                            <span class="glyphicon glyphicon-eye-close"></span>
-                                                            Show Visibility Options
-                                                        </a>
-                                                    </div>
-                                                    <div id="visibility-options-0-1-10" class="panel panel-default" style="display: none;">
-                                                        <div class="panel-heading">Visibility Options</div>
-                                                        <table class="table text-center" style="color:#000;">
-                                                            <tbody>
-                                                                <tr>
-                                                                    <th class="text-center">User/Group</th>
-                                                                    <th class="text-center">Can see
-                                                                        your comment</th>
-                                                                    <th class="text-center">Can see
-                                                                        your name</th>
-                                                                </tr>
-                                                                <tr id="response-giver-0-1-10">
-                                                                    <td class="text-left">
-                                                                        <div data-toggle="tooltip" data-placement="top" title="" data-original-title="Control what response giver can view">
-                                                                            Response Giver</div>
-                                                                    </td>
-                                                                    <td><input class="visibilityCheckbox answerCheckbox centered" name="receiverLeaderCheckbox" value="GIVER" checked="checked" type="checkbox">
-                                                                    </td>
-                                                                    <td><input class="visibilityCheckbox giverCheckbox" value="GIVER" checked="checked" type="checkbox">
-                                                                    </td>
-                                                                </tr>
-                                                                
-                                                                <tr id="response-recipient-0-1-10">
-                                                                    <td class="text-left">
-                                                                        <div data-toggle="tooltip" data-placement="top" title="" data-original-title="Control what response recipient(s) can view">
-                                                                            Response Recipient(s)</div>
-                                                                    </td>
-                                                                    <td><input class="visibilityCheckbox answerCheckbox centered" name="receiverLeaderCheckbox" value="RECEIVER" checked="checked" type="checkbox">
-                                                                    </td>
-                                                                    <td><input class="visibilityCheckbox giverCheckbox" value="RECEIVER" checked="checked" type="checkbox">
-                                                                    </td>
-                                                                </tr>
-                                                                
-                                                                
-                                                                
-                                                                
-                                                                
-                                                                <tr id="response-instructors-0-1-10">
-                                                                    <td class="text-left">
-                                                                        <div data-toggle="tooltip" data-placement="top" title="" data-original-title="Control what instructors can view">
-                                                                            Instructors</div>
-                                                                    </td>
-                                                                    <td><input class="visibilityCheckbox answerCheckbox" value="INSTRUCTORS" checked="checked" type="checkbox">
-                                                                    </td>
-                                                                    <td><input class="visibilityCheckbox giverCheckbox" value="INSTRUCTORS" checked="checked" type="checkbox">
-                                                                    </td>
-                                                                </tr>
-                                                                
-                                                            </tbody>
-                                                        </table>
-                                                    </div>
-                                                    <textarea class="form-control" rows="3" placeholder="Your comment about this response" name="responsecommenttext" id="responseCommentAddForm-0-1-10"></textarea>
-                                                </div>
-                                                <div class="col-sm-offset-5">
-                                                    <a href="/page/instructorFeedbackResponseCommentAdd" type="button" class="btn btn-primary" id="button_save_comment_for_add-0-1-10">Add</a>
-                                                    <input class="btn btn-default" value="Cancel" onclick="hideResponseCommentAddForm(0,1,10)" type="button">
-                                                    <input name="courseid" value="CFResultsUiT.CS2104" type="hidden">
-                                                    <input name="fsname" value="First Session" type="hidden">
-                                                    <input name="questionid" value="{*}" type="hidden">                                            
-                                                    <input name="responseid" value="{*}" type="hidden">
-                                                    <input name="user" value="CFResultsUiT.instr" type="hidden">
-                                                    <input name="showresponsecommentsto" value="GIVER,RECEIVER, INSTRUCTORS" type="hidden">
-                                                    <input name="showresponsegiverto" value="GIVER,RECEIVER, INSTRUCTORS" type="hidden">
-                                                </div>
-                                            </form>
-                                        </li>
-                                    </ul></div></div>
-                            
-<<<<<<< HEAD
-                        </div></div>
-                
-                </div>
-                </div>
-            </div>
-        
-            
-
-            
-
-            
-
-            
-
-
-            <div class="panel panel-primary">
-                <div style="cursor: pointer;" data-target="#panelBodyCollapse-7" class="panel-heading">
-                    To: 
-                    
-                        <div class="middlealign profile-pic-icon-hover inline" data-link="/page/studentProfilePic?courseid={*}&amp;studentemail={*}">
-                            <strong>Charlie Dávis (Team 2)</strong>
-                            <img src="" alt="No Image Given" class="hidden profile-pic-icon-hidden">
-                            <a class="link-in-dark-bg" href="mailTo:CFResultsUiT.charlie.d@gmail.com ">[CFResultsUiT.charlie.d@gmail.com]</a>
-                        </div>
-                    
-                    <span class="glyphicon glyphicon-chevron-up pull-right"></span>
-                </div>
-                <div id="panelBodyCollapse-7" class="panel-collapse collapse in">
-                <div class="panel-body">
-                
-                        <div class="row ">
-                            <div class="col-md-2">
-                                <div class="col-md-12">
-                                    From: 
-                                    
-                                        <div class="middlealign profile-pic-icon-hover inline-block" data-link="/page/studentProfilePic?courseid={*}&amp;studentemail={*}">
-                                            <strong>Benny Charles (Team 1)</strong>
-                                            <img src="" alt="No Image Given" class="hidden profile-pic-icon-hidden">
-                                        </div>
-                                    
-                                    
-                                </div>
-                                    
-                                <div class="col-md-12 text-muted small"><br>
-                                To: 
-                                
-                                    <div class="middlealign profile-pic-icon-hover inline-block" data-link="/page/studentProfilePic?courseid={*}&amp;studentemail={*}">
-                                        Charlie Dávis (Team 2)
-                                        <img src="" alt="No Image Given" class="hidden profile-pic-icon-hidden">
-                                    </div>
-                                 
-                                </div>
-                            </div>
-                            <div class="col-md-10">
-                            
-=======
->>>>>>> 1f7a35a8
-                                    <div class="panel panel-info">
-                                        <div class="panel-heading">Question 16: <span class="text-preserve-space">Rate the contribution of yourself and your team members towards the latest project.&nbsp;<span style=" white-space: normal;">
-    <a href="javascript:;" id="questionAdditionalInfoButton-16-giver-1-recipient-0" class="color_gray" onclick="toggleAdditionalQuestionInfo('16-giver-1-recipient-0')" data-more="[more]" data-less="[less]">[more]</a>
-    <br>
-    <span id="questionAdditionalInfo-16-giver-1-recipient-0" style="display:none;">Team contribution question</span>
-</span></span></div>
-                                        <div class="panel-body">
-                                            <div style="clear:both; overflow: hidden">
-                                                <div class="pull-left"><span class="color_neutral">Equal Share</span><span>&nbsp;&nbsp;[Perceived Contribution: <span class="color-negative" "="">N/A</span>]</span></div>
-                                                <button type="button" class="btn btn-default btn-xs icon-button pull-right" id="button_add_comment" onclick="showResponseCommentAddForm(0,1,11)" data-toggle="tooltip" data-placement="top" title="Add comment">
-                                                    <span class="glyphicon glyphicon-comment glyphicon-primary"></span>
-                                                </button>
-                                            </div>
-                                            
-                                            <ul class="list-group" id="responseCommentTable-0-1-11" style="display:none">
-                                            
-                                        <!-- frComment Add form -->    
-                                        <li class="list-group-item list-group-item-warning" id="showResponseCommentAddForm-0-1-11" style="display:none;">
-                                            <form class="responseCommentAddForm">
-                                                <div class="form-group">
-                                                    <div class="form-group form-inline">
-                                                        <div class="form-group text-muted">
-                                                            You may change comment's visibility using the visibility options on the right hand side.
-                                                        </div>
-                                                        <a id="frComment-visibility-options-trigger-0-1-11" class="btn btn-sm btn-info pull-right" onclick="toggleVisibilityEditForm(0,1,11)">
-                                                            <span class="glyphicon glyphicon-eye-close"></span>
-                                                            Show Visibility Options
-                                                        </a>
-                                                    </div>
-                                                    <div id="visibility-options-0-1-11" class="panel panel-default" style="display: none;">
-                                                        <div class="panel-heading">Visibility Options</div>
-                                                        <table class="table text-center" style="color:#000;">
-                                                            <tbody>
-                                                                <tr>
-                                                                    <th class="text-center">User/Group</th>
-                                                                    <th class="text-center">Can see
-                                                                        your comment</th>
-                                                                    <th class="text-center">Can see
-                                                                        your name</th>
-                                                                </tr>
-                                                                <tr id="response-giver-0-1-11">
-                                                                    <td class="text-left">
-                                                                        <div data-toggle="tooltip" data-placement="top" title="" data-original-title="Control what response giver can view">
-                                                                            Response Giver</div>
-                                                                    </td>
-                                                                    <td><input class="visibilityCheckbox answerCheckbox centered" name="receiverLeaderCheckbox" value="GIVER" checked="checked" type="checkbox">
-                                                                    </td>
-                                                                    <td><input class="visibilityCheckbox giverCheckbox" value="GIVER" checked="checked" type="checkbox">
-                                                                    </td>
-                                                                </tr>
-                                                                
-                                                                <tr id="response-recipient-0-1-11">
-                                                                    <td class="text-left">
-                                                                        <div data-toggle="tooltip" data-placement="top" title="" data-original-title="Control what response recipient(s) can view">
-                                                                            Response Recipient(s)</div>
-                                                                    </td>
-                                                                    <td><input class="visibilityCheckbox answerCheckbox centered" name="receiverLeaderCheckbox" value="RECEIVER" checked="checked" type="checkbox">
-                                                                    </td>
-                                                                    <td><input class="visibilityCheckbox giverCheckbox" value="RECEIVER" checked="checked" type="checkbox">
-                                                                    </td>
-                                                                </tr>
-                                                                
-                                                                
-                                                                <tr id="response-giver-team-0-1-11">
-                                                                    <td class="text-left">
-                                                                        <div data-toggle="tooltip" data-placement="top" title="" data-original-title="Control what team members of response giver can view">
-                                                                            Response Giver's Team Members</div>
-                                                                    </td>
-                                                                    <td><input class="visibilityCheckbox answerCheckbox" value="OWN_TEAM_MEMBERS" checked="checked" type="checkbox">
-                                                                    </td>
-                                                                    <td><input class="visibilityCheckbox giverCheckbox" value="OWN_TEAM_MEMBERS" checked="checked" type="checkbox">
-                                                                    </td>
-                                                                </tr>
-                                                                
-                                                                
-                                                                <tr id="response-recipient-team-0-1-11">
-                                                                    <td class="text-left">
-                                                                        <div data-toggle="tooltip" data-placement="top" title="" data-original-title="Control what team members of response recipient(s) can view">
-                                                                            Response Recipient's Team Members</div>
-                                                                    </td>
-                                                                    <td><input class="visibilityCheckbox answerCheckbox" value="RECEIVER_TEAM_MEMBERS" checked="checked" type="checkbox">
-                                                                    </td>
-                                                                    <td><input class="visibilityCheckbox giverCheckbox" value="RECEIVER_TEAM_MEMBERS" checked="checked" type="checkbox">
-                                                                    </td>
-                                                                </tr>
-                                                                
-                                                                
-                                                                
-                                                                <tr id="response-instructors-0-1-11">
-                                                                    <td class="text-left">
-                                                                        <div data-toggle="tooltip" data-placement="top" title="" data-original-title="Control what instructors can view">
-                                                                            Instructors</div>
-                                                                    </td>
-                                                                    <td><input class="visibilityCheckbox answerCheckbox" value="INSTRUCTORS" checked="checked" type="checkbox">
-                                                                    </td>
-                                                                    <td><input class="visibilityCheckbox giverCheckbox" value="INSTRUCTORS" checked="checked" type="checkbox">
-                                                                    </td>
-                                                                </tr>
-                                                                
-                                                            </tbody>
-                                                        </table>
-                                                    </div>
-                                                    <textarea class="form-control" rows="3" placeholder="Your comment about this response" name="responsecommenttext" id="responseCommentAddForm-0-1-11"></textarea>
-                                                </div>
-                                                <div class="col-sm-offset-5">
-                                                    <a href="/page/instructorFeedbackResponseCommentAdd" type="button" class="btn btn-primary" id="button_save_comment_for_add-0-1-11">Add</a>
-                                                    <input class="btn btn-default" value="Cancel" onclick="hideResponseCommentAddForm(0,1,11)" type="button">
-                                                    <input name="courseid" value="CFResultsUiT.CS2104" type="hidden">
-                                                    <input name="fsname" value="First Session" type="hidden">
-                                                    <input name="questionid" value="{*}" type="hidden">                                            
-                                                    <input name="responseid" value="{*}" type="hidden">
-                                                    <input name="user" value="CFResultsUiT.instr" type="hidden">
-                                                    <input name="showresponsecommentsto" value="GIVER,RECEIVER, OWN_TEAM_MEMBERS, RECEIVER_TEAM_MEMBERS, INSTRUCTORS" type="hidden">
-                                                    <input name="showresponsegiverto" value="GIVER,RECEIVER, OWN_TEAM_MEMBERS, RECEIVER_TEAM_MEMBERS, INSTRUCTORS" type="hidden">
-                                                </div>
-                                            </form>
-                                        </li>
-                                    </ul></div></div>
-                            
-                        </div></div>
-                
-                </div>
-                </div>
-            </div>
-        
-            
-
-            
-
-            
-
-            
-
-
-            <div class="panel panel-primary">
-<<<<<<< HEAD
-                <div style="cursor: pointer;" data-target="#panelBodyCollapse-8" class="panel-heading">
-                    To: 
-                    
-                        <div class="middlealign profile-pic-icon-hover inline" data-link="/page/studentProfilePic?courseid={*}&amp;studentemail={*}">
-                            <strong>Danny Engrid (Team 2)</strong>
-=======
-                <div style="cursor: pointer;" data-target="#panelBodyCollapse-6" class="panel-heading">
-                    To: 
-                    
-                        <div class="middlealign profile-pic-icon-hover inline" data-link="/page/studentProfilePic?courseid={*}&amp;studentemail={*}">
-                            <strong>Benny Charles (Team 1)</strong>
->>>>>>> 1f7a35a8
-                            <img src="" alt="No Image Given" class="hidden profile-pic-icon-hidden">
-                            <a class="link-in-dark-bg" href="mailTo:CFResultsUiT.benny.c@gmail.com ">[CFResultsUiT.benny.c@gmail.com]</a>
-                        </div>
-                    
-                    <span class="glyphicon glyphicon-chevron-up pull-right"></span>
-                </div>
-                <div id="panelBodyCollapse-6" class="panel-collapse collapse in">
-                <div class="panel-body">
-                
-                        <div class="row ">
-                            <div class="col-md-2">
-                                <div class="col-md-12">
-                                    From: 
-                                    
-                                        <div class="middlealign profile-pic-icon-hover inline-block" data-link="/page/studentProfilePic?courseid={*}&amp;studentemail={*}">
-<<<<<<< HEAD
-                                            <strong>Benny Charles (Team 1)</strong>
-=======
-                                            <strong>Alice Betsy (Team 1)</strong>
->>>>>>> 1f7a35a8
-                                            <img src="" alt="No Image Given" class="hidden profile-pic-icon-hidden">
-                                        </div>
-                                    
-                                    
-                                </div>
-                                    
-                                <div class="col-md-12 text-muted small"><br>
-                                To: 
-                                
-                                    <div class="middlealign profile-pic-icon-hover inline-block" data-link="/page/studentProfilePic?courseid={*}&amp;studentemail={*}">
-<<<<<<< HEAD
-                                        Danny Engrid (Team 2)
-=======
                                         <strong>Benny Charles (Team 1)</strong>
->>>>>>> 1f7a35a8
                                         <img src="" alt="No Image Given" class="hidden profile-pic-icon-hidden">
                                     </div>
                                  
@@ -2564,11 +2428,7 @@
                                 To: 
                                 
                                     <div class="middlealign profile-pic-icon-hover inline-block" data-link="/page/studentProfilePic?courseid={*}&amp;studentemail={*}">
-<<<<<<< HEAD
-                                        Drop out (Team 2)
-=======
                                         <strong>Drop out (Team 2)</strong>
->>>>>>> 1f7a35a8
                                         <img src="" alt="No Image Given" class="hidden profile-pic-icon-hidden">
                                     </div>
                                  
@@ -2833,11 +2693,7 @@
                                 <div class="col-md-12 text-muted small"><br>
                                 To: 
                                 
-<<<<<<< HEAD
-                                    Team 2
-=======
                                     <strong>Team 2</strong>
->>>>>>> 1f7a35a8
                                  
                                 </div>
                             </div>
