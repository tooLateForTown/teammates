<!DOCTYPE html>
<<<<<<< HEAD
<html>
<head>
    <title>TEAMMATES - Instructor</title>

    <link rel="shortcut icon" href="/favicon.png" />

    <meta http-equiv="Content-Type" content="text/html; charset=UTF-8">
    <meta name="viewport" content="width=device-width, initial-scale=1.0">

    <link type="text/css" href="/bootstrap/css/bootstrap.min.css" rel="stylesheet"/>
    <link type="text/css" href="/bootstrap/css/bootstrap-theme.min.css" rel="stylesheet"/>
    <link type="text/css" href="/stylesheets/teammatesCommon.css" rel="stylesheet"/>

    <!--[if lt IE 9]>
        <script src="https://oss.maxcdn.com/libs/html5shiv/3.7.0/html5shiv.js"></script>
        <script src="https://oss.maxcdn.com/libs/respond.js/1.4.2/respond.min.js"></script>
    <![endif]-->

    <script type="text/javascript" async="" src="https://ssl.google-analytics.com/ga.js"></script><script src="/js/googleAnalytics.js" type="text/javascript"></script>
    <script type="text/javascript" src="/js/jquery-minified.js"></script>
    <script type="text/javascript" src="//ajax.googleapis.com/ajax/libs/jqueryui/1.10.4/jquery-ui.min.js"></script>
    <script type="text/javascript" src="/js/common.js"></script>
    <script type="text/javascript" src="/bootstrap/js/bootstrap.min.js"></script>

=======
<html xmlns="http://www.w3.org/1999/xhtml"><head>
    <title>TEAMMATES - Instructor</title>
    <link href="/favicon.png" rel="shortcut icon" />
    <meta content="text/html; charset=UTF-8" http-equiv="Content-Type" />
    <meta content="width=device-width, initial-scale=1.0" name="viewport" />
    <link type="text/css" href="/bootstrap/css/bootstrap.min.css" rel="stylesheet" />
    <link type="text/css" href="/bootstrap/css/bootstrap-theme.min.css" rel="stylesheet" />
    <link type="text/css" href="/stylesheets/teammatesCommon.css" rel="stylesheet" />
   
    <script type="text/javascript" async="" src="https://ssl.google-analytics.com/ga.js"></script>
    <script src="/js/googleAnalytics.js" type="text/javascript"></script>
    <script src="/js/jquery-minified.js" type="text/javascript"></script>
    <script src="/js/date.js" type="text/javascript"></script>
    <script src="/js/common.js" type="text/javascript"></script>
    <script src="/bootstrap/js/bootstrap.min.js" type="text/javascript"></script>
    <script src="/js/instructor.js" type="text/javascript"></script>
    <script src="/js/instructorCourses.js" type="text/javascript"></script>
>>>>>>> c349a0d7
    <noscript>

    &lt;div id="noscript-warning"&gt;
        &lt;h1&gt;
            TEAMMATES works best with JavaScript enabled. &lt;br&gt; You may
            enable it in your browser by following steps below.
        &lt;/h1&gt;

        &lt;div&gt;
            &lt;ul id="nav"&gt;
                &lt;li&gt;&lt;a href="#ie"&gt;Internet Explorer&lt;/a&gt;&lt;/li&gt;
                &lt;li&gt;&lt;a href="#firefox"&gt;Mozilla Firefox&lt;/a&gt;&lt;/li&gt;
                &lt;li&gt;&lt;a href="#safari"&gt;Safari&lt;/a&gt;&lt;/li&gt;
                &lt;li&gt;&lt;a href="#opera"&gt;Opera&lt;/a&gt;&lt;/li&gt;
                &lt;li&gt;&lt;a href="#chrome"&gt;Chrome&lt;/a&gt;&lt;/li&gt;
            &lt;/ul&gt;
        &lt;/div&gt;

        &lt;div id=content&gt;
            &lt;div id=ie&gt;
                &lt;h1&gt;Internet Explorer&lt;/h1&gt;
                Please complete the following instructions to activate and enable
                JavaScript in Internet Explorer.

                &lt;h3&gt;PC&lt;/h3&gt;
                &lt;ol&gt;
                    &lt;li&gt;In the Tools drop-down menu, select Internet Options.&lt;/li&gt;
                    &lt;li&gt;Next, select the Security tab.&lt;/li&gt;
                    &lt;li&gt;Then, select the earth (Internet) icon.&lt;/li&gt;
                    &lt;li&gt;Then select the Custom Level button.&lt;/li&gt;
                    &lt;li&gt;Locate Scripting near the bottom of the list.&lt;/li&gt;
                    &lt;li&gt;Under Active Scripting, select Enable, then hit OK.&lt;/li&gt;
                    &lt;li&gt;Answer yes to the following conformation box.&lt;/li&gt;
                    &lt;li&gt;Hit OK to close the Internet Options window.&lt;/li&gt;
                    &lt;li&gt;Finally, hit refresh on your browser window to enjoy the
                        javascript.&lt;/li&gt;
                &lt;/ol&gt;
            &lt;/div&gt;

            &lt;div id=firefox&gt;
                &lt;h1&gt;Firefox&lt;/h1&gt;
                Please complete the following instructions to activate and enable
                JavaScript in Firefox

                &lt;h3&gt;PC&lt;/h3&gt;
                &lt;ol&gt;
                    &lt;li&gt;In the Tools drop-down menu, select Options.&lt;/li&gt;
                    &lt;li&gt;Next, select the Content icon/tab at the top on the
                        window.&lt;/li&gt;
                    &lt;li&gt;Then, check the Enable JavaScript checkbox under the Web
                        Content category.&lt;/li&gt;
                    &lt;li&gt;Hit OK to close the Options window and save your changes.&lt;/li&gt;
                    &lt;li&gt;Finally, Refresh your browser.&lt;/li&gt;
                &lt;/ol&gt;
                &lt;h3&gt;MAC&lt;/h3&gt;
                &lt;ol&gt;
                    &lt;li&gt;Select the Firefox menu item from the Apple/System bar at
                        the top of the screen.&lt;/li&gt;
                    &lt;li&gt;From the drop-down menu, select Preferences...&lt;/li&gt;
                    &lt;li&gt;Select the Content icon/tab at the top on the window.&lt;/li&gt;
                    &lt;li&gt;Then, check the Enable JavaScript checkbox.&lt;/li&gt;
                    &lt;li&gt;Close the Options window to save your changes.&lt;/li&gt;
                    &lt;li&gt;Finally, refresh your browser.&lt;/li&gt;
                &lt;/ol&gt;
            &lt;/div&gt;

            &lt;div id=safari&gt;
                &lt;h1&gt;Safari&lt;/h1&gt;
                Please complete the following instructions to activate and enable
                JavaScript in Safari.

                &lt;h3&gt;PC&lt;/h3&gt;
                &lt;ol&gt;
                    &lt;li&gt;In the Edit drop-down menu at the top of the window,
                        select Preferences...&lt;/li&gt;
                    &lt;li&gt;Select the Security icon/tab at the top on the window.&lt;/li&gt;
                    &lt;li&gt;Then, check the Enable JavaScript checkbox.&lt;/li&gt;
                    &lt;li&gt;Close the window to save your changes.&lt;/li&gt;
                    &lt;li&gt;Finally, Refresh your browser.&lt;/li&gt;
                &lt;/ol&gt;
                &lt;h3&gt;MAC&lt;/h3&gt;
                &lt;ol&gt;
                    &lt;li&gt;Select the Safari menu item from the Apple/System bar at
                        the top of the screen.&lt;/li&gt;
                    &lt;li&gt;From the drop-down menu, select Preferences.&lt;/li&gt;
                    &lt;li&gt;Select the Content icon/tab at the top of the window.&lt;/li&gt;
                    &lt;li&gt;Then, check the Enable JavaScript checkbox.&lt;/li&gt;
                    &lt;li&gt;Close the window to save your changes.&lt;/li&gt;
                    &lt;li&gt;Finally, refresh your browser.&lt;/li&gt;
               &lt;/ol&gt;
            &lt;/div&gt;

            &lt;div id=opera&gt;
                &lt;h1&gt;Opera&lt;/h1&gt;
                Please complete the following instructions to activate and enable
                JavaScript in Opera.

                &lt;h3&gt;PC&lt;/h3&gt;
                &lt;ol&gt;
                    &lt;li&gt;In the Tools drop-down menu at the top of the window,
                        select Preferences...&lt;/li&gt;
                    &lt;li&gt;Select the Advanced tab at the top on the Preferences
                        window.&lt;/li&gt;
                    &lt;li&gt;Find the Content item in the list on the left-side of the
                        window and select it.&lt;/li&gt;
                    &lt;li&gt;Then, check the Enable JavaScript checkbox.&lt;/li&gt;
                    &lt;li&gt;Click OK to save your changes and close the Preferences
                        window. Finally, Refresh your browser.&lt;/li&gt;
                &lt;/ol&gt;
                &lt;h3&gt;MAC&lt;/h3&gt;
                &lt;ol&gt;
                    &lt;li&gt;Select the Safari menu item from the Apple/System bar at
                        the top of the screen.&lt;/li&gt;
                    &lt;li&gt;From the drop-down menu, select Preferences.&lt;/li&gt;
                    &lt;li&gt;Select the Content icon/tab at the top of the Preferences
                        window.&lt;/li&gt;
                    &lt;li&gt;Then, check the Enable JavaScript checkbox.&lt;/li&gt;
                    &lt;li&gt;Click OK to save your changes and close the Preferences
                        window.&lt;/li&gt;
                    &lt;li&gt;Finally, refresh your browser.&lt;/li&gt;
                &lt;/ol&gt;
            &lt;/div&gt;

            &lt;div id=chrome&gt;
                &lt;h1&gt;Chrome&lt;/h1&gt;
                Please complete the following instructions to activate and enable
                JavaScript in Chrome.

                &lt;h3&gt;PC&lt;/h3&gt;
                &lt;ol&gt;
                    &lt;li&gt;Select Customize and control Google Chrome (wrench Icon)
                        to the right of the address bar.&lt;/li&gt;
                    &lt;li&gt;From the drop-down menu, select Options Select the Under
                        the Hood tab at the top of the window.&lt;/li&gt;
                    &lt;li&gt;Under the Privacy heading, select the Content settings
                        button.&lt;/li&gt;
                    &lt;li&gt;On the left, under the features heading, select
                        JavaScript.&lt;/li&gt;
                    &lt;li&gt;Select the Allow all sites to run JavaScript radio button.&lt;/li&gt;
                    &lt;li&gt;Finally, close both preference windows, and refresh the
                        browser.&lt;/li&gt;
                &lt;/ol&gt;
                &lt;h3&gt;MAC&lt;/h3&gt;
                &lt;ol&gt;
                    &lt;li&gt;Select the Chrome menu item from the Apple/System bar at
                        the top of the screen.&lt;/li&gt;
                    &lt;li&gt;From the drop-down menu, select Preferences...&lt;/li&gt;
                    &lt;li&gt;Select the Under the Hood tab at the top of the window.&lt;/li&gt;
                    &lt;li&gt;Under the Privacy heading, select the Content settings
                        button.&lt;/li&gt;
                    &lt;li&gt;On the left, under the features heading, select
                        JavaScript.&lt;/li&gt;
                    &lt;li&gt;Select the Allow all sites to run JavaScript radio button.&lt;/li&gt;
                    &lt;li&gt;Finally, close both preference windows, and refresh the
                        browser.&lt;/li&gt;
                &lt;/ol&gt;
            &lt;/div&gt;
        &lt;/div&gt;
        &lt;p&gt;
            As taken from:  
        &lt;ol&gt;
            &lt;li&gt;&lt;a href="http://activatejavascript.org/en/instructions/"&gt;http://activatejavascript.org/en/instructions/&lt;/a&gt;&lt;/li&gt;
            &lt;li&gt;&lt;a href="http://support.mozilla.org/en-US/kb/javascript-settings-for-interactive-web-pages"&gt;
                         http://support.mozilla.org/en-US/kb/javascript-settings-for-interactive-web-page&lt;/a&gt;&lt;/li&gt;
        &lt;/ol&gt;
        
        &lt;/p&gt;
    &lt;/div&gt;
</noscript>
<<<<<<< HEAD
    
    <script src="/js/instructor.js" type="text/javascript"></script>
    <script src="/js/instructorCourses.js" type="text/javascript"></script>
=======

   

    <!-- HTML5 shim and Respond.js IE8 support of HTML5 elements and media queries
    [if lt IE 9]>
        <script src="https://oss.maxcdn.com/libs/html5shiv/3.7.0/html5shiv.js"></script>
        <script src="https://oss.maxcdn.com/libs/respond.js/1.4.2/respond.min.js"></script>
    <![endif]--> 
>>>>>>> c349a0d7
</head>

<body>
    
 



<div role="navigation" class="navbar navbar-inverse navbar-fixed-top">
    <div class="container">
        <div class="navbar-header">
            <button data-target="#contentLinks" data-toggle="collapse" class="navbar-toggle" type="button">
                 <span class="sr-only">Toggle navigation</span>
                 <span class="icon-bar"></span>
                 <span class="icon-bar"></span>
                 <span class="icon-bar"></span>
            </button>
            <a href="/index.html" class="navbar-brand">TEAMMATES</a>
        </div>
        <div id="contentLinks" class="collapse navbar-collapse">
            <ul class="nav navbar-nav">
                <li>
                    <a href="/page/instructorHomePage?user=CCAddUiTest.instr2" data-link="instructorHome" class="nav home">Home</a>
                </li>
                <li class="active">
                    <a href="/page/instructorCoursesPage?user=CCAddUiTest.instr2" data-link="instructorCourse" class="nav courses">Courses</a>
                </li>
                <li>
                    <a href="/page/instructorFeedbacksPage?user=CCAddUiTest.instr2" data-link="instructorEval" class="nav evaluations">Sessions</a>
                </li>
                <li>
                    <a href="/page/instructorStudentListPage?user=CCAddUiTest.instr2" data-link="instructorStudent" class="nav students">Students</a>
                </li>
                <li>
                    <a href="/page/instructorCommentsPage?user=CCAddUiTest.instr2" data-link="instructorComments" class="nav comments">Comments</a>
                </li>
                <li>
                    <a href="/page/instructorSearchPage?user=CCAddUiTest.instr2" data-link="instructorSearch" class="nav search">
                        Search
                    </a>
                </li>
                <li>
                    <a target="_blank" href="/instructorHelp.html" class="nav help">Help</a>
                </li>
            </ul>
            <ul class="nav navbar-nav pull-right">
                <li><a href="/logout.jsp" class="nav logout">Logout
                        
                        (<span title="" data-placement="bottom" data-toggle="tooltip" class="text-info" data-original-title="CCAddUiTest.instr2">
                                CCAddUiTest.instr2
                        </span>)
                    </a>
                </li>
            </ul>            
        </div>
    </div>
</div>

    <div id="mainContent" class="container">
        <div id="topOfPage"></div>
<<<<<<< HEAD
        <h1>Add New Course</h1>
        <br />
=======
        <div class="inner-container">
           <div class="row">
              <h1>
                 Add New Course
              </h1>
           </div>
        </div>
>>>>>>> c349a0d7
        
        <div class="panel panel-primary">
            <div class="panel-body fill-plain">
                <form class="form form-horizontal" name="form_addcourse" action="/page/instructorCourseAdd" method="get">
                    <input type="hidden" value="CCAddUiTest.instr2" name="instructorid" id="instructorid" />
                    <input type="hidden" value="CCAddUiTest.instr2" name="user" />
                    <div class="form-group">
                        <label class="col-sm-3 control-label">Course ID:</label>
                        <div class="col-sm-3"><input type="text" placeholder="e.g. CS3215-2013Semester1" tabindex="1" maxlength="40" title="" data-placement="top" data-toggle="tooltip" value="" id="courseid" name="courseid" class="form-control" data-original-title="Enter the identifier of the course, e.g.CS3215-2013Semester1." />
                        </div>
                    </div>
                    <div class="form-group">
                        <label class="col-sm-3 control-label">Course Name:</label>
                        <div class="col-sm-9"><input type="text" placeholder="e.g. Software Engineering" tabindex="2" maxlength="64" title="" data-placement="top" data-toggle="tooltip" value="" id="coursename" name="coursename" class="form-control" data-original-title="Enter the name of the course, e.g. Software Engineering." />
                        </div>
                    </div>
                    <div class="form-group">
                        <div class="col-sm-offset-3 col-sm-9"><input type="submit" tabindex="3" value="Add Course" onclick="return verifyCourseData();" class="btn btn-primary" id="btnAddCourse" />
                        </div>
                    </div>
                </form>
            </div>
        </div>

        <br />
        




        <div class="alert alert-warning" id="statusMessage">
            You have not created any courses yet. Use the form above to create a course.
        </div>
        
        <script type="text/javascript">
            document.getElementById('statusMessage').scrollIntoView();
        </script>

        <br />
        
        <h2>Active courses</h2>
        
        <table class="table table-bordered table-striped">
            <thead class="fill-primary">
                <tr>
                    <th class="button-sort-ascending" id="button_sortcourseid" onclick="toggleSort(this,1);">
                        Course ID<span class="icon-sort sorted-ascending"></span>
                    </th>
                    <th class="button-sort-none" id="button_sortcoursename" onclick="toggleSort(this,2);">
                        Course Name<span class="icon-sort unsorted"></span>
                    </th>
                    <th>
                        Sections
                    </th>
                    <th>
                        Teams
                    </th>
                    <th>
                        Total Students
                    </th>
                    <th>
                        Total Unregistered
                    </th>
                    <th class="align-center no-print">
                        Action(s)
                    </th>
                </tr>
            </thead>
            
                <tbody>
            
        <tr>
                    <td></td>
                    <td></td>
                    <td></td>
                    <td></td>
                    <td></td>
                    <td></td>
                    <td></td>
                </tr></tbody></table>
        <br />
        <br />
        
            No records found. <br />
            <br />
        
        <br />
        <br />
        
        
    </div>

        





<div class="container-fluid" id="footerComponent">
    <div class="container">
        <div class="row">
            <div class="col-md-2">
                <span>[<a href="/index.html">TEAMMATES</a> V{$version}]</span>
            </div>
            <div class="col-md-8">
                
                        [for <span class="highlight-white">TEAMMATES Test Institute with Long Long Long Name</span>]
                
            </div>
            <div class="col-md-2">
                <span>[Send <a target="_blank" href="../contact.html" class="link">Feedback</a>]</span>
            </div>
        </div>
    </div>
</div>
<<<<<<< HEAD

    </div>
=======
>>>>>>> c349a0d7

</body></html><|MERGE_RESOLUTION|>--- conflicted
+++ resolved
@@ -1,5 +1,4 @@
 <!DOCTYPE html>
-<<<<<<< HEAD
 <html>
 <head>
     <title>TEAMMATES - Instructor</title>
@@ -24,25 +23,8 @@
     <script type="text/javascript" src="/js/common.js"></script>
     <script type="text/javascript" src="/bootstrap/js/bootstrap.min.js"></script>
 
-=======
-<html xmlns="http://www.w3.org/1999/xhtml"><head>
-    <title>TEAMMATES - Instructor</title>
-    <link href="/favicon.png" rel="shortcut icon" />
-    <meta content="text/html; charset=UTF-8" http-equiv="Content-Type" />
-    <meta content="width=device-width, initial-scale=1.0" name="viewport" />
-    <link type="text/css" href="/bootstrap/css/bootstrap.min.css" rel="stylesheet" />
-    <link type="text/css" href="/bootstrap/css/bootstrap-theme.min.css" rel="stylesheet" />
-    <link type="text/css" href="/stylesheets/teammatesCommon.css" rel="stylesheet" />
-   
-    <script type="text/javascript" async="" src="https://ssl.google-analytics.com/ga.js"></script>
-    <script src="/js/googleAnalytics.js" type="text/javascript"></script>
-    <script src="/js/jquery-minified.js" type="text/javascript"></script>
-    <script src="/js/date.js" type="text/javascript"></script>
-    <script src="/js/common.js" type="text/javascript"></script>
-    <script src="/bootstrap/js/bootstrap.min.js" type="text/javascript"></script>
     <script src="/js/instructor.js" type="text/javascript"></script>
     <script src="/js/instructorCourses.js" type="text/javascript"></script>
->>>>>>> c349a0d7
     <noscript>
 
     &lt;div id="noscript-warning"&gt;
@@ -212,20 +194,7 @@
         &lt;/p&gt;
     &lt;/div&gt;
 </noscript>
-<<<<<<< HEAD
     
-    <script src="/js/instructor.js" type="text/javascript"></script>
-    <script src="/js/instructorCourses.js" type="text/javascript"></script>
-=======
-
-   
-
-    <!-- HTML5 shim and Respond.js IE8 support of HTML5 elements and media queries
-    [if lt IE 9]>
-        <script src="https://oss.maxcdn.com/libs/html5shiv/3.7.0/html5shiv.js"></script>
-        <script src="https://oss.maxcdn.com/libs/respond.js/1.4.2/respond.min.js"></script>
-    <![endif]--> 
->>>>>>> c349a0d7
 </head>
 
 <body>
@@ -286,18 +255,8 @@
 
     <div id="mainContent" class="container">
         <div id="topOfPage"></div>
-<<<<<<< HEAD
         <h1>Add New Course</h1>
         <br />
-=======
-        <div class="inner-container">
-           <div class="row">
-              <h1>
-                 Add New Course
-              </h1>
-           </div>
-        </div>
->>>>>>> c349a0d7
         
         <div class="panel panel-primary">
             <div class="panel-body fill-plain">
@@ -413,10 +372,5 @@
         </div>
     </div>
 </div>
-<<<<<<< HEAD
-
-    </div>
-=======
->>>>>>> c349a0d7
 
 </body></html>