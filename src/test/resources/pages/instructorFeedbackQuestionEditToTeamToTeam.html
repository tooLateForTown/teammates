--- conflicted
+++ resolved
@@ -487,11 +487,7 @@
 
                             </select>
                         </div>
-<<<<<<< HEAD
-                    </div><div style="top: 1284px; left: 988px; display: block;" class="tooltip fade top in"><div class="tooltip-arrow"></div><div class="tooltip-inner">Who the feedback is about</div></div>
-=======
                     </div><div style="top: 1284px; left: 871px; display: block;" class="tooltip fade top in"><div class="tooltip-arrow"></div><div class="tooltip-inner">Who the feedback is about</div></div>
->>>>>>> 3e5ca4ba
                 </div>
                 <div class="row">
                     <br>
