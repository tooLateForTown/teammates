<!DOCTYPE html>
<html xmlns="http://www.w3.org/1999/xhtml"><head>
    <link href="/favicon.png" rel="shortcut icon" />
    <meta content="text/html; charset=UTF-8" http-equiv="Content-Type" />
    <title>TEAMMATES - Instructor</title>
    <!--[if lt IE 9]>
        <script src="https://oss.maxcdn.com/libs/html5shiv/3.7.0/html5shiv.js"></script>
        <script src="https://oss.maxcdn.com/libs/respond.js/1.4.2/respond.min.js"></script>
    <![endif]-->
    <link rel="stylesheet" href="/bootstrap/css/bootstrap.min.css" />
    <!-- Bootstrap theme -->
    <link rel="stylesheet" href="/bootstrap/css/bootstrap-theme.min.css" />
    <link type="text/css" href="/stylesheets/teammatesCommon.css" rel="stylesheet" />
    <link type="text/css" href="/stylesheets/datepicker.css" rel="stylesheet" />

    <script type="text/javascript" async="" src="https://ssl.google-analytics.com/ga.js"></script><script src="/js/googleAnalytics.js" type="text/javascript"></script>
    <script src="/js/jquery-minified.js" type="text/javascript"></script>
    <script src="//ajax.googleapis.com/ajax/libs/jqueryui/1.10.4/jquery-ui.min.js" type="text/javascript"></script>
    <script src="/js/datepicker.js" type="text/javascript"></script>
    <script src="/js/common.js" type="text/javascript"></script>

    <script src="/bootstrap/js/bootstrap.min.js" type="text/javascript"></script>
    <script src="/js/instructor.js" type="text/javascript"></script>
    <script src="/js/instructorFeedbacks.js" type="text/javascript"></script>
    <script src="/js/instructorFeedbackEdit.js" type="text/javascript"></script>

    <noscript>
&lt;style&gt;
/* remove display of original page*/
#frameBody, #frameTop, #frameBottom{display:none;}

/*Some styles for link, might need it as the css from common.css isn't that nice.
ul #nav {
    margin: 0;
    padding: 0;
}

#nav li {
    display: inline;
    padding: 0;
    margin: 0;
}

#nav a:link,#nav a:visited {
    color: #000;
    padding: 10px;
    background: #aaa;
    text-decoration: none;
}

#nav a:hover {
    background: #222;
    color: #fff;
}
*/
&lt;/style&gt;

    &lt;div id="noscript-warning"&gt;
        &lt;h1&gt;
            TEAMMATES works best with JavaScript enabled. &lt;br&gt; You may
            enable it in your browser by following steps below.
        &lt;/h1&gt;

        &lt;div&gt;
            &lt;ul id="nav"&gt;
                &lt;li&gt;&lt;a href="#ie"&gt;Internet Explorer&lt;/a&gt;&lt;/li&gt;
                &lt;li&gt;&lt;a href="#firefox"&gt;Mozilla Firefox&lt;/a&gt;&lt;/li&gt;
                &lt;li&gt;&lt;a href="#safari"&gt;Safari&lt;/a&gt;&lt;/li&gt;
                &lt;li&gt;&lt;a href="#opera"&gt;Opera&lt;/a&gt;&lt;/li&gt;
                &lt;li&gt;&lt;a href="#chrome"&gt;Chrome&lt;/a&gt;&lt;/li&gt;
            &lt;/ul&gt;
        &lt;/div&gt;

        &lt;div id=content&gt;
            &lt;div id=ie&gt;
                &lt;h1&gt;Internet Explorer&lt;/h1&gt;
                Please complete the following instructions to activate and enable
                JavaScript in Internet Explorer.

                &lt;h3&gt;PC&lt;/h3&gt;
                &lt;ol&gt;
                    &lt;li&gt;In the Tools drop-down menu, select Internet Options.&lt;/li&gt;
                    &lt;li&gt;Next, select the Security tab.&lt;/li&gt;
                    &lt;li&gt;Then, select the earth (Internet) icon.&lt;/li&gt;
                    &lt;li&gt;Then select the Custom Level button.&lt;/li&gt;
                    &lt;li&gt;Locate Scripting near the bottom of the list.&lt;/li&gt;
                    &lt;li&gt;Under Active Scripting, select Enable, then hit OK.&lt;/li&gt;
                    &lt;li&gt;Answer yes to the following conformation box.&lt;/li&gt;
                    &lt;li&gt;Hit OK to close the Internet Options window.&lt;/li&gt;
                    &lt;li&gt;Finally, hit refresh on your browser window to enjoy the
                        javascript.&lt;/li&gt;
                &lt;/ol&gt;
            &lt;/div&gt;

            &lt;div id=firefox&gt;
                &lt;h1&gt;Firefox&lt;/h1&gt;
                Please complete the following instructions to activate and enable
                JavaScript in Firefox

                &lt;h3&gt;PC&lt;/h3&gt;
                &lt;ol&gt;
                    &lt;li&gt;In the Tools drop-down menu, select Options.&lt;/li&gt;
                    &lt;li&gt;Next, select the Content icon/tab at the top on the
                        window.&lt;/li&gt;
                    &lt;li&gt;Then, check the Enable JavaScript checkbox under the Web
                        Content category.&lt;/li&gt;
                    &lt;li&gt;Hit OK to close the Options window and save your changes.&lt;/li&gt;
                    &lt;li&gt;Finally, Refresh your browser.&lt;/li&gt;
                &lt;/ol&gt;
                &lt;h3&gt;MAC&lt;/h3&gt;
                &lt;ol&gt;
                    &lt;li&gt;Select the Firefox menu item from the Apple/System bar at
                        the top of the screen.&lt;/li&gt;
                    &lt;li&gt;From the drop-down menu, select Preferences...&lt;/li&gt;
                    &lt;li&gt;Select the Content icon/tab at the top on the window.&lt;/li&gt;
                    &lt;li&gt;Then, check the Enable JavaScript checkbox.&lt;/li&gt;
                    &lt;li&gt;Close the Options window to save your changes.&lt;/li&gt;
                    &lt;li&gt;Finally, refresh your browser.&lt;/li&gt;
                &lt;/ol&gt;
            &lt;/div&gt;

            &lt;div id=safari&gt;
                &lt;h1&gt;Safari&lt;/h1&gt;
                Please complete the following instructions to activate and enable
                JavaScript in Safari.

                &lt;h3&gt;PC&lt;/h3&gt;
                &lt;ol&gt;
                    &lt;li&gt;In the Edit drop-down menu at the top of the window,
                        select Preferences...&lt;/li&gt;
                    &lt;li&gt;Select the Security icon/tab at the top on the window.&lt;/li&gt;
                    &lt;li&gt;Then, check the Enable JavaScript checkbox.&lt;/li&gt;
                    &lt;li&gt;Close the window to save your changes.&lt;/li&gt;
                    &lt;li&gt;Finally, Refresh your browser.&lt;/li&gt;
                &lt;/ol&gt;
                &lt;h3&gt;MAC&lt;/h3&gt;
                &lt;ol&gt;
                    &lt;li&gt;Select the Safari menu item from the Apple/System bar at
                        the top of the screen.&lt;/li&gt;
                    &lt;li&gt;From the drop-down menu, select Preferences.&lt;/li&gt;
                    &lt;li&gt;Select the Content icon/tab at the top of the window.&lt;/li&gt;
                    &lt;li&gt;Then, check the Enable JavaScript checkbox.&lt;/li&gt;
                    &lt;li&gt;Close the window to save your changes.&lt;/li&gt;
                    &lt;li&gt;Finally, refresh your browser.&lt;/li&gt;
               &lt;/ol&gt;
            &lt;/div&gt;

            &lt;div id=opera&gt;
                &lt;h1&gt;Opera&lt;/h1&gt;
                Please complete the following instructions to activate and enable
                JavaScript in Opera.

                &lt;h3&gt;PC&lt;/h3&gt;
                &lt;ol&gt;
                    &lt;li&gt;In the Tools drop-down menu at the top of the window,
                        select Preferences...&lt;/li&gt;
                    &lt;li&gt;Select the Advanced tab at the top on the Preferences
                        window.&lt;/li&gt;
                    &lt;li&gt;Find the Content item in the list on the left-side of the
                        window and select it.&lt;/li&gt;
                    &lt;li&gt;Then, check the Enable JavaScript checkbox.&lt;/li&gt;
                    &lt;li&gt;Click OK to save your changes and close the Preferences
                        window. Finally, Refresh your browser.&lt;/li&gt;
                &lt;/ol&gt;
                &lt;h3&gt;MAC&lt;/h3&gt;
                &lt;ol&gt;
                    &lt;li&gt;Select the Safari menu item from the Apple/System bar at
                        the top of the screen.&lt;/li&gt;
                    &lt;li&gt;From the drop-down menu, select Preferences.&lt;/li&gt;
                    &lt;li&gt;Select the Content icon/tab at the top of the Preferences
                        window.&lt;/li&gt;
                    &lt;li&gt;Then, check the Enable JavaScript checkbox.&lt;/li&gt;
                    &lt;li&gt;Click OK to save your changes and close the Preferences
                        window.&lt;/li&gt;
                    &lt;li&gt;Finally, refresh your browser.&lt;/li&gt;
                &lt;/ol&gt;
            &lt;/div&gt;

            &lt;div id=chrome&gt;
                &lt;h1&gt;Chrome&lt;/h1&gt;
                Please complete the following instructions to activate and enable
                JavaScript in Chrome.

                &lt;h3&gt;PC&lt;/h3&gt;
                &lt;ol&gt;
                    &lt;li&gt;Select Customize and control Google Chrome (wrench Icon)
                        to the right of the address bar.&lt;/li&gt;
                    &lt;li&gt;From the drop-down menu, select Options Select the Under
                        the Hood tab at the top of the window.&lt;/li&gt;
                    &lt;li&gt;Under the Privacy heading, select the Content settings
                        button.&lt;/li&gt;
                    &lt;li&gt;On the left, under the features heading, select
                        JavaScript.&lt;/li&gt;
                    &lt;li&gt;Select the Allow all sites to run JavaScript radio button.&lt;/li&gt;
                    &lt;li&gt;Finally, close both preference windows, and refresh the
                        browser.&lt;/li&gt;
                &lt;/ol&gt;
                &lt;h3&gt;MAC&lt;/h3&gt;
                &lt;ol&gt;
                    &lt;li&gt;Select the Chrome menu item from the Apple/System bar at
                        the top of the screen.&lt;/li&gt;
                    &lt;li&gt;From the drop-down menu, select Preferences...&lt;/li&gt;
                    &lt;li&gt;Select the Under the Hood tab at the top of the window.&lt;/li&gt;
                    &lt;li&gt;Under the Privacy heading, select the Content settings
                        button.&lt;/li&gt;
                    &lt;li&gt;On the left, under the features heading, select
                        JavaScript.&lt;/li&gt;
                    &lt;li&gt;Select the Allow all sites to run JavaScript radio button.&lt;/li&gt;
                    &lt;li&gt;Finally, close both preference windows, and refresh the
                        browser.&lt;/li&gt;
                &lt;/ol&gt;
            &lt;/div&gt;
        &lt;/div&gt;
        &lt;p&gt;
            As taken from:  
        &lt;ol&gt;
            &lt;li&gt;&lt;a href="http://activatejavascript.org/en/instructions/"&gt;http://activatejavascript.org/en/instructions/&lt;/a&gt;&lt;/li&gt;
            &lt;li&gt;&lt;a href="http://support.mozilla.org/en-US/kb/javascript-settings-for-interactive-web-pages"&gt;
                         http://support.mozilla.org/en-US/kb/javascript-settings-for-interactive-web-page&lt;/a&gt;&lt;/li&gt;
        &lt;/ol&gt;
        
        &lt;/p&gt;
    &lt;/div&gt;
</noscript>


</head>

<body onload="readyFeedbackEditPage();
    bindUncommonSettingsEvents();
    updateUncommonSettingsInfo();
    hideUncommonPanels();">
    
 



<div role="navigation" class="navbar navbar-inverse navbar-fixed-top">
    <div class="container">
        <div class="navbar-header">
            <button data-target="#contentLinks" data-toggle="collapse" class="navbar-toggle" type="button">
                 <span class="sr-only">Toggle navigation</span>
                 <span class="icon-bar"></span>
                 <span class="icon-bar"></span>
                 <span class="icon-bar"></span>
            </button>
            <a href="/index.html" class="navbar-brand">TEAMMATES</a>
        </div>
        <div id="contentLinks" class="collapse navbar-collapse">
            <ul class="nav navbar-nav">
                <li class="">
                    <a href="/page/instructorHomePage?user=CFeedbackEditUiT.instructor" data-link="instructorHome" class="nav home">Home</a>
                </li>
                <li class="">
                    <a href="/page/instructorCoursesPage?user=CFeedbackEditUiT.instructor" data-link="instructorCourse" class="nav courses">Courses</a>
                </li>
                <li class="active">
                    <a href="/page/instructorFeedbacksPage?user=CFeedbackEditUiT.instructor" data-link="instructorEval" class="nav evaluations">Sessions</a>
                </li>
                <li class="">
                    <a href="/page/instructorStudentListPage?user=CFeedbackEditUiT.instructor" data-link="instructorStudent" class="nav students">Students</a>
                </li>
                <li class="">
                    <a href="/page/instructorCommentsPage?user=CFeedbackEditUiT.instructor" data-link="instructorComments" class="nav comments">Comments</a>
                </li>
                <li class="">
                    <a href="/page/instructorSearchPage?user=CFeedbackEditUiT.instructor" data-link="instructorSearch" class="nav search">
                        Search
                    </a>
                </li>
                <li>
                    <a target="_blank" href="/instructorHelp.html" class="nav help">Help</a>
                </li>
            </ul>
            <ul class="nav navbar-nav pull-right">
                <li><a href="/logout.jsp" class="nav logout">Logout
                        
                        (<span title="CFeedbackEditUiT.instructor" data-placement="bottom" data-toggle="tooltip" class="text-info">
                                CFeedbackEditUiT.ins...
                        </span>)
                        
                    </a>
                </li>
            </ul>            
        </div>
    </div>
</div>

    <div class="container" id="frameBodyWrapper">
            <h1>Edit Feedback Session</h1>
            <br />

            <div class="well well-plain">
                <form id="form_editfeedbacksession" action="/page/instructorFeedbackEditSave" method="post" class="form-group">
                    <div class="row">
                        <div class="col-sm-12">
                            <span class="pull-right">
                                <a onclick="enableEditFS()" data-placement="top" data-toggle="tooltip" title="Edit feedback session details" id="fsEditLink" class="btn btn-primary btn-sm">
                                    Edit
                                </a>
                                <button onclick="return checkEditFeedbackSession(this.form);" class="btn btn-primary btn-sm" style="display:none;" id="fsSaveLink" type="submit" disabled="disabled">
                                    Save Changes
                                </button>
                                <a id="fsDeleteLink" class="btn btn-primary btn-sm" data-placement="top" data-toggle="tooltip" title="Delete the feedback session" onclick="return toggleDeleteFeedbackSessionConfirmation('CFeedbackEditUiT.CS2104','First Session');" href="/page/instructorFeedbackDelete?courseid=CFeedbackEditUiT.CS2104&amp;fsname=First+Session&amp;next=%3Fuser%3DCFeedbackEditUiT.instructor&amp;user=CFeedbackEditUiT.instructor">
                                    Delete
                                </a>
                                <span data-placement="top" title="Copy this feedback session to other courses" data-toggle="tooltip"><a id="button_fscopy" data-placement="top" data-target="#fsCopyModal" data-toggle="modal" href="#" class="btn btn-primary btn-sm" data-fsname="First Session" data-courseid="CFeedbackEditUiT.CS2104" data-actionlink="/page/instructorFeedbackEditCopyPage?user=CFeedbackEditUiT.instructor">Copy</a></span>
                            </span>
                        </div>
                    </div>
                    <br />
                    <div class="panel panel-primary">
                        <div class="panel-body">
                            <div class="row">
                                <div class="col-md-6">
                                    <div class="form-group">
                                        <label data-placement="top" data-toggle="tooltip" title="Please select the course for which the feedback session is to be created." class="col-sm-4 control-label">Course</label>
                                        <div class="col-sm-8">
                                            <div class="form-control-static">
                                                CFeedbackEditUiT.CS2104
                                            </div>
                                        </div>
                                    </div>
                                </div>
                                <div class="col-md-6">
                                    <div class="form-group">
                                        <h5 class="col-sm-4">
                                            <label data-placement="top" data-toggle="tooltip" title="You should not need to change this as your timezone is auto-detected. &lt;br /&gt;&lt;br /&gt;However, note that daylight saving is not taken into account i.e. if you are in UTC -8:00 and there is daylight saving, you should choose UTC -7:00 and its corresponding timings." class="col-sm-4 control-label" for="timezone">Timezone</label>
                                        </h5>
                                        <div class="col-sm-8">
                                            <select id="timezone" name="timezone" class="form-control" disabled="disabled">
                                                <option value="-12">(UTC -12:00) Baker Island, Howland Island</option>
<option value="-11">(UTC -11:00) American Samoa, Niue</option>
<option value="-10">(UTC -10:00) Hawaii, Cook Islands, Marquesas Islands</option>
<option value="-9">(UTC -09:00) Gambier Islands, Alaska</option>
<option value="-8">(UTC -08:00) Los Angeles, Vancouver, Tijuana</option>
<option value="-7">(UTC -07:00) Phoenix, Calgary, Ciudad Juárez</option>
<option value="-6">(UTC -06:00) Chicago, Guatemala City, Mexico City, San José, San Salvador, Tegucigalpa, Winnipeg</option>
<option value="-5">(UTC -05:00) New York, Lima, Toronto, Bogotá, Havana, Kingston</option>
<option value="-4.5">(UTC -04:30) Caracas</option>
<option value="-4">(UTC -04:00) Santiago, La Paz, San Juan de Puerto Rico, Manaus, Halifax</option>
<option value="-3.5">(UTC -03:30) St. John's</option>
<option value="-3">(UTC -03:00) Buenos Aires, Montevideo, São Paulo</option>
<option value="-2">(UTC -02:00) Fernando de Noronha, South Georgia and the South Sandwich Islands</option>
<option value="-1">(UTC -01:00) Cape Verde, Greenland, Azores islands</option>
<option value="0">(UTC) Accra, Abidjan, Casablanca, Dakar, Dublin, Lisbon, London</option>
<option value="1">(UTC +01:00) Belgrade, Berlin, Brussels, Lagos, Madrid, Paris, Rome, Tunis, Vienna, Warsaw</option>
<option selected="selected" value="2">(UTC +02:00) Athens, Sofia, Cairo, Kiev, Istanbul, Beirut, Helsinki, Jerusalem, Johannesburg, Bucharest</option>
<option value="3">(UTC +03:00) Nairobi, Baghdad, Doha, Khartoum, Minsk, Riyadh</option>
<option value="3.5">(UTC +03:30) Tehran</option>
<option value="4">(UTC +04:00) Baku, Dubai, Moscow</option>
<option value="4.5">(UTC +04:30) Kabul</option>
<option value="5">(UTC +05:00) Karachi, Tashkent</option>
<option value="5.5">(UTC +05:30) Colombo, Delhi</option>
<option value="5.75">(UTC +05:45) Kathmandu</option>
<option value="6">(UTC +06:00) Almaty, Dhaka, Yekaterinburg</option>
<option value="7">(UTC +07:00) Jakarta, Bangkok, Novosibirsk, Hanoi</option>
<option value="8">(UTC +08:00) Perth, Beijing, Manila, Singapore, Kuala Lumpur, Denpasar, Krasnoyarsk</option>
<option value="9">(UTC +09:00) Seoul, Tokyo, Pyongyang, Ambon, Irkutsk</option>
<option value="10">(UTC +10:00) Canberra, Yakutsk, Port Moresby</option>
<option value="11">(UTC +11:00) Vladivostok, Noumea</option>
<option value="12">(UTC +12:00) Auckland, Suva</option>
<option value="13">(UTC +13:00) Phoenix Islands, Tokelau, Tonga</option>

                                            </select>
                                        </div>
                                    </div>
                                </div>
                            </div>
                            <br />
                            <div class="row">
                                <div class="col-md-12">
                                    <div class="form-group">
                                        <label data-placement="top" data-toggle="tooltip" title="Enter the name of the feedback session e.g. Feedback Session 1." class="col-sm-2 control-label" for="fsname">Session
                                            name</label>
                                        <div class="col-sm-10">
                                            <div class="form-control-static">
                                                First Session
                                            </div>
                                        </div>
                                    </div>
                                </div>
                            </div>
                            <div class="row">
                                <div class="col-md-12">
                                    <div class="form-group">
                                        <div class="form-group">
                                            <label data-placement="top" data-toggle="tooltip" title="Enter instructions for this feedback session. e.g. Avoid comments which are too critical.&lt;br /&gt; It will be displayed at the top of the page when users respond to the session." class="col-sm-2 control-label" for="instructions">Instructions</label>
                                            <div class="col-sm-10">
                                                <textarea id="instructions" name="instructions" cols="100%" rows="4" class="form-control" disabled="disabled">Instructions for first session</textarea>
                                            </div>
                                        </div>
                                    </div>
                                </div>
                            </div>
                        </div>
                    </div>
                    <div class="panel panel-primary">
                        <div class="panel-body">
                            <div class="row">
                                <div data-placement="top" data-toggle="tooltip" title="Please select the date and time for which users can start submitting responses for the feedback session." class="col-md-5">
                                    <div class="row">
                                        <div class="col-md-6">
                                            <label class="label-control" for="startdate">Submission opening time</label>
                                        </div>
                                    </div>
                                    <div class="row">
                                        <div class="col-md-6">
                                            <input type="text" placeholder="Date" value="01/04/2012" id="startdate" name="startdate" class="form-control col-sm-2" disabled="disabled" />
                                        </div>
                                        <div class="col-md-6">
                                            <select id="starttime" name="starttime" class="form-control" disabled="disabled">
                                                <option value="1">0100H</option>
<option value="2">0200H</option>
<option value="3">0300H</option>
<option value="4">0400H</option>
<option value="5">0500H</option>
<option value="6">0600H</option>
<option value="7">0700H</option>
<option value="8">0800H</option>
<option value="9">0900H</option>
<option value="10">1000H</option>
<option value="11">1100H</option>
<option value="12">1200H</option>
<option value="13">1300H</option>
<option value="14">1400H</option>
<option value="15">1500H</option>
<option value="16">1600H</option>
<option value="17">1700H</option>
<option value="18">1800H</option>
<option value="19">1900H</option>
<option value="20">2000H</option>
<option value="21">2100H</option>
<option value="22">2200H</option>
<option value="23">2300H</option>
<option selected="selected" value="24">2359H</option>

                                            </select>
                                        </div>
                                    </div>
                                </div>
                                <div data-placement="top" data-toggle="tooltip" title="Please select the date and time after which the feedback session will no longer accept submissions from users." class="col-md-5 border-left-gray">
                                    <div class="row">
                                        <div class="col-md-6">
                                            <label class="label-control" for="enddate">Submission closing time</label>
                                        </div>
                                    </div>
                                    <div class="row">
                                        <div class="col-md-6">
                                            <input type="text" placeholder="Date" value="30/04/2016" id="enddate" name="enddate" class="form-control col-sm-2" disabled="disabled" />
                                        </div>
                                        <div class="col-md-6">
                                            <select id="endtime" name="endtime" class="form-control" disabled="disabled">
                                                <option value="1">0100H</option>
<option value="2">0200H</option>
<option value="3">0300H</option>
<option value="4">0400H</option>
<option value="5">0500H</option>
<option value="6">0600H</option>
<option value="7">0700H</option>
<option value="8">0800H</option>
<option value="9">0900H</option>
<option value="10">1000H</option>
<option value="11">1100H</option>
<option value="12">1200H</option>
<option value="13">1300H</option>
<option value="14">1400H</option>
<option value="15">1500H</option>
<option value="16">1600H</option>
<option value="17">1700H</option>
<option value="18">1800H</option>
<option value="19">1900H</option>
<option value="20">2000H</option>
<option value="21">2100H</option>
<option value="22">2200H</option>
<option value="23">2300H</option>
<option selected="selected" value="24">2359H</option>

                                            </select>
                                        </div>
                                    </div>
                                </div>
                                <div data-placement="top" data-toggle="tooltip" title="Please select the amount of time that the system will continue accepting &lt;br /&gt;submissions after the specified deadline." class="col-md-2 border-left-gray">
                                    <div class="row">
                                        <div class="col-md-12">
                                            <label class="control-label" for="graceperiod">Grace
                                                period</label>
                                        </div>
                                    </div>
                                    <div class="row">
                                        <div class="col-sm-12">
                                            <select id="graceperiod" name="graceperiod" class="form-control" disabled="disabled">
                                                <option value="0">0 mins</option>
<option value="5">5 mins</option>
<option selected="selected" value="10">10 mins</option>
<option value="15">15 mins</option>
<option value="20">20 mins</option>
<option value="25">25 mins</option>
<option value="30">30 mins</option>

                                            </select>
                                        </div>
                                    </div>
                                </div>
                            </div>
                        </div>
                    </div>
                    <div id="uncommonSettingsInfo" class="row" style="display: none;">
                        <div class="col-md-12 text-muted">
                            <span id="uncommonSettingsInfoText">Session is visible at submission opening time, responses are only visible when you publish the results.<br />Emails are sent when session opens (within 15 mins), 24 hrs before session closes and when results are published.</span>
                            <a onclick="enableEditFS()" data-done="[Done]" data-edit="[Edit]" id="editUncommonSettingsButton">[Edit]</a>
                        </div>
                    </div>
                    <div id="sessionResponsesVisiblePanel" class="panel panel-primary">
                        <div class="panel-body">
                            <div class="row">
                                <div class="col-md-6">
                                    <div class="row">
                                        <div data-placement="top" data-toggle="tooltip" title="Please select when you want the questions for the feedback session to be visible to users who need to participate. Note that users cannot submit their responses until the submissions opening time set below." class="col-md-6">
                                            <label class="label-control">Session visible from </label>
                                        </div>
                                    </div>
                                    <div class="row radio">
                                        <div data-placement="top" data-toggle="tooltip" title="Select this option to enter in a custom date and time for which the feedback session will become visible.&lt;br /&gt;Note that you can make a session visible before it is open for submissions so that users can preview the questions." class="col-md-2">
                                            <label for="sessionVisibleFromButton_custom">At
                                            </label> <input type="radio" checked="checked" value="custom" id="sessionVisibleFromButton_custom" name="sessionVisibleFromButton" disabled="disabled" />
                                        </div>
                                        <div class="col-md-5">
                                            <input type="text" value="01/04/2012" id="visibledate" name="visibledate" class="form-control col-sm-2" disabled="disabled" />
                                        </div>
                                        <div class="col-md-4">
                                            <select id="visibletime" name="visibletime" class="form-control" disabled="disabled">
                                                <option value="1">0100H</option>
<option value="2">0200H</option>
<option value="3">0300H</option>
<option value="4">0400H</option>
<option value="5">0500H</option>
<option value="6">0600H</option>
<option value="7">0700H</option>
<option value="8">0800H</option>
<option value="9">0900H</option>
<option value="10">1000H</option>
<option value="11">1100H</option>
<option value="12">1200H</option>
<option value="13">1300H</option>
<option value="14">1400H</option>
<option value="15">1500H</option>
<option value="16">1600H</option>
<option value="17">1700H</option>
<option value="18">1800H</option>
<option value="19">1900H</option>
<option value="20">2000H</option>
<option value="21">2100H</option>
<option value="22">2200H</option>
<option value="23">2300H</option>
<option selected="selected" value="24">2359H</option>

                                            </select>
                                        </div>
                                    </div>
                                    <div class="row radio">
                                        <div data-placement="top" data-toggle="tooltip" title="Select this option to have the feedback session become visible when it is open for submissions (as selected above)." class="col-md-6">
                                            <label for="sessionVisibleFromButton_atopen">Submission opening time
                                            </label>
                                            <input type="radio" value="atopen" id="sessionVisibleFromButton_atopen" name="sessionVisibleFromButton" disabled="disabled" />
                                        </div>
                                    </div>
                                    <div class="row radio">
                                        <div data-placement="top" data-toggle="tooltip" title="Select this option if you want the feedback session to never be visible. Use this option if you want to use this as a private feedback session." class="col-md-6">
                                            <label for="sessionVisibleFromButton_never">
                                                Never (this is a private session)
                                            </label>
                                            <input type="radio" value="never" id="sessionVisibleFromButton_never" name="sessionVisibleFromButton" disabled="disabled" />
                                        </div>
                                    </div>
                                </div>
                                <div class="col-md-6 border-left-gray">
                                    <div class="row">
                                        <div data-placement="top" data-toggle="tooltip" title="Please select when the responses for the feedback session will be visible to the designated recipients.&lt;br /&gt;You can select the response visibility for each type of user and question later." class="col-md-6">
                                            <label class="label-control">Responses visible from</label>
                                        </div>
                                    </div>
                                    <div class="row radio">
                                        <div data-placement="top" data-toggle="tooltip" title="Select this option to use a custom time for when the responses of the feedback session&lt;br /&gt;will be visible to the designated recipients." class="col-md-2">
                                            <label for="resultsVisibleFromButton_custom">At</label>

                                            <input type="radio" checked="checked" value="custom" id="resultsVisibleFromButton_custom" name="resultsVisibleFromButton" disabled="disabled" />
                                        </div>
                                        <div class="col-md-5">
                                            <input type="text" value="01/05/2016" id="publishdate" name="publishdate" class="form-control" disabled="disabled" />
                                        </div>
                                        <div class="col-md-4">
                                            <select data-placement="top" data-toggle="tooltip" title="Select this option to enter in a custom date and time for which&lt;/br&gt;the responses for this feedback session will become visible." id="publishtime" name="publishtime" class="form-control" disabled="disabled">
                                                <option value="1">0100H</option>
<option value="2">0200H</option>
<option value="3">0300H</option>
<option value="4">0400H</option>
<option value="5">0500H</option>
<option value="6">0600H</option>
<option value="7">0700H</option>
<option value="8">0800H</option>
<option value="9">0900H</option>
<option value="10">1000H</option>
<option value="11">1100H</option>
<option value="12">1200H</option>
<option value="13">1300H</option>
<option value="14">1400H</option>
<option value="15">1500H</option>
<option value="16">1600H</option>
<option value="17">1700H</option>
<option value="18">1800H</option>
<option value="19">1900H</option>
<option value="20">2000H</option>
<option value="21">2100H</option>
<option value="22">2200H</option>
<option value="23">2300H</option>
<option selected="selected" value="24">2359H</option>

                                            </select>
                                        </div>
                                    </div>
                                    <div class="row radio">
                                        <div data-placement="top" data-toggle="tooltip" title="Select this option to have the feedback responses be immediately visible&lt;br /&gt;when the session becomes visible to users." class="col-md-3">
                                            <label for="resultsVisibleFromButton_atvisible">
                                                Immediately
                                            </label>
                                            <input type="radio" value="atvisible" id="resultsVisibleFromButton_atvisible" name="resultsVisibleFromButton" disabled="disabled" />
                                        </div>
                                    </div>
                                    <div class="row radio">
                                        <div data-placement="top" data-toggle="tooltip" title="Select this option if you intend to manually publish the session later on." class="col-md-4">
                                            <label for="resultsVisibleFromButton_later">
                                                Publish manually
                                            </label>
                                            <input type="radio" value="later" id="resultsVisibleFromButton_later" name="resultsVisibleFromButton" disabled="disabled" />
                                        </div>
                                    </div>
                                    <div class="row radio">
                                        <div data-placement="top" data-toggle="tooltip" title="Select this option if you intend never to publish the responses." class="col-md-2">
                                            <label for="resultsVisibleFromButton_never">
                                                Never
                                            </label>
                                            <input type="radio" value="never" id="resultsVisibleFromButton_never" name="resultsVisibleFromButton" disabled="disabled" />
                                        </div>
                                    </div>
                                </div>
                            </div>
                        </div>
                    </div>
                    <div id="sendEmailsForPanel" class="panel panel-primary">
                        <div class="panel-body">
                            <div class="row">
                                <div class="col-md-12">
                                    <label class="control-label">
                                        Send emails for
                                    </label>
                                </div>
                            </div>
                            <div class="row">
                                <div data-placement="top" data-toggle="tooltip" title="Select this option to automatically send an email to students to notify them when the session is open for submission." class="col-sm-3">
                                    <div class="checkbox">
                                        <label>
                                            Session opening reminder
                                        </label>
                                        <input type="checkbox" value="FEEDBACK_OPENING" id="sendreminderemail_open" name="sendreminderemail" checked="checked" disabled="disabled" />
                                    </div>
                                </div>
                                <div data-placement="top" data-toggle="tooltip" title="Select this option to automatically send an email to students to remind them to submit 24 hours before the end of the session." class="col-sm-3">
                                    <div class="checkbox">
                                        <label for="sendreminderemail_closing">
                                            Session closing reminder
                                        </label>
                                        <input type="checkbox" value="FEEDBACK_CLOSING" id="sendreminderemail_closing" name="sendreminderemail" checked="checked" disabled="disabled" />
                                    </div>
                                </div>
                                <div data-placement="top" data-toggle="tooltip" title="Select this option to automatically send an email to students to notify them when the session results is published." class="col-sm-4">
                                    <div class="checkbox">
                                        <label for="sendreminderemail_published">
                                            Results published announcement
                                        </label> 
                                        <input type="checkbox" value="FEEDBACK_PUBLISHED" id="sendreminderemail_published" name="sendreminderemail" checked="checked" disabled="disabled" />
                                    </div>
                                </div>
                            </div>
                        </div>
                    </div>
                        <div class="col-sm-12">
                            <button onclick="return checkEditFeedbackSession(this.form);" class="btn btn-primary center-block" style="display:none;" id="button_submit_edit" type="submit" disabled="disabled">
                                Save Changes
                            </button>
                        </div>
                    <input type="hidden" value="First Session" name="fsname" disabled="disabled" />
                    <input type="hidden" value="CFeedbackEditUiT.CS2104" name="courseid" disabled="disabled" />
                    <input type="hidden" value="CFeedbackEditUiT.instructor" name="user" disabled="disabled" />
                </form>
                <br /> <br />
            </div>
            <br />
            




    <div style="display: none;" id="statusMessage"></div>


            <div aria-hidden="true" aria-labelledby="fsCopyModal" role="dialog" tabindex="-1" id="fsCopyModal" class="modal fade">
                <div class="modal-dialog">
                    <div class="modal-content">
                        <form action="/page/instructorFeedbackEditCopy" role="form" name="form_copy_list" method="post">
                            <div class="modal-header">
                                <button aria-hidden="true" data-dismiss="modal" class="close" type="button">×</button>
                                <h4 class="modal-title">
                                    Copy this feedback session to other courses <br />
                                    <small>(Select the course(s) you want to copy this feedback session to)</small>
                                </h4>
                            </div>
                            <div class="modal-body">
                                <div class="form-group" id="courseList"></div>
                            </div>
                            <div class="modal-footer">
                                <button data-dismiss="modal" class="btn btn-default" type="button">Cancel</button>
                                <input type="submit" value="Copy" id="fscopy_submit" class="btn btn-primary" />
                                <input type="hidden" value="CFeedbackEditUiT.instructor" name="user" />
                           </div>
                        </form>
                    </div>
                </div>
            </div>
            <br />

            
                <div id="empty_message" class="align-center bold">You have not created any questions for this feedback session yet. Click the button below to add a feedback question.</div><br /><br />
            

            

            <form onsubmit="tallyCheckboxes('')" role="form" class="form-horizontal form_question" name="form_addquestions" action="/page/instructorFeedbackQuestionAdd" method="post">
            <div id="addNewQuestionTable" class="well well-plain inputTable">
                <div class="row">
                    <div class="col-sm-6">
                        <label class="control-label col-sm-3" for="questionTypeChoice">
                            Question Type
                        </label>
                        <div class="col-sm-8">
                            <select id="questionTypeChoice" name="questiontype" class="form-control questionType">
                                <option value="TEXT">Essay question</option>
<option value="MCQ">Multiple-choice (single answer) question</option>
<option value="MSQ">Multiple-choice (multiple answers) question</option>
<option value="NUMSCALE">Numerical-scale question</option>
<option value="CONSTSUM_OPTION">Distribute points (among options) question</option><option value="CONSTSUM_RECIPIENT">Distribute points (among recipients) question</option><option style="display:none" disabled="disabled" value="CONSTSUM"></option>
<option value="CONTRIB">Team contribution question</option>
<option value="RUBRIC">Rubric question</option>

                            </select>
                        </div>
                        <div class="col-sm-1">
                            <h5><a target="_blank" href="/instructorHelp.html#fbQuestionTypes"><span class="glyphicon glyphicon-info-sign"></span></a></h5>
                        </div>
                    </div>
                    <div class="col-sm-2">
                        <a onclick="showNewQuestionFrame(document.getElementById('questionTypeChoice').value)" value="Add New Question" class="btn btn-primary" id="button_openframe">   Add New Question   </a>

                    </div>
                    <div class="col-sm-2">
                        <a value="Copy Question" class="btn btn-primary" id="button_copy">   Copy Question   </a>
                    </div>
                    <div class="col-sm-2">
                        <a href="/page/instructorFeedbacksPage?user=CFeedbackEditUiT.instructor&amp;courseid=CFeedbackEditUiT.CS2104" class="btn btn-primary">   Done Editing   </a>
                    </div>
                </div>
            </div>

            <div style="display:none;" id="questionTableNew" class="panel panel-primary questionTable">
                <div class="panel-heading">
                    <strong>Question</strong>
                    <select id="questionnum" name="questionnum" class="questionNumber nonDestructive text-primary">
                    <option value="1">1</option>

                    </select>
                     
                    <span id="questionTypeHeader"></span>
                    <span class="pull-right">
                        <a title="Delete this question" data-placement="top" data-toggle="tooltip" onclick="deleteQuestion(-1)" class="btn btn-primary btn-xs">Delete
                        </a>
                    </span>
                </div>
                <div class="panel-body">
                    <div class="col-sm-12 padding-15px margin-bottom-15px background-color-light-blue">
                        <div>
                            <textarea disabled="disabled" tabindex="9" title="Please enter the question for users to give feedback about. e.g. What is the biggest weakness of the presented product?" data-placement="top" data-toggle="tooltip" id="questiontext" name="questiontext" class="form-control textvalue nonDestructive" rows="5"></textarea>
                        </div>
                    <div id="mcqForm"><div class="row">
    <br />
    <div class="col-sm-6">
        <div id="mcqChoiceTable--1">
            <div id="mcqOptionRow-0--1">
    <div class="input-group">
        <span class="input-group-addon">
            <input type="radio" disabled="disabled" class="disabled_radio" />
        </span>
        <input type="text" value="" id="mcqOption-0--1" name="mcqOption-0" disabled="disabled" class="form-control" />
        <span class="input-group-btn">
            <button tabindex="-1" style="display:none" onclick="removeMcqOption(0,-1)" id="mcqRemoveOptionLink" type="button" class="btn btn-default removeOptionLink">
                <span class="glyphicon glyphicon-remove">
                </span>
            </button>
        </span>
    </div>
</div>
<div id="mcqOptionRow-1--1">
    <div class="input-group">
        <span class="input-group-addon">
            <input type="radio" disabled="disabled" class="disabled_radio" />
        </span>
        <input type="text" value="" id="mcqOption-1--1" name="mcqOption-1" disabled="disabled" class="form-control" />
        <span class="input-group-btn">
            <button tabindex="-1" style="display:none" onclick="removeMcqOption(1,-1)" id="mcqRemoveOptionLink" type="button" class="btn btn-default removeOptionLink">
                <span class="glyphicon glyphicon-remove">
                </span>
            </button>
        </span>
    </div>
</div>
            
            <div id="mcqAddOptionRow--1">
                <div colspan="2">
                    <a style="display:none" onclick="addMcqOption(-1)" id="mcqAddOptionLink" class="btn btn-primary btn-xs addOptionLink">
                        <span class="glyphicon glyphicon-plus">
                        </span> add more options
                    </a>
                </div>
            </div>
        </div>
        
        <input type="hidden" value="2" id="noofchoicecreated--1" name="noofchoicecreated" />
    </div>
    <div class="col-sm-6">
        <label class="control-label col-sm-8"><input type="checkbox" onchange="toggleMcqGeneratedOptions(this,-1)" id="generateOptionsCheckbox--1" disabled="disabled" />Or, generate options from the list of all </label>
        <div class="col-sm-4">
            <select disabled="disabled" onchange="changeMcqGenerateFor(-1)" id="mcqGenerateForSelect--1" class="form-control">
                <option value="STUDENTS">students</option>
                <option value="TEAMS">teams</option>
                <option value="INSTRUCTORS">instructors</option>
            </select>
        </div>
        <input type="hidden" value="NONE" name="generatedOptions" id="generatedOptions--1" /> 
    </div>
    <br />
</div></div><div id="msqForm"><div class="row">
    <br />
    <div class="col-sm-6">
        <div id="msqChoiceTable--1">
            <div id="msqOptionRow-0--1">
    <div class="input-group">
        <span class="input-group-addon">
            <input type="checkbox" disabled="disabled" class="disabled_radio" />
        </span>
        <input type="text" value="" id="msqOption-0--1" name="msqOption-0" disabled="disabled" class="form-control" />
        <span class="input-group-btn">       
            <button tabindex="-1" style="display:none" onclick="removeMsqOption(0,-1)" id="msqRemoveOptionLink" class="btn btn-default removeOptionLink" type="button">
                <span class="glyphicon glyphicon-remove">
                </span>
            </button>
        </span>
    </div>
</div>
<div id="msqOptionRow-1--1">
    <div class="input-group">
        <span class="input-group-addon">
            <input type="checkbox" disabled="disabled" class="disabled_radio" />
        </span>
        <input type="text" value="" id="msqOption-1--1" name="msqOption-1" disabled="disabled" class="form-control" />
        <span class="input-group-btn">       
            <button tabindex="-1" style="display:none" onclick="removeMsqOption(1,-1)" id="msqRemoveOptionLink" class="btn btn-default removeOptionLink" type="button">
                <span class="glyphicon glyphicon-remove">
                </span>
            </button>
        </span>
    </div>
</div>
            
            <div id="msqAddOptionRow--1">
                <div colspan="2">
                    <a style="display:none" onclick="addMsqOption(-1)" id="msqAddOptionLink" class="btn btn-primary btn-xs addOptionLink">
                        <span class="glyphicon glyphicon-plus">
                        </span> add more options
                    </a>
                </div>
            </div>
        </div>
        
        <input type="hidden" value="2" id="noofchoicecreated--1" name="noofchoicecreated" />
    </div>
    <div class="col-sm-6">
        <label class="control-label col-sm-8"><input type="checkbox" onchange="toggleMsqGeneratedOptions(this,-1)" id="generateOptionsCheckbox--1" disabled="disabled" />Or, generate options from the list of all </label>
        <div class="col-sm-4">
            <select disabled="disabled" onchange="changeMsqGenerateFor(-1)" id="msqGenerateForSelect--1" class="form-control">
                <option value="STUDENTS">students</option>
                <option value="TEAMS">teams</option>
                <option value="INSTRUCTORS">instructors</option>
            </select>
        </div>
        <input type="hidden" value="NONE" name="generatedOptions" id="generatedOptions--1" /> 
    </div>
    <br />
</div></div><div id="numScaleForm"><div>
    <br />
    <div>
        <div>
            <div class="row">
<<<<<<< HEAD
                <div title="Minimum acceptable response value" data-placement="top" data-toggle="tooltip" class="col-sm-4">Minimum value:
                    <input type="number" onchange="updateNumScalePossibleValues(-1)" value="1" name="numscalemin" id="minScaleBox--1" class="minScaleBox" disabled="disabled" />
                </div>
                <div title="Value to be increased/decreased each step" data-placement="top" data-toggle="tooltip" class="col-sm-4">Increment:    
                    <input type="number" onchange="updateNumScalePossibleValues(-1)" step="0.001" min="0.001" value="1" name="numscalestep" id="stepBox--1" class="stepBox" disabled="disabled" />
                </div>
                <div title="Maximum acceptable response value" data-placement="top" data-toggle="tooltip" class="col-sm-4">Maximum value:
                    <input type="number" onchange="updateNumScalePossibleValues(-1)" value="5" name="numscalemax" id="maxScaleBox--1" class="maxScaleBox" disabled="disabled" />
=======
                <div title="" data-placement="top" data-toggle="tooltip" class="col-sm-4" data-original-title="Minimum acceptable response value">Minimum value:
                    <input type="number" onchange="updateNumScalePossibleValues(-1)" value="1" name="numscalemin" id="minScaleBox--1" class="form-control minScaleBox" disabled="disabled" />
                </div>
                <div title="" data-placement="top" data-toggle="tooltip" class="col-sm-4" data-original-title="Value to be increased/decreased each step">Increment:    
                    <input type="number" onchange="updateNumScalePossibleValues(-1)" step="0.001" min="0.001" value="1" name="numscalestep" id="stepBox--1" class="form-control stepBox" disabled="disabled" />
                </div>
                <div title="" data-placement="top" data-toggle="tooltip" class="col-sm-4" data-original-title="Maximum acceptable response value">Maximum value:
                    <input type="number" onchange="updateNumScalePossibleValues(-1)" value="5" name="numscalemax" id="maxScaleBox--1" class="form-control maxScaleBox" disabled="disabled" />
>>>>>>> d30106b2
                </div>
            </div>
            <br />
            <div class="row">
                <div class="col-sm-12">
                    <span id="numScalePossibleValues--1">[Based on the above settings, acceptable responses are: 1, 2, 3, 4, 5]</span>
                </div>
            </div>
        </div>
    </div>
</div></div><div id="constSumForm"><div class="row">
    <br />
    <div id="constSumOptionTable--1" class="col-sm-6">
        <div id="constSumOptionRow-0--1">
    <div class="input-group col-sm-12">
        <input type="text" value="" id="constSumOption-0--1" name="constSumOption-0" disabled="disabled" class="form-control" />
        <span class="input-group-btn">
            <button tabindex="-1" style="display:none" onclick="removeConstSumOption(0,-1)" id="constSumRemoveOptionLink" type="button" class="btn btn-default removeOptionLink">
                <span class="glyphicon glyphicon-remove">
                </span>
            </button>
        </span>
    </div>
</div>
<div id="constSumOptionRow-1--1">
    <div class="input-group col-sm-12">
        <input type="text" value="" id="constSumOption-1--1" name="constSumOption-1" disabled="disabled" class="form-control" />
        <span class="input-group-btn">
            <button tabindex="-1" style="display:none" onclick="removeConstSumOption(1,-1)" id="constSumRemoveOptionLink" type="button" class="btn btn-default removeOptionLink">
                <span class="glyphicon glyphicon-remove">
                </span>
            </button>
        </span>
    </div>
</div>
            
        <div id="constSumAddOptionRow--1">
            <div colspan="2">
                <a style="display:none" onclick="addConstSumOption(-1)" id="constSumAddOptionLink" class="btn btn-primary btn-xs addOptionLink">
                    <span class="glyphicon glyphicon-plus">
                    </span> add more options
                </a>
            </div>
        </div>
        
        <input type="hidden" value="2" id="noofchoicecreated--1" name="noofchoicecreated" />
        <input type="hidden" value="false" id="constSumToRecipients--1" name="constSumToRecipients" />
    </div>
    <div class="col-sm-6">
        <div class="form-inline col-sm-12">
            <div class="row">
                <div class="col-sm-4">
                    <label class="control-label width-100-pc">
                        <b>Points to distribute </b>
                    </label>
                </div>
                <div class="col-sm-5">
                    <select name="constSumPointsPerOption" id="constSumPointsPerOptionSelect--1" disabled="disabled" class="col-sm-5 width-100-pc select form-control">
                        <option value="false">in total:</option>
                        <option id="constSumOption_Option--1" value="true">per option:</option>
                        <option id="constSumOption_Recipient--1" value="true">per recipient:</option>
                    </select>
                </div>
                <div class="col-sm-3">
                    <input type="number" onchange="updateConstSumPointsValue(-1)" step="1" min="1" value="100" id="constSumPoints--1" name="constSumPoints" class="form-control width-100-pc pointsBox" disabled="disabled" />
                </div>
            </div>
        </div>
    </div>
    <div class="col-sm-6">
        <div title="Ticking this prevents a giver from distributing the same number of points to multiple options" data-container="body" data-placement="top" data-toggle="tooltip" id="constSum_tooltipText--1" class="form-inline col-sm-12">
            <label class="control-label"> <span id="constSum_labelText--1">Every option to receive a different number of points  </span><input type="checkbox" id="constSum_UnevenDistribution--1" disabled="disabled" name="constSumUnevenDistribution" /></label>
        </div>
    </div>
    <br />
</div></div><div id="rubricForm"><div class="row">
    <br />
    <div class="col-sm-12 table-responsive">
        <table id="rubricEditTable--1" class="table table-bordered margin-0">
            <thead>
                <tr>
                    <th></th>
                    <th class="rubricCol--1-0">
	<div class="col-sm-12 input-group">
		<input type="text" name="rubricChoice-0" id="rubricChoice--1-0" value="Strongly Agree" class="form-control" />
		<span onmouseout="highlightRubricCol(0, -1, false)" onmouseover="highlightRubricCol(0, -1, true)" onclick="removeRubricCol(0, -1)" id="rubricRemoveChoiceLink--1-0" class="input-group-addon btn btn-default rubricRemoveChoiceLink--1">
			<span class="glyphicon glyphicon-remove"></span>
		</span>
	</div>
</th>
<th class="rubricCol--1-1">
	<div class="col-sm-12 input-group">
		<input type="text" name="rubricChoice-1" id="rubricChoice--1-1" value="Agree" class="form-control" />
		<span onmouseout="highlightRubricCol(1, -1, false)" onmouseover="highlightRubricCol(1, -1, true)" onclick="removeRubricCol(1, -1)" id="rubricRemoveChoiceLink--1-1" class="input-group-addon btn btn-default rubricRemoveChoiceLink--1">
			<span class="glyphicon glyphicon-remove"></span>
		</span>
	</div>
</th>
<th class="rubricCol--1-2">
	<div class="col-sm-12 input-group">
		<input type="text" name="rubricChoice-2" id="rubricChoice--1-2" value="Disagree" class="form-control" />
		<span onmouseout="highlightRubricCol(2, -1, false)" onmouseover="highlightRubricCol(2, -1, true)" onclick="removeRubricCol(2, -1)" id="rubricRemoveChoiceLink--1-2" class="input-group-addon btn btn-default rubricRemoveChoiceLink--1">
			<span class="glyphicon glyphicon-remove"></span>
		</span>
	</div>
</th>
<th class="rubricCol--1-3">
	<div class="col-sm-12 input-group">
		<input type="text" name="rubricChoice-3" id="rubricChoice--1-3" value="Strongly Disagree" class="form-control" />
		<span onmouseout="highlightRubricCol(3, -1, false)" onmouseover="highlightRubricCol(3, -1, true)" onclick="removeRubricCol(3, -1)" id="rubricRemoveChoiceLink--1-3" class="input-group-addon btn btn-default rubricRemoveChoiceLink--1">
			<span class="glyphicon glyphicon-remove"></span>
		</span>
	</div>
</th>

                </tr>
            </thead>
            <tbody>                
                <tr id="rubricRow--1-0">
    <td>
    	<div class="col-sm-12 input-group">
    		<span onmouseout="highlightRubricRow(0, -1, false)" onmouseover="highlightRubricRow(0, -1, true)" onclick="removeRubricRow(0,-1)" id="rubricRemoveSubQuestionLink--1-0" class="input-group-addon btn btn-default rubricRemoveSubQuestionLink--1">
				<span class="glyphicon glyphicon-remove"></span>
			</span>
	    	<textarea name="rubricSubQn-0" id="rubricSubQn--1-0" rows="3" class="form-control">This student participates well in online discussions.</textarea>
		</div>
    </td>
    <td class="align-center rubricCol--1-0">
	<textarea name="rubricDesc-0-0" id="rubricDesc--1-0-0" rows="3" class="form-control nonDestructive">Initiates discussions frequently, and engages the team.</textarea>
</td>
<td class="align-center rubricCol--1-1">
	<textarea name="rubricDesc-0-1" id="rubricDesc--1-0-1" rows="3" class="form-control nonDestructive">Takes part in discussions and sometimes initiates discussions.</textarea>
</td>
<td class="align-center rubricCol--1-2">
	<textarea name="rubricDesc-0-2" id="rubricDesc--1-0-2" rows="3" class="form-control nonDestructive">Occasionally responds, but never initiates discussions.</textarea>
</td>
<td class="align-center rubricCol--1-3">
	<textarea name="rubricDesc-0-3" id="rubricDesc--1-0-3" rows="3" class="form-control nonDestructive">Rarely or never responds.</textarea>
</td>

</tr>

            </tbody>
        </table>
    </div>
    <input type="hidden" value="1" id="rubricNumRows--1" name="rubricNumRows" />
    <input type="hidden" value="4" id="rubricNumCols--1" name="rubricNumCols" />
</div>
<div class="row">
    <div class="col-sm-6 align-left">
        <a onclick="addRubricRow(-1)" id="rubricAddSubQuestionLink--1" class="btn btn-xs btn-primary"><span class="glyphicon glyphicon-arrow-down"> </span> add row</a>
    </div>
    <div class="col-sm-6 align-right">
        <a onclick="addRubricCol(-1)" id="rubricAddChoiceLink--1" class="btn btn-xs btn-primary">add column <span class="glyphicon glyphicon-arrow-right"></span></a>
    </div>
    <br />
</div></div>
                    </div>
                    <br />
                    <div class="col-sm-12 padding-15px margin-bottom-15px background-color-light-green">
                        <div class="col-sm-12 padding-0">
                            <b>Feedback Path</b> (Who is giving feedback about whom?)
                        </div>
                        <div title="Who will give feedback" data-placement="top" data-toggle="tooltip" class="col-sm-6 padding-0">
                            <label class="col-sm-5 control-label">
                                Who will give the feedback:
                            </label>
                            <div class="col-sm-7">
                                <select onchange="feedbackGiverUpdateVisibilityOptions(this)" id="givertype" name="givertype" class="form-control participantSelect">
                                    <option value="SELF">Me (Session creator)</option>
<option value="STUDENTS">Students in this course</option>
<option value="INSTRUCTORS">Instructors in this course</option>
<option value="TEAMS">Teams in this course</option>

                                </select>
                            </div>
                        </div>
                        <div title="Who the feedback is about" data-placement="top" data-toggle="tooltip" class="col-sm-6 padding-0">
                            <label class="col-sm-5 control-label">
                                Who the feedback is about:
                            </label>
                            <div class="col-sm-7">
                                <select onchange="feedbackRecipientUpdateVisibilityOptions(this);getVisibilityMessageIfPreviewIsActive(this);" id="recipienttype" name="recipienttype" class="form-control participantSelect">
                                    <option value="SELF">Giver (Self feedback)</option>
<option value="STUDENTS">Other students in the course</option>
<option value="INSTRUCTORS">Instructors in the course</option>
<option value="TEAMS">Other teams in the course</option>
<option value="OWN_TEAM">Giver's team</option>
<option value="OWN_TEAM_MEMBERS">Giver's team members</option>
<option value="OWN_TEAM_MEMBERS_INCLUDING_SELF">Giver's team members and Giver</option>
<option value="NONE">Nobody specific (For general class feedback)</option>

                                </select>
                            </div>
                        </div>
                        <div class="col-sm-6">
                        </div>
                        <div class="col-sm-6 numberOfEntitiesElements" style="display: none;">
                            <label class="control-label col-sm-4 small" id="numofrecipients_text-">
                                The maximum number of <span id="numofrecipients_text_inner-"></span> each respondant should give feedback to:
                            </label>
                            <div class="col-sm-8 form-control-static">
                                <div class="col-sm-6">
                                    <input type="radio" value="custom" name="numofrecipientstype" class="nonDestructive" />
                                        <input type="number" value="1" max="250" min="1" id="numofrecipients" name="numofrecipients" class="nonDestructive numberOfEntitiesBox" />
                                </div>
                                <div class="col-sm-6">
                                    <input type="radio" value="max" checked="checked" name="numofrecipientstype" class="nonDestructive" />
                                    <span class="">Unlimited</span>
                                </div>
                            </div>
                        </div>
                    </div>
                    <br />
                    <div class="col-sm-12 padding-15px background-color-light-green">
                        <div class="col-sm-12 padding-0">
                            <b>Visibility</b> (Who can see the responses?)
                        </div>
                        <div data-toggle="buttons" class="col-sm-6 btn-group">
                            <label onchange="toggleVisibilityOptions(this)" class="btn btn-xs btn-info visibilityOptionsLabel">
                                <input type="radio" />
                                    <span class="glyphicon glyphicon-pencil"></span> Edit Visibility
                                
                            </label>
                            <label onchange="toggleVisibilityMessage(this)" class="btn btn-xs btn-info active visibilityMessageButton">
                                <input type="radio" />
                                    <span class="glyphicon glyphicon-eye-open"></span> Preview Visibility
                                
                            </label>
                        </div>
                    </div>
                    <div class="col-sm-12 background-color-light-green">
                        <div class="col-sm-12 text-muted visibilityMessage">

                        </div>
                    </div>
                    <div class="col-sm-12 margin-bottom-15px background-color-light-green">
                        <div class="visibilityOptions" style="display: none;">
                            <table class="dataTable participantTable table table-striped text-center background-color-white">
                                <tbody><tr>
                                    <th class="text-center">User/Group</th>
                                    <th class="text-center">Can see answer</th>
                                    <th class="text-center">Can see giver's name</th>
                                    <th class="text-center">Can see recipient's name</th>
                                </tr>
                                <tr>
                                    <td class="text-left">
                                        <div title="Control what feedback recipient(s) can view" data-placement="top" data-toggle="tooltip">
                                            Recipient(s)
                                        </div>
                                    </td>
                                    <td>
                                        <input type="checkbox" checked="checked" value="RECEIVER" name="receiverLeaderCheckbox" class="visibilityCheckbox answerCheckbox centered" />
                                    </td>
                                    <td>
                                        <input type="checkbox" checked="checked" value="RECEIVER" class="visibilityCheckbox giverCheckbox" />     
                                    </td>
                                    <td>
                                        <input type="checkbox" checked="checked" disabled="disabled" value="RECEIVER" name="receiverFollowerCheckbox" class="visibilityCheckbox recipientCheckbox" />
                                    </td>
                                </tr>
                                <tr>
                                    <td class="text-left">
                                        <div title="Control what team members of feedback giver can view" data-placement="top" data-toggle="tooltip">
                                            Giver's Team Members
                                        </div>
                                    </td>
                                    <td>
                                        <input type="checkbox" value="OWN_TEAM_MEMBERS" class="visibilityCheckbox answerCheckbox" />
                                    </td>
                                    <td>
                                        <input type="checkbox" value="OWN_TEAM_MEMBERS" class="visibilityCheckbox giverCheckbox" />
                                    </td>
                                    <td>
                                        <input type="checkbox" value="OWN_TEAM_MEMBERS" class="visibilityCheckbox recipientCheckbox" />
                                    </td>
                                </tr>
                                <tr>
                                    <td class="text-left">
                                        <div title="Control what team members of feedback recipients can view" data-placement="top" data-toggle="tooltip">
                                            Recipient's Team Members
                                        </div>
                                    </td>
                                    <td>
                                        <input type="checkbox" value="RECEIVER_TEAM_MEMBERS" class="visibilityCheckbox answerCheckbox" />
                                    </td>
                                    <td>
                                        <input type="checkbox" value="RECEIVER_TEAM_MEMBERS" class="visibilityCheckbox giverCheckbox" />
                                    </td>
                                    <td>
                                        <input type="checkbox" value="RECEIVER_TEAM_MEMBERS" class="visibilityCheckbox recipientCheckbox" />
                                    </td>
                                </tr>
                                <tr>
                                    <td class="text-left">
                                        <div title="Control what other students can view" data-placement="top" data-toggle="tooltip">
                                            Other students
                                        </div>
                                    </td>
                                    <td>
                                        <input type="checkbox" value="STUDENTS" class="visibilityCheckbox answerCheckbox" />
                                    </td>
                                    <td>
                                        <input type="checkbox" value="STUDENTS" class="visibilityCheckbox giverCheckbox" />
                                    </td>
                                    <td>
                                        <input type="checkbox" value="STUDENTS" class="visibilityCheckbox recipientCheckbox" />
                                    </td>
                                </tr>
                                <tr>
                                    <td class="text-left">
                                        <div title="Control what instructors can view" data-placement="top" data-toggle="tooltip">
                                            Instructors
                                        </div>
                                    </td>
                                    <td>
                                        <input type="checkbox" checked="checked" value="INSTRUCTORS" class="visibilityCheckbox answerCheckbox" />
                                    </td>
                                    <td>
                                        <input type="checkbox" checked="checked" value="INSTRUCTORS" class="visibilityCheckbox giverCheckbox" />
                                    </td>
                                    <td>
                                        <input type="checkbox" checked="checked" value="INSTRUCTORS" class="visibilityCheckbox recipientCheckbox" />
                                    </td>
                                </tr>
                            </tbody></table>
                        </div>
                    </div>
                    <div>
                        <span class="pull-right">
                            <input type="submit" tabindex="9" value="Save Question" class="btn btn-primary" id="button_submit_add" />
                        </span>
                    </div>
                </div>
            </div>
            </form></div>
            <input type="hidden" value="1" name="questionnum" />
            <input type="hidden" value="First Session" name="fsname" />
            <input type="hidden" value="CFeedbackEditUiT.CS2104" name="courseid" />
            <input type="hidden" name="showresponsesto" value="RECEIVER,INSTRUCTORS" />
            <input type="hidden" name="showgiverto" value="RECEIVER,INSTRUCTORS" />
            <input type="hidden" name="showrecipientto" value="RECEIVER,INSTRUCTORS" />
            <input type="hidden" value="CFeedbackEditUiT.instructor" name="user" />
            <input type="hidden" value="NONE" name="generatedOptions" id="generatedOptions" />
        

        <!-- Modal -->
        <div aria-hidden="true" aria-labelledby="copyModalTitle" role="dialog" tabindex="-1" id="copyModal" class="modal fade">
            <div class="modal-dialog modal-lg">
                <div class="modal-content">
                    <div class="modal-header">
                        <button data-dismiss="modal" class="close" type="button"><span aria-hidden="true">×</span><span class="sr-only">Close</span></button>
                        <h4 id="copyModalTitle" class="modal-title">Copy Questions</h4>
                    </div>
                <div class="modal-body padding-0">
                    <form action="/page/instructorFeedbackQuestionCopy" method="post" role="form" id="copyModalForm" class="form">
                        <!-- Previous Questions -->
                        <table id="copyTableModal" class="table-responsive table table-hover table-bordered margin-0">
                            <thead class="fill-primary">
                                <tr><th style="width:30px;"> </th>
                                <th class="button-sort-ascending" id="button_sortid" onclick="toggleSort(this,2);"> 
                                    Course ID <span class="icon-sort sorted-ascending"></span>
                                </th>
                                <th style="width:17%;" class="button-sort-none" id="button_sortfsname" onclick="toggleSort(this,3);">
                                    Session Name <span class="icon-sort unsorted"></span>
                                </th>
                                <th class="button-sort-none" id="button_sortfqtype" onclick="toggleSort(this,4);"> 
                                    Question Type <span class="icon-sort unsorted"></span>
                                </th>
                                <th class="button-sort-none" id="button_sortfqtext" onclick="toggleSort(this,5);"> 
                                    Question Text <span class="icon-sort unsorted"></span>
                                </th>
                            </tr></thead>

                            
                        </table>
                        <input type="hidden" value="First Session" name="fsname" />
                        <input type="hidden" value="CFeedbackEditUiT.instructor" name="user" />
                        <input type="hidden" value="CFeedbackEditUiT.CS2104" name="courseid" />
                    </form>
                </div>
                <div class="modal-footer margin-0">
                    <button disabled="disabled" id="button_copy_submit" class="btn btn-primary" type="button">Copy</button>
                    <button data-dismiss="modal" class="btn btn-default" type="button">Cancel</button>
                </div>
            </div>
          </div>
        </div>

        <br /><br />
        <div class="container">
            <div id="questionPreviewTable" class="well well-plain inputTable">
                <div class="row">
                    <form class="form-horizontal">
                        <label class="control-label col-sm-2 text-right">
                            Preview Session:
                        </label>
                    </form>
                    <div title="View how this session would look like to a student who is submitting feedback.&lt;br&gt;Preview is unavailable if the course has yet to have any student enrolled." data-placement="top" data-toggle="tooltip" class="col-sm-5">
                        <form target="_blank" class="form_preview" name="form_previewasstudent" action="/page/instructorFeedbackPreviewAsStudent" method="post">
                            
                            <div class="col-sm-6">
                                <select name="previewas" class="form-control">
                                    
                                            <option value="alice.b.tmms@gmail.tmt">[Team 1] Alice Betsy</option>
                                    
                                            <option value="benny.tmms@gmail.tmt">[Team 1] Benny Charles</option>
                                    
                                </select>
                            </div>
                            <input type="hidden" value="First Session" name="fsname" />
                            <input type="hidden" value="CFeedbackEditUiT.CS2104" name="courseid" />
                            <div class="col-sm-6">
                                <input type="submit" value="Preview as Student" class="btn btn-primary" id="button_preview_student" />
                            </div>
                            <input type="hidden" value="CFeedbackEditUiT.instructor" name="user" />
                        </form>
                    </div>
                    <div title="View how this session would look like to an instructor who is submitting feedback." data-placement="top" data-toggle="tooltip" class="col-sm-5">
                        <form target="_blank" class="form_preview" name="form_previewasinstructor" action="/page/instructorFeedbackPreviewAsInstructor" method="post">
                            <div class="col-sm-6">
                                <select name="previewas" class="form-control">
                                
                                        <option value="tmms.instr@course.tmt">Instructor 2</option>
                                
                                        <option value="tmms.test@gmail.tmt">Teammates Test</option>
                                
                                </select>
                            </div>
                            <input type="hidden" value="First Session" name="fsname" />
                            <input type="hidden" value="CFeedbackEditUiT.CS2104" name="courseid" />
                            <div class="col-sm-6">
                                <input type="submit" value="Preview as Instructor" class="btn btn-primary" id="button_preview_instructor" />
                            </div>
                            <input type="hidden" value="CFeedbackEditUiT.instructor" name="user" />
                        </form>
                    </div>
                </div>
            </div>
        </div>
        <br /><br />
    

    



<div class="container-fluid" id="footerComponent">
    <div class="container">
        <div class="row">
            <div class="col-md-4">
                <span>[<a href="/index.html">TEAMMATES</a> V{$version}]</span>
            </div>
            <div class="col-md-4">
                
                        [for <span class="highlight-white"><span class="color_white">TEAMMATES Test Institute 1</span></span>]
                
            </div>
            <div class="col-md-4">
                <span>[Send <a target="_blank" href="../contact.html" class="link">Feedback</a>]</span>
            </div>
        </div>
    </div>
</div>

</body></html><|MERGE_RESOLUTION|>--- conflicted
+++ resolved
@@ -275,7 +275,7 @@
             <ul class="nav navbar-nav pull-right">
                 <li><a href="/logout.jsp" class="nav logout">Logout
                         
-                        (<span title="CFeedbackEditUiT.instructor" data-placement="bottom" data-toggle="tooltip" class="text-info">
+                        (<span title="" data-placement="bottom" data-toggle="tooltip" class="text-info" data-original-title="CFeedbackEditUiT.instructor">
                                 CFeedbackEditUiT.ins...
                         </span>)
                         
@@ -295,16 +295,16 @@
                     <div class="row">
                         <div class="col-sm-12">
                             <span class="pull-right">
-                                <a onclick="enableEditFS()" data-placement="top" data-toggle="tooltip" title="Edit feedback session details" id="fsEditLink" class="btn btn-primary btn-sm">
+                                <a onclick="enableEditFS()" data-placement="top" data-toggle="tooltip" title="" id="fsEditLink" class="btn btn-primary btn-sm" data-original-title="Edit feedback session details">
                                     Edit
                                 </a>
                                 <button onclick="return checkEditFeedbackSession(this.form);" class="btn btn-primary btn-sm" style="display:none;" id="fsSaveLink" type="submit" disabled="disabled">
                                     Save Changes
                                 </button>
-                                <a id="fsDeleteLink" class="btn btn-primary btn-sm" data-placement="top" data-toggle="tooltip" title="Delete the feedback session" onclick="return toggleDeleteFeedbackSessionConfirmation('CFeedbackEditUiT.CS2104','First Session');" href="/page/instructorFeedbackDelete?courseid=CFeedbackEditUiT.CS2104&amp;fsname=First+Session&amp;next=%3Fuser%3DCFeedbackEditUiT.instructor&amp;user=CFeedbackEditUiT.instructor">
+                                <a id="fsDeleteLink" class="btn btn-primary btn-sm" data-placement="top" data-toggle="tooltip" title="" onclick="return toggleDeleteFeedbackSessionConfirmation('CFeedbackEditUiT.CS2104','First Session');" href="/page/instructorFeedbackDelete?courseid=CFeedbackEditUiT.CS2104&amp;fsname=First+Session&amp;next=%3Fuser%3DCFeedbackEditUiT.instructor&amp;user=CFeedbackEditUiT.instructor" data-original-title="Delete the feedback session">
                                     Delete
                                 </a>
-                                <span data-placement="top" title="Copy this feedback session to other courses" data-toggle="tooltip"><a id="button_fscopy" data-placement="top" data-target="#fsCopyModal" data-toggle="modal" href="#" class="btn btn-primary btn-sm" data-fsname="First Session" data-courseid="CFeedbackEditUiT.CS2104" data-actionlink="/page/instructorFeedbackEditCopyPage?user=CFeedbackEditUiT.instructor">Copy</a></span>
+                                <span data-placement="top" title="" data-toggle="tooltip" data-original-title="Copy this feedback session to other courses"><a id="button_fscopy" data-placement="top" data-target="#fsCopyModal" data-toggle="modal" href="#" class="btn btn-primary btn-sm" data-fsname="First Session" data-courseid="CFeedbackEditUiT.CS2104" data-actionlink="/page/instructorFeedbackEditCopyPage?user=CFeedbackEditUiT.instructor">Copy</a></span>
                             </span>
                         </div>
                     </div>
@@ -314,7 +314,7 @@
                             <div class="row">
                                 <div class="col-md-6">
                                     <div class="form-group">
-                                        <label data-placement="top" data-toggle="tooltip" title="Please select the course for which the feedback session is to be created." class="col-sm-4 control-label">Course</label>
+                                        <label data-placement="top" data-toggle="tooltip" title="" class="col-sm-4 control-label" data-original-title="Please select the course for which the feedback session is to be created.">Course</label>
                                         <div class="col-sm-8">
                                             <div class="form-control-static">
                                                 CFeedbackEditUiT.CS2104
@@ -325,7 +325,7 @@
                                 <div class="col-md-6">
                                     <div class="form-group">
                                         <h5 class="col-sm-4">
-                                            <label data-placement="top" data-toggle="tooltip" title="You should not need to change this as your timezone is auto-detected. &lt;br /&gt;&lt;br /&gt;However, note that daylight saving is not taken into account i.e. if you are in UTC -8:00 and there is daylight saving, you should choose UTC -7:00 and its corresponding timings." class="col-sm-4 control-label" for="timezone">Timezone</label>
+                                            <label data-placement="top" data-toggle="tooltip" title="" class="col-sm-4 control-label" for="timezone" data-original-title="You should not need to change this as your timezone is auto-detected. &lt;br /&gt;&lt;br /&gt;However, note that daylight saving is not taken into account i.e. if you are in UTC -8:00 and there is daylight saving, you should choose UTC -7:00 and its corresponding timings.">Timezone</label>
                                         </h5>
                                         <div class="col-sm-8">
                                             <select id="timezone" name="timezone" class="form-control" disabled="disabled">
@@ -371,7 +371,7 @@
                             <div class="row">
                                 <div class="col-md-12">
                                     <div class="form-group">
-                                        <label data-placement="top" data-toggle="tooltip" title="Enter the name of the feedback session e.g. Feedback Session 1." class="col-sm-2 control-label" for="fsname">Session
+                                        <label data-placement="top" data-toggle="tooltip" title="" class="col-sm-2 control-label" for="fsname" data-original-title="Enter the name of the feedback session e.g. Feedback Session 1.">Session
                                             name</label>
                                         <div class="col-sm-10">
                                             <div class="form-control-static">
@@ -385,7 +385,7 @@
                                 <div class="col-md-12">
                                     <div class="form-group">
                                         <div class="form-group">
-                                            <label data-placement="top" data-toggle="tooltip" title="Enter instructions for this feedback session. e.g. Avoid comments which are too critical.&lt;br /&gt; It will be displayed at the top of the page when users respond to the session." class="col-sm-2 control-label" for="instructions">Instructions</label>
+                                            <label data-placement="top" data-toggle="tooltip" title="" class="col-sm-2 control-label" for="instructions" data-original-title="Enter instructions for this feedback session. e.g. Avoid comments which are too critical.&lt;br /&gt; It will be displayed at the top of the page when users respond to the session.">Instructions</label>
                                             <div class="col-sm-10">
                                                 <textarea id="instructions" name="instructions" cols="100%" rows="4" class="form-control" disabled="disabled">Instructions for first session</textarea>
                                             </div>
@@ -398,7 +398,7 @@
                     <div class="panel panel-primary">
                         <div class="panel-body">
                             <div class="row">
-                                <div data-placement="top" data-toggle="tooltip" title="Please select the date and time for which users can start submitting responses for the feedback session." class="col-md-5">
+                                <div data-placement="top" data-toggle="tooltip" title="" class="col-md-5" data-original-title="Please select the date and time for which users can start submitting responses for the feedback session.">
                                     <div class="row">
                                         <div class="col-md-6">
                                             <label class="label-control" for="startdate">Submission opening time</label>
@@ -406,7 +406,7 @@
                                     </div>
                                     <div class="row">
                                         <div class="col-md-6">
-                                            <input type="text" placeholder="Date" value="01/04/2012" id="startdate" name="startdate" class="form-control col-sm-2" disabled="disabled" />
+                                            <input type="text" placeholder="Date" value="01/04/2012" id="startdate" name="startdate" class="form-control col-sm-2 hasDatepicker" disabled="disabled" />
                                         </div>
                                         <div class="col-md-6">
                                             <select id="starttime" name="starttime" class="form-control" disabled="disabled">
@@ -439,7 +439,7 @@
                                         </div>
                                     </div>
                                 </div>
-                                <div data-placement="top" data-toggle="tooltip" title="Please select the date and time after which the feedback session will no longer accept submissions from users." class="col-md-5 border-left-gray">
+                                <div data-placement="top" data-toggle="tooltip" title="" class="col-md-5 border-left-gray" data-original-title="Please select the date and time after which the feedback session will no longer accept submissions from users.">
                                     <div class="row">
                                         <div class="col-md-6">
                                             <label class="label-control" for="enddate">Submission closing time</label>
@@ -447,7 +447,7 @@
                                     </div>
                                     <div class="row">
                                         <div class="col-md-6">
-                                            <input type="text" placeholder="Date" value="30/04/2016" id="enddate" name="enddate" class="form-control col-sm-2" disabled="disabled" />
+                                            <input type="text" placeholder="Date" value="30/04/2016" id="enddate" name="enddate" class="form-control col-sm-2 hasDatepicker" disabled="disabled" />
                                         </div>
                                         <div class="col-md-6">
                                             <select id="endtime" name="endtime" class="form-control" disabled="disabled">
@@ -480,7 +480,7 @@
                                         </div>
                                     </div>
                                 </div>
-                                <div data-placement="top" data-toggle="tooltip" title="Please select the amount of time that the system will continue accepting &lt;br /&gt;submissions after the specified deadline." class="col-md-2 border-left-gray">
+                                <div data-placement="top" data-toggle="tooltip" title="" class="col-md-2 border-left-gray" data-original-title="Please select the amount of time that the system will continue accepting &lt;br /&gt;submissions after the specified deadline.">
                                     <div class="row">
                                         <div class="col-md-12">
                                             <label class="control-label" for="graceperiod">Grace
@@ -516,17 +516,17 @@
                             <div class="row">
                                 <div class="col-md-6">
                                     <div class="row">
-                                        <div data-placement="top" data-toggle="tooltip" title="Please select when you want the questions for the feedback session to be visible to users who need to participate. Note that users cannot submit their responses until the submissions opening time set below." class="col-md-6">
+                                        <div data-placement="top" data-toggle="tooltip" title="" class="col-md-6" data-original-title="Please select when you want the questions for the feedback session to be visible to users who need to participate. Note that users cannot submit their responses until the submissions opening time set below.">
                                             <label class="label-control">Session visible from </label>
                                         </div>
                                     </div>
                                     <div class="row radio">
-                                        <div data-placement="top" data-toggle="tooltip" title="Select this option to enter in a custom date and time for which the feedback session will become visible.&lt;br /&gt;Note that you can make a session visible before it is open for submissions so that users can preview the questions." class="col-md-2">
+                                        <div data-placement="top" data-toggle="tooltip" title="" class="col-md-2" data-original-title="Select this option to enter in a custom date and time for which the feedback session will become visible.&lt;br /&gt;Note that you can make a session visible before it is open for submissions so that users can preview the questions.">
                                             <label for="sessionVisibleFromButton_custom">At
                                             </label> <input type="radio" checked="checked" value="custom" id="sessionVisibleFromButton_custom" name="sessionVisibleFromButton" disabled="disabled" />
                                         </div>
                                         <div class="col-md-5">
-                                            <input type="text" value="01/04/2012" id="visibledate" name="visibledate" class="form-control col-sm-2" disabled="disabled" />
+                                            <input type="text" value="01/04/2012" id="visibledate" name="visibledate" class="form-control col-sm-2 hasDatepicker" disabled="disabled" />
                                         </div>
                                         <div class="col-md-4">
                                             <select id="visibletime" name="visibletime" class="form-control" disabled="disabled">
@@ -559,14 +559,14 @@
                                         </div>
                                     </div>
                                     <div class="row radio">
-                                        <div data-placement="top" data-toggle="tooltip" title="Select this option to have the feedback session become visible when it is open for submissions (as selected above)." class="col-md-6">
+                                        <div data-placement="top" data-toggle="tooltip" title="" class="col-md-6" data-original-title="Select this option to have the feedback session become visible when it is open for submissions (as selected above).">
                                             <label for="sessionVisibleFromButton_atopen">Submission opening time
                                             </label>
                                             <input type="radio" value="atopen" id="sessionVisibleFromButton_atopen" name="sessionVisibleFromButton" disabled="disabled" />
                                         </div>
                                     </div>
                                     <div class="row radio">
-                                        <div data-placement="top" data-toggle="tooltip" title="Select this option if you want the feedback session to never be visible. Use this option if you want to use this as a private feedback session." class="col-md-6">
+                                        <div data-placement="top" data-toggle="tooltip" title="" class="col-md-6" data-original-title="Select this option if you want the feedback session to never be visible. Use this option if you want to use this as a private feedback session.">
                                             <label for="sessionVisibleFromButton_never">
                                                 Never (this is a private session)
                                             </label>
@@ -576,21 +576,21 @@
                                 </div>
                                 <div class="col-md-6 border-left-gray">
                                     <div class="row">
-                                        <div data-placement="top" data-toggle="tooltip" title="Please select when the responses for the feedback session will be visible to the designated recipients.&lt;br /&gt;You can select the response visibility for each type of user and question later." class="col-md-6">
+                                        <div data-placement="top" data-toggle="tooltip" title="" class="col-md-6" data-original-title="Please select when the responses for the feedback session will be visible to the designated recipients.&lt;br /&gt;You can select the response visibility for each type of user and question later.">
                                             <label class="label-control">Responses visible from</label>
                                         </div>
                                     </div>
                                     <div class="row radio">
-                                        <div data-placement="top" data-toggle="tooltip" title="Select this option to use a custom time for when the responses of the feedback session&lt;br /&gt;will be visible to the designated recipients." class="col-md-2">
+                                        <div data-placement="top" data-toggle="tooltip" title="" class="col-md-2" data-original-title="Select this option to use a custom time for when the responses of the feedback session&lt;br /&gt;will be visible to the designated recipients.">
                                             <label for="resultsVisibleFromButton_custom">At</label>
 
                                             <input type="radio" checked="checked" value="custom" id="resultsVisibleFromButton_custom" name="resultsVisibleFromButton" disabled="disabled" />
                                         </div>
                                         <div class="col-md-5">
-                                            <input type="text" value="01/05/2016" id="publishdate" name="publishdate" class="form-control" disabled="disabled" />
+                                            <input type="text" value="01/05/2016" id="publishdate" name="publishdate" class="form-control hasDatepicker" disabled="disabled" />
                                         </div>
                                         <div class="col-md-4">
-                                            <select data-placement="top" data-toggle="tooltip" title="Select this option to enter in a custom date and time for which&lt;/br&gt;the responses for this feedback session will become visible." id="publishtime" name="publishtime" class="form-control" disabled="disabled">
+                                            <select data-placement="top" data-toggle="tooltip" title="" id="publishtime" name="publishtime" class="form-control" data-original-title="Select this option to enter in a custom date and time for which&lt;/br&gt;the responses for this feedback session will become visible." disabled="disabled">
                                                 <option value="1">0100H</option>
 <option value="2">0200H</option>
 <option value="3">0300H</option>
@@ -620,7 +620,7 @@
                                         </div>
                                     </div>
                                     <div class="row radio">
-                                        <div data-placement="top" data-toggle="tooltip" title="Select this option to have the feedback responses be immediately visible&lt;br /&gt;when the session becomes visible to users." class="col-md-3">
+                                        <div data-placement="top" data-toggle="tooltip" title="" class="col-md-3" data-original-title="Select this option to have the feedback responses be immediately visible&lt;br /&gt;when the session becomes visible to users.">
                                             <label for="resultsVisibleFromButton_atvisible">
                                                 Immediately
                                             </label>
@@ -628,7 +628,7 @@
                                         </div>
                                     </div>
                                     <div class="row radio">
-                                        <div data-placement="top" data-toggle="tooltip" title="Select this option if you intend to manually publish the session later on." class="col-md-4">
+                                        <div data-placement="top" data-toggle="tooltip" title="" class="col-md-4" data-original-title="Select this option if you intend to manually publish the session later on.">
                                             <label for="resultsVisibleFromButton_later">
                                                 Publish manually
                                             </label>
@@ -636,7 +636,7 @@
                                         </div>
                                     </div>
                                     <div class="row radio">
-                                        <div data-placement="top" data-toggle="tooltip" title="Select this option if you intend never to publish the responses." class="col-md-2">
+                                        <div data-placement="top" data-toggle="tooltip" title="" class="col-md-2" data-original-title="Select this option if you intend never to publish the responses.">
                                             <label for="resultsVisibleFromButton_never">
                                                 Never
                                             </label>
@@ -657,7 +657,7 @@
                                 </div>
                             </div>
                             <div class="row">
-                                <div data-placement="top" data-toggle="tooltip" title="Select this option to automatically send an email to students to notify them when the session is open for submission." class="col-sm-3">
+                                <div data-placement="top" data-toggle="tooltip" title="" class="col-sm-3" data-original-title="Select this option to automatically send an email to students to notify them when the session is open for submission.">
                                     <div class="checkbox">
                                         <label>
                                             Session opening reminder
@@ -665,7 +665,7 @@
                                         <input type="checkbox" value="FEEDBACK_OPENING" id="sendreminderemail_open" name="sendreminderemail" checked="checked" disabled="disabled" />
                                     </div>
                                 </div>
-                                <div data-placement="top" data-toggle="tooltip" title="Select this option to automatically send an email to students to remind them to submit 24 hours before the end of the session." class="col-sm-3">
+                                <div data-placement="top" data-toggle="tooltip" title="" class="col-sm-3" data-original-title="Select this option to automatically send an email to students to remind them to submit 24 hours before the end of the session.">
                                     <div class="checkbox">
                                         <label for="sendreminderemail_closing">
                                             Session closing reminder
@@ -673,7 +673,7 @@
                                         <input type="checkbox" value="FEEDBACK_CLOSING" id="sendreminderemail_closing" name="sendreminderemail" checked="checked" disabled="disabled" />
                                     </div>
                                 </div>
-                                <div data-placement="top" data-toggle="tooltip" title="Select this option to automatically send an email to students to notify them when the session results is published." class="col-sm-4">
+                                <div data-placement="top" data-toggle="tooltip" title="" class="col-sm-4" data-original-title="Select this option to automatically send an email to students to notify them when the session results is published.">
                                     <div class="checkbox">
                                         <label for="sendreminderemail_published">
                                             Results published announcement
@@ -781,14 +781,14 @@
                      
                     <span id="questionTypeHeader"></span>
                     <span class="pull-right">
-                        <a title="Delete this question" data-placement="top" data-toggle="tooltip" onclick="deleteQuestion(-1)" class="btn btn-primary btn-xs">Delete
+                        <a title="" data-placement="top" data-toggle="tooltip" onclick="deleteQuestion(-1)" class="btn btn-primary btn-xs" data-original-title="Delete this question">Delete
                         </a>
                     </span>
                 </div>
                 <div class="panel-body">
                     <div class="col-sm-12 padding-15px margin-bottom-15px background-color-light-blue">
                         <div>
-                            <textarea disabled="disabled" tabindex="9" title="Please enter the question for users to give feedback about. e.g. What is the biggest weakness of the presented product?" data-placement="top" data-toggle="tooltip" id="questiontext" name="questiontext" class="form-control textvalue nonDestructive" rows="5"></textarea>
+                            <textarea disabled="disabled" tabindex="9" title="" data-placement="top" data-toggle="tooltip" id="questiontext" name="questiontext" class="form-control textvalue nonDestructive" rows="5" data-original-title="Please enter the question for users to give feedback about. e.g. What is the biggest weakness of the presented product?"></textarea>
                         </div>
                     <div id="mcqForm"><div class="row">
     <br />
@@ -909,16 +909,6 @@
     <div>
         <div>
             <div class="row">
-<<<<<<< HEAD
-                <div title="Minimum acceptable response value" data-placement="top" data-toggle="tooltip" class="col-sm-4">Minimum value:
-                    <input type="number" onchange="updateNumScalePossibleValues(-1)" value="1" name="numscalemin" id="minScaleBox--1" class="minScaleBox" disabled="disabled" />
-                </div>
-                <div title="Value to be increased/decreased each step" data-placement="top" data-toggle="tooltip" class="col-sm-4">Increment:    
-                    <input type="number" onchange="updateNumScalePossibleValues(-1)" step="0.001" min="0.001" value="1" name="numscalestep" id="stepBox--1" class="stepBox" disabled="disabled" />
-                </div>
-                <div title="Maximum acceptable response value" data-placement="top" data-toggle="tooltip" class="col-sm-4">Maximum value:
-                    <input type="number" onchange="updateNumScalePossibleValues(-1)" value="5" name="numscalemax" id="maxScaleBox--1" class="maxScaleBox" disabled="disabled" />
-=======
                 <div title="" data-placement="top" data-toggle="tooltip" class="col-sm-4" data-original-title="Minimum acceptable response value">Minimum value:
                     <input type="number" onchange="updateNumScalePossibleValues(-1)" value="1" name="numscalemin" id="minScaleBox--1" class="form-control minScaleBox" disabled="disabled" />
                 </div>
@@ -927,7 +917,6 @@
                 </div>
                 <div title="" data-placement="top" data-toggle="tooltip" class="col-sm-4" data-original-title="Maximum acceptable response value">Maximum value:
                     <input type="number" onchange="updateNumScalePossibleValues(-1)" value="5" name="numscalemax" id="maxScaleBox--1" class="form-control maxScaleBox" disabled="disabled" />
->>>>>>> d30106b2
                 </div>
             </div>
             <br />
@@ -998,7 +987,7 @@
         </div>
     </div>
     <div class="col-sm-6">
-        <div title="Ticking this prevents a giver from distributing the same number of points to multiple options" data-container="body" data-placement="top" data-toggle="tooltip" id="constSum_tooltipText--1" class="form-inline col-sm-12">
+        <div title="" data-container="body" data-placement="top" data-toggle="tooltip" id="constSum_tooltipText--1" class="form-inline col-sm-12" data-original-title="Ticking this prevents a giver from distributing the same number of points to multiple options">
             <label class="control-label"> <span id="constSum_labelText--1">Every option to receive a different number of points  </span><input type="checkbox" id="constSum_UnevenDistribution--1" disabled="disabled" name="constSumUnevenDistribution" /></label>
         </div>
     </div>
@@ -1091,7 +1080,7 @@
                         <div class="col-sm-12 padding-0">
                             <b>Feedback Path</b> (Who is giving feedback about whom?)
                         </div>
-                        <div title="Who will give feedback" data-placement="top" data-toggle="tooltip" class="col-sm-6 padding-0">
+                        <div title="" data-placement="top" data-toggle="tooltip" class="col-sm-6 padding-0" data-original-title="Who will give feedback">
                             <label class="col-sm-5 control-label">
                                 Who will give the feedback:
                             </label>
@@ -1105,7 +1094,7 @@
                                 </select>
                             </div>
                         </div>
-                        <div title="Who the feedback is about" data-placement="top" data-toggle="tooltip" class="col-sm-6 padding-0">
+                        <div title="" data-placement="top" data-toggle="tooltip" class="col-sm-6 padding-0" data-original-title="Who the feedback is about">
                             <label class="col-sm-5 control-label">
                                 Who the feedback is about:
                             </label>
@@ -1175,7 +1164,7 @@
                                 </tr>
                                 <tr>
                                     <td class="text-left">
-                                        <div title="Control what feedback recipient(s) can view" data-placement="top" data-toggle="tooltip">
+                                        <div title="" data-placement="top" data-toggle="tooltip" data-original-title="Control what feedback recipient(s) can view">
                                             Recipient(s)
                                         </div>
                                     </td>
@@ -1191,7 +1180,7 @@
                                 </tr>
                                 <tr>
                                     <td class="text-left">
-                                        <div title="Control what team members of feedback giver can view" data-placement="top" data-toggle="tooltip">
+                                        <div title="" data-placement="top" data-toggle="tooltip" data-original-title="Control what team members of feedback giver can view">
                                             Giver's Team Members
                                         </div>
                                     </td>
@@ -1207,7 +1196,7 @@
                                 </tr>
                                 <tr>
                                     <td class="text-left">
-                                        <div title="Control what team members of feedback recipients can view" data-placement="top" data-toggle="tooltip">
+                                        <div title="" data-placement="top" data-toggle="tooltip" data-original-title="Control what team members of feedback recipients can view">
                                             Recipient's Team Members
                                         </div>
                                     </td>
@@ -1223,7 +1212,7 @@
                                 </tr>
                                 <tr>
                                     <td class="text-left">
-                                        <div title="Control what other students can view" data-placement="top" data-toggle="tooltip">
+                                        <div title="" data-placement="top" data-toggle="tooltip" data-original-title="Control what other students can view">
                                             Other students
                                         </div>
                                     </td>
@@ -1239,7 +1228,7 @@
                                 </tr>
                                 <tr>
                                     <td class="text-left">
-                                        <div title="Control what instructors can view" data-placement="top" data-toggle="tooltip">
+                                        <div title="" data-placement="top" data-toggle="tooltip" data-original-title="Control what instructors can view">
                                             Instructors
                                         </div>
                                     </td>
@@ -1326,7 +1315,7 @@
                             Preview Session:
                         </label>
                     </form>
-                    <div title="View how this session would look like to a student who is submitting feedback.&lt;br&gt;Preview is unavailable if the course has yet to have any student enrolled." data-placement="top" data-toggle="tooltip" class="col-sm-5">
+                    <div title="" data-placement="top" data-toggle="tooltip" class="col-sm-5" data-original-title="View how this session would look like to a student who is submitting feedback.&lt;br&gt;Preview is unavailable if the course has yet to have any student enrolled.">
                         <form target="_blank" class="form_preview" name="form_previewasstudent" action="/page/instructorFeedbackPreviewAsStudent" method="post">
                             
                             <div class="col-sm-6">
@@ -1346,7 +1335,7 @@
                             <input type="hidden" value="CFeedbackEditUiT.instructor" name="user" />
                         </form>
                     </div>
-                    <div title="View how this session would look like to an instructor who is submitting feedback." data-placement="top" data-toggle="tooltip" class="col-sm-5">
+                    <div title="" data-placement="top" data-toggle="tooltip" class="col-sm-5" data-original-title="View how this session would look like to an instructor who is submitting feedback.">
                         <form target="_blank" class="form_preview" name="form_previewasinstructor" action="/page/instructorFeedbackPreviewAsInstructor" method="post">
                             <div class="col-sm-6">
                                 <select name="previewas" class="form-control">
@@ -1393,4 +1382,4 @@
     </div>
 </div>
 
-</body></html>+<div class="ui-datepicker ui-widget ui-widget-content ui-helper-clearfix ui-corner-all" id="ui-datepicker-div"></div></body></html>