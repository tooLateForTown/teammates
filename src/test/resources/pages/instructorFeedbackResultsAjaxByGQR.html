<div id="frameBodyWrapper" class="container">
            <div id="topOfPage"></div>
            <div id="headerOperation">
                <h1>Session Results</h1>
            </div>
            






<div class="well well-plain padding-0">
    <form class="form-horizontal" role="form" method="post" action="/page/instructorFeedbackResultsDownload">
        <div class="panel-heading">
          <div class="row">
          <div class="col-sm-4">
              <div class="form-group">
                <label class="col-sm-2 control-label">Course:</label>
                <div class="col-sm-10">
                  <p class="form-control-static">CFResultsUiT.CS2104</p>
                </div>
              </div>
              <div class="form-group">
                <label class="col-sm-2 control-label">Session:</label>
                <div class="col-sm-10">
                  <p class="form-control-static">First Session 
                      
                          <a href="/page/instructorFeedbackEditPage?courseid=CFResultsUiT.CS2104&amp;fsname=First+Session&amp;user=CFResultsUiT.instr">
                          [Edit]</a>
                      
                  </p>
                </div>
              </div>
          </div>
          <div class="col-sm-6">
              <div class="form-group">
                <label class="col-sm-4 control-label">Session duration:</label>
                <div class="col-sm-8">
                  <p class="form-control-static">01 Apr 2012, 23:59&nbsp;&nbsp;&nbsp;<b>to</b>&nbsp;&nbsp;&nbsp;30 Apr 2016, 23:59</p>
                </div>
              </div>
              <div class="form-group">
                <label class="col-sm-4 control-label">Results visible from:</label>
                <div class="col-sm-8">
                  <p class="form-control-static">
                    01 May 2012, 23:59
                    
                    </p>
                </div>
              </div>
          </div>
          <div class="col-sm-2">
              <div id="feedbackDataButtons">
                  <input id="button_download" class="btn btn-primary pull-right" name="fruploaddownloadbtn" value="Download results" type="submit">
              </div>
              <input name="user" value="CFResultsUiT.instr" type="hidden">
              <input name="fsname" value="First Session" type="hidden">
              <input name="courseid" value="CFResultsUiT.CS2104" type="hidden">
              <input name="sectionname" value="All" type="hidden">
          </div>
        </div>
        </div>
      </form>
    
</div>



<form class="form-horizontal" role="form" method="post" action="/page/instructorFeedbackResultsPage?courseid=CFResultsUiT.CS2104&amp;fsname=First+Session&amp;user=CFResultsUiT.instr">
    <div class="panel panel-info margin-0">
        <div class="panel-body">
            <div class="row">
                <div data-original-title="View results in different formats" class="col-sm-5" data-toggle="tooltip" title="">
                    <div class="form-group">
                        <label for="viewSelect" class="col-sm-2 control-label">
                            View:
                        </label>
                        <div class="col-sm-10">
                            <select id="viewSelect" class="form-control" name="frsorttype" onchange="this.form.submit()">
                                <option value="question">
                                    Group by - Question
                                </option>
                                <option value="giver-recipient-question">
                                    Group by - Giver &gt; Recipient &gt; Question
                                </option>
                                <option value="recipient-giver-question">
                                    Group by - Recipient &gt; Giver &gt; Question
                                </option>
                                <option value="giver-question-recipient" selected="selected">
                                    Group by - Giver &gt; Question &gt; Recipient
                                </option>
                                <option value="recipient-question-giver">
                                    Group by - Recipient &gt; Question &gt; Giver
                                </option>
                            </select>
                        </div>
                    </div>
                </div>
                <div data-original-title="Filter the results in the current view" class="col-sm-5" data-toggle="tooltip" title="">
                    <div class="form-group">
                        <label for="viewSelect" class="col-sm-2 control-label">
                            Filter:
                        </label>
                        <div class="col-sm-10">
                            <div class="input-group">
                                <input id="results-search-box" class="form-control" placeholder="Type a student/team name to filter results" onchange="updateResultsFilter()" type="text">
                                <a class="input-group-addon btn btn-default"><span class="glyphicon glyphicon-search"></span></a>
                            </div>
                        </div>
                    </div>
                </div>
                <div class="col-sm-2 pull-right">
                  <div data-original-title="Group results in the current view by team" class="col-sm-12" data-toggle="tooltip" title="">
                      <div class="checkbox padding-top-0 min-height-0">
                          <label>
                              <input name="frgroupbyteam" id="frgroupbyteam" onchange="this.form.submit()" type="checkbox"> Group by Teams
                          </label>
                      </div>
                  </div>
                  <div data-original-title="Show statistics" class="col-sm-12" data-toggle="tooltip" title="">
                      <div class="checkbox padding-top-0 min-height-0">
                          <label>
                              <input id="show-stats-checkbox" name="frshowstats" type="checkbox"> Show Statistics
                          </label>
                      </div>
                  </div>
                </div>
            </div>
            <div class="row">
                
                <div data-original-title="View results in separated section" class="col-sm-5" data-toggle="tooltip" title="">
                    <div class="form-group">
                        <label for="sectionSelect" class="col-sm-2 control-label">
                            Section:
                        </label>
                        <div class="col-sm-10">
                            <select id="sectionSelect" class="form-control" name="frgroupbysection" onchange="this.form.submit()">
                                <option value="All" selected="selected">
                                    All
                                </option>
                                
                                <option value="Section A">
                                    Section A
                                </option>
                                
                                <option value="Section B">
                                    Section B
                                </option>
                                
                            </select>
                        </div>
                    </div>
                </div>
                
                <div class="col-sm-7 pull-right" style="padding-top:8px;">
                    
                    <a data-original-title="Collapse or expand all loaded panels. Since the data is too large, you have to click on each individual panel to load it." class="btn btn-default btn-xs pull-right" id="collapse-panels-button" onclick="toggleCollapse(this)" data-toggle="tooltip" title="">
                        Expand Sections
                    </a>
                    
                </div>
            </div>
        </div>
    </div>
    <input name="fsname" value="First Session" type="hidden">
    <input name="courseid" value="CFResultsUiT.CS2104" type="hidden">
    <input name="user" value="CFResultsUiT.instr" type="hidden">
</form>

<br>





    <div id="statusMessage" style="display: none;"></div>

<br>


            <br>

            
                        <div class="panel panel-success">
                                <div style="cursor: pointer;" data-target="#panelBodyCollapse-1" class="panel-heading">
                                    <div class="row">
                                        <div class="col-sm-9">
                                            <strong>Section A</strong>
                                        </div>
                                        <div class="col-sm-3">
                                            <div class="pull-right">
                                                <a data-original-title="Collapse or expand all student panels. You can also click on the panel heading to toggle each one individually." class="btn btn-success btn-xs" id="collapse-panels-button-section-0" data-toggle="tooltip" title="">
<<<<<<< HEAD
                                                    Collapse
                                                     Students
                                                </a><div style="top: -83px; left: 91px; display: block;" class="tooltip fade top in"><div style="left: 51.5464%;" class="tooltip-arrow"></div><div class="tooltip-inner">Collapse or expand all student panels. You can also click on the panel heading to toggle each one individually.</div></div>
=======
                                                    Expand
                                                     Students
                                                </a>
>>>>>>> 7a17ad72
                                                &nbsp;
                                                <div class="display-icon" style="display:inline;"><span class="glyphicon glyphicon-chevron-up"></span></div>
                                            </div>
                                         </div>
                                    </div>

                                    <form style="display:none;" id="seeMore-0" class="seeMoreForm-0" action="/page/instructorFeedbackResultsPage">
                                        <input name="courseid" value="CFResultsUiT.CS2104" type="hidden">
                                        <input name="fsname" value="First Session" type="hidden">
                                        <input name="frgroupbysection" value="Section A" type="hidden">
                                        <input name="user" value="CFResultsUiT.instr" type="hidden">
                                        <input name="frgroupbyteam" value="null" type="hidden">
                                        <input name="frsorttype" value="giver-question-recipient" type="hidden">
                                        <input name="frshowstats" value="off" id="showStats-0" type="hidden">
                                        <input name="frmainindex" value="-1" id="mainIndex-0" type="hidden">
                                    </form>
                                </div>
                                <div style="height: auto;" id="panelBodyCollapse-1" class="panel-collapse collapse in">
                                <div class="panel-body">
        


        


                <div class="panel panel-primary">
                <div style="cursor: pointer;" data-target="#panelBodyCollapse-5" class="panel-heading">
                    From: <strong>Alice Betsy</strong>
                        <a class="link-in-dark-bg" href="mailTo:CFResultsUiT.alice.b@gmail.com ">[CFResultsUiT.alice.b@gmail.com]</a>
                    <span class="glyphicon glyphicon-chevron-up pull-right"></span>                </div>
                <div id="panelBodyCollapse-5" class="panel-collapse collapse in">
                <div class="panel-body">
                
                        <div class="panel panel-info">
<<<<<<< HEAD
                            <div class="panel-heading">Question 1: Rate 3 other students' products
=======
                            <div class="panel-heading">Question 1: <span class="text-preserve-space">Rate 3 other students' products</span>
>>>>>>> 7a17ad72
                            </div>
                            <div class="panel-body padding-0">
                                <div style="display: none;" class="resultStatistics">
                                    
                                </div>
                                <table class="table table-striped table-bordered dataTable margin-0">
                                    <thead class="background-color-medium-gray text-color-gray font-weight-normal">
                                        <tr>
<<<<<<< HEAD
                                            <th id="button_sortTo" onclick="toggleSort(this,1)" style="width: 15%;">
                                                Recipient
                                                <span class="icon-sort unsorted"></span>
                                            </th>
                                            <th id="button_sortFromTeam" onclick="toggleSort(this,2)" style="width: 15%;">
                                                Team
                                                <span class="icon-sort unsorted"></span>
                                            </th>
                                            <th id="button_sortFeedback" onclick="toggleSort(this,3)">
=======
                                            <th id="button_sortTo" class="button-sort-none" onclick="toggleSort(this,1)" style="width: 15%;">
                                                Recipient
                                                <span class="icon-sort unsorted"></span>
                                            </th>
                                            <th id="button_sortFromTeam" class="button-sort-ascending" onclick="toggleSort(this,2)" style="width: 15%;">
                                                Team
                                                <span class="icon-sort unsorted"></span>
                                            </th>
                                            <th id="button_sortFeedback" class="button-sort-none" onclick="toggleSort(this,3)">
>>>>>>> 7a17ad72
                                                Feedback
                                                <span class="icon-sort unsorted"></span>
                                            </th>
                                        </tr>
                                    </thead><thead>
                                    </thead><tbody>
                                        
                                        <tr>
                                        
                                            <td class="middlealign">Benny Charles</td>
                                            <td class="middlealign">Team 1</td>
                                            <td class="multiline">2 Response to Benny.</td>
                                        </tr>        
                                        
                                    </tbody>
                                </table>
                            </div>
                        </div>
                
                        <div class="panel panel-info">
<<<<<<< HEAD
                            <div class="panel-heading">Question 2: What is the best selling point of your product?
=======
                            <div class="panel-heading">Question 2: <span class="text-preserve-space">What is the best selling point of your product?</span>
>>>>>>> 7a17ad72
                            </div>
                            <div class="panel-body padding-0">
                                <div style="display: none;" class="resultStatistics">
                                    
                                </div>
                                <table class="table table-striped table-bordered dataTable margin-0">
                                    <thead class="background-color-medium-gray text-color-gray font-weight-normal">
                                        <tr>
<<<<<<< HEAD
                                            <th id="button_sortTo" onclick="toggleSort(this,1)" style="width: 15%;">
                                                Recipient
                                                <span class="icon-sort unsorted"></span>
                                            </th>
                                            <th id="button_sortFromTeam" onclick="toggleSort(this,2)" style="width: 15%;">
                                                Team
                                                <span class="icon-sort unsorted"></span>
                                            </th>
                                            <th id="button_sortFeedback" onclick="toggleSort(this,3)">
=======
                                            <th id="button_sortTo" class="button-sort-none" onclick="toggleSort(this,1)" style="width: 15%;">
                                                Recipient
                                                <span class="icon-sort unsorted"></span>
                                            </th>
                                            <th id="button_sortFromTeam" class="button-sort-ascending" onclick="toggleSort(this,2)" style="width: 15%;">
                                                Team
                                                <span class="icon-sort unsorted"></span>
                                            </th>
                                            <th id="button_sortFeedback" class="button-sort-none" onclick="toggleSort(this,3)">
>>>>>>> 7a17ad72
                                                Feedback
                                                <span class="icon-sort unsorted"></span>
                                            </th>
                                        </tr>
                                    </thead><thead>
                                    </thead><tbody>
                                        
                                        <tr>
                                        
                                            <td class="middlealign">Alice Betsy</td>
                                            <td class="middlealign">Team 1</td>
                                            <td class="multiline">Alice self feedback.</td>
                                        </tr>        
                                        
                                    </tbody>
                                </table>
                            </div>
                        </div>
                
                        <div class="panel panel-info">
<<<<<<< HEAD
                            <div class="panel-heading">Question 7: What is your extra feature?&nbsp;<span style=" white-space: normal;">
=======
                            <div class="panel-heading">Question 7: <span class="text-preserve-space">What is your extra feature?&nbsp;<span style=" white-space: normal;">
>>>>>>> 7a17ad72
    <a href="javascript:;" id="questionAdditionalInfoButton-7-giver-0-question-3" class="color_gray" onclick="toggleAdditionalQuestionInfo('7-giver-0-question-3')" data-more="[more]" data-less="[less]">[more]</a>
    <br>
    <span id="questionAdditionalInfo-7-giver-0-question-3" style="display:none;">Multiple-choice (single answer) question options:
<ul style="list-style-type: disc;margin-left: 20px;"><li>FlexiCommand</li><li>PowerSearch</li><li>GoodUI</li><li>Google Integration</li></ul></span>
<<<<<<< HEAD
</span>
=======
</span></span>
>>>>>>> 7a17ad72
                            </div>
                            <div class="panel-body padding-0">
                                <div style="display: none;" class="resultStatistics">
                                    <div class="panel-body">
    <div class="row">
        <div class="col-sm-4 text-color-gray">
            <strong>
                Response Summary
            </strong>
        </div>
    </div>
    <div class="row">
        <div class="col-sm-4">
            <table class="table margin-0">
                <thead>
                    <tr>
                        <td>
                            Choice
                        </td>
                        <td>
                            Response Count
                        </td>
                        <td>
                            Percentage
                        </td>
                    </tr>
                </thead>
                <tbody>
                    <tr>
    <td>
        FlexiCommand
    </td>
    <td>
        0
    </td>
    <td>
        0%
    </td>
</tr><tr>
    <td>
        PowerSearch
    </td>
    <td>
        1
    </td>
    <td>
        100%
    </td>
</tr><tr>
    <td>
        GoodUI
    </td>
    <td>
        0
    </td>
    <td>
        0%
    </td>
</tr><tr>
    <td>
        Google Integration
    </td>
    <td>
        0
    </td>
    <td>
        0%
    </td>
</tr>
                </tbody>
            </table>
        </div>
    </div>
</div>
                                </div>
                                <table class="table table-striped table-bordered dataTable margin-0">
                                    <thead class="background-color-medium-gray text-color-gray font-weight-normal">
                                        <tr>
<<<<<<< HEAD
                                            <th id="button_sortTo" onclick="toggleSort(this,1)" style="width: 15%;">
                                                Recipient
                                                <span class="icon-sort unsorted"></span>
                                            </th>
                                            <th id="button_sortFromTeam" onclick="toggleSort(this,2)" style="width: 15%;">
                                                Team
                                                <span class="icon-sort unsorted"></span>
                                            </th>
                                            <th id="button_sortFeedback" onclick="toggleSort(this,3)">
=======
                                            <th id="button_sortTo" class="button-sort-none" onclick="toggleSort(this,1)" style="width: 15%;">
                                                Recipient
                                                <span class="icon-sort unsorted"></span>
                                            </th>
                                            <th id="button_sortFromTeam" class="button-sort-ascending" onclick="toggleSort(this,2)" style="width: 15%;">
                                                Team
                                                <span class="icon-sort unsorted"></span>
                                            </th>
                                            <th id="button_sortFeedback" class="button-sort-none" onclick="toggleSort(this,3)">
>>>>>>> 7a17ad72
                                                Feedback
                                                <span class="icon-sort unsorted"></span>
                                            </th>
                                        </tr>
                                    </thead><thead>
                                    </thead><tbody>
                                        
                                        <tr>
                                        
                                            <td class="middlealign">Alice Betsy</td>
                                            <td class="middlealign">Team 1</td>
                                            <td class="multiline">PowerSearch</td>
                                        </tr>        
                                        
                                    </tbody>
                                </table>
                            </div>
                        </div>
                
                        <div class="panel panel-info">
<<<<<<< HEAD
                            <div class="panel-heading">Question 8: What is your extra feature?&nbsp;<span style=" white-space: normal;">
=======
                            <div class="panel-heading">Question 8: <span class="text-preserve-space">What is your extra feature?&nbsp;<span style=" white-space: normal;">
>>>>>>> 7a17ad72
    <a href="javascript:;" id="questionAdditionalInfoButton-8-giver-0-question-4" class="color_gray" onclick="toggleAdditionalQuestionInfo('8-giver-0-question-4')" data-more="[more]" data-less="[less]">[more]</a>
    <br>
    <span id="questionAdditionalInfo-8-giver-0-question-4" style="display:none;">Multiple-choice (multiple answers) question options:
<ul style="list-style-type: disc;margin-left: 20px;"><li>FlexiCommand</li><li>PowerSearch</li><li>GoodUI</li><li>Google Integration</li></ul></span>
<<<<<<< HEAD
</span>
=======
</span></span>
>>>>>>> 7a17ad72
                            </div>
                            <div class="panel-body padding-0">
                                <div style="display: none;" class="resultStatistics">
                                    <div class="panel-body">
    <div class="row">
        <div class="col-sm-4 text-color-gray">
            <strong>
                Response Summary
            </strong>
        </div>
    </div>
    <div class="row">
        <div class="col-sm-4">
            <table class="table margin-0">
                <thead>
                    <tr>
                        <td>
                            Choice
                        </td>
                        <td>
                            Response Count
                        </td>
                        <td>
                            Percentage
                        </td>
                    </tr>
                </thead>
                <tbody>
                    <tr>
    <td>
        FlexiCommand
    </td>
    <td>
        0
    </td>
    <td>
        0%
    </td>
</tr><tr>
    <td>
        PowerSearch
    </td>
    <td>
        1
    </td>
    <td>
        50%
    </td>
</tr><tr>
    <td>
        GoodUI
    </td>
    <td>
        1
    </td>
    <td>
        50%
    </td>
</tr><tr>
    <td>
        Google Integration
    </td>
    <td>
        0
    </td>
    <td>
        0%
    </td>
</tr>
                </tbody>
            </table>
        </div>
    </div>
</div>
                                </div>
                                <table class="table table-striped table-bordered dataTable margin-0">
                                    <thead class="background-color-medium-gray text-color-gray font-weight-normal">
                                        <tr>
<<<<<<< HEAD
                                            <th id="button_sortTo" onclick="toggleSort(this,1)" style="width: 15%;">
                                                Recipient
                                                <span class="icon-sort unsorted"></span>
                                            </th>
                                            <th id="button_sortFromTeam" onclick="toggleSort(this,2)" style="width: 15%;">
                                                Team
                                                <span class="icon-sort unsorted"></span>
                                            </th>
                                            <th id="button_sortFeedback" onclick="toggleSort(this,3)">
=======
                                            <th id="button_sortTo" class="button-sort-none" onclick="toggleSort(this,1)" style="width: 15%;">
                                                Recipient
                                                <span class="icon-sort unsorted"></span>
                                            </th>
                                            <th id="button_sortFromTeam" class="button-sort-ascending" onclick="toggleSort(this,2)" style="width: 15%;">
                                                Team
                                                <span class="icon-sort unsorted"></span>
                                            </th>
                                            <th id="button_sortFeedback" class="button-sort-none" onclick="toggleSort(this,3)">
>>>>>>> 7a17ad72
                                                Feedback
                                                <span class="icon-sort unsorted"></span>
                                            </th>
                                        </tr>
                                    </thead><thead>
                                    </thead><tbody>
                                        
                                        <tr>
                                        
                                            <td class="middlealign">Alice Betsy</td>
                                            <td class="middlealign">Team 1</td>
                                            <td class="multiline"><ul class="selectedOptionsList"><li>PowerSearch</li><li>GoodUI</li></ul></td>
                                        </tr>        
                                        
                                    </tbody>
                                </table>
                            </div>
                        </div>
                
                        <div class="panel panel-info">
<<<<<<< HEAD
                            <div class="panel-heading">Question 9: Who do you think is the most hardworking student?&nbsp;<span style=" white-space: normal;">
=======
                            <div class="panel-heading">Question 9: <span class="text-preserve-space">Who do you think is the most hardworking student?&nbsp;<span style=" white-space: normal;">
>>>>>>> 7a17ad72
    <a href="javascript:;" id="questionAdditionalInfoButton-9-giver-0-question-5" class="color_gray" onclick="toggleAdditionalQuestionInfo('9-giver-0-question-5')" data-more="[more]" data-less="[less]">[more]</a>
    <br>
    <span id="questionAdditionalInfo-9-giver-0-question-5" style="display:none;">Multiple-choice (single answer) question options:
<br>The options for this question is automatically generated from the list of all students in this course.</span>
<<<<<<< HEAD
</span>
=======
</span></span>
>>>>>>> 7a17ad72
                            </div>
                            <div class="panel-body padding-0">
                                <div style="display: none;" class="resultStatistics">
                                    <div class="panel-body">
    <div class="row">
        <div class="col-sm-4 text-color-gray">
            <strong>
                Response Summary
            </strong>
        </div>
    </div>
    <div class="row">
        <div class="col-sm-4">
            <table class="table margin-0">
                <thead>
                    <tr>
                        <td>
                            Choice
                        </td>
                        <td>
                            Response Count
                        </td>
                        <td>
                            Percentage
                        </td>
                    </tr>
                </thead>
                <tbody>
                    <tr>
    <td>
        Danny
    </td>
    <td>
        1
    </td>
    <td>
        100%
    </td>
</tr>
                </tbody>
            </table>
        </div>
    </div>
</div>
                                </div>
                                <table class="table table-striped table-bordered dataTable margin-0">
                                    <thead class="background-color-medium-gray text-color-gray font-weight-normal">
                                        <tr>
<<<<<<< HEAD
                                            <th id="button_sortTo" onclick="toggleSort(this,1)" style="width: 15%;">
                                                Recipient
                                                <span class="icon-sort unsorted"></span>
                                            </th>
                                            <th id="button_sortFromTeam" onclick="toggleSort(this,2)" style="width: 15%;">
                                                Team
                                                <span class="icon-sort unsorted"></span>
                                            </th>
                                            <th id="button_sortFeedback" onclick="toggleSort(this,3)">
=======
                                            <th id="button_sortTo" class="button-sort-none" onclick="toggleSort(this,1)" style="width: 15%;">
                                                Recipient
                                                <span class="icon-sort unsorted"></span>
                                            </th>
                                            <th id="button_sortFromTeam" class="button-sort-ascending" onclick="toggleSort(this,2)" style="width: 15%;">
                                                Team
                                                <span class="icon-sort unsorted"></span>
                                            </th>
                                            <th id="button_sortFeedback" class="button-sort-none" onclick="toggleSort(this,3)">
>>>>>>> 7a17ad72
                                                Feedback
                                                <span class="icon-sort unsorted"></span>
                                            </th>
                                        </tr>
                                    </thead><thead>
                                    </thead><tbody>
                                        
                                        <tr>
                                        
                                            <td class="middlealign">Alice Betsy</td>
                                            <td class="middlealign">Team 1</td>
                                            <td class="multiline">Danny</td>
                                        </tr>        
                                        
                                    </tbody>
                                </table>
                            </div>
                        </div>
                
                        <div class="panel panel-info">
<<<<<<< HEAD
                            <div class="panel-heading">Question 10: Which team do you think has the best feature?&nbsp;<span style=" white-space: normal;">
=======
                            <div class="panel-heading">Question 10: <span class="text-preserve-space">Which team do you think has the best feature?&nbsp;<span style=" white-space: normal;">
>>>>>>> 7a17ad72
    <a href="javascript:;" id="questionAdditionalInfoButton-10-giver-0-question-6" class="color_gray" onclick="toggleAdditionalQuestionInfo('10-giver-0-question-6')" data-more="[more]" data-less="[less]">[more]</a>
    <br>
    <span id="questionAdditionalInfo-10-giver-0-question-6" style="display:none;">Multiple-choice (single answer) question options:
<br>The options for this question is automatically generated from the list of all teams in this course.</span>
<<<<<<< HEAD
</span>
=======
</span></span>
>>>>>>> 7a17ad72
                            </div>
                            <div class="panel-body padding-0">
                                <div style="display: none;" class="resultStatistics">
                                    <div class="panel-body">
    <div class="row">
        <div class="col-sm-4 text-color-gray">
            <strong>
                Response Summary
            </strong>
        </div>
    </div>
    <div class="row">
        <div class="col-sm-4">
            <table class="table margin-0">
                <thead>
                    <tr>
                        <td>
                            Choice
                        </td>
                        <td>
                            Response Count
                        </td>
                        <td>
                            Percentage
                        </td>
                    </tr>
                </thead>
                <tbody>
                    <tr>
    <td>
        Team 1
    </td>
    <td>
        1
    </td>
    <td>
        100%
    </td>
</tr>
                </tbody>
            </table>
        </div>
    </div>
</div>
                                </div>
                                <table class="table table-striped table-bordered dataTable margin-0">
                                    <thead class="background-color-medium-gray text-color-gray font-weight-normal">
                                        <tr>
<<<<<<< HEAD
                                            <th id="button_sortTo" onclick="toggleSort(this,1)" style="width: 15%;">
                                                Recipient
                                                <span class="icon-sort unsorted"></span>
                                            </th>
                                            <th id="button_sortFromTeam" onclick="toggleSort(this,2)" style="width: 15%;">
                                                Team
                                                <span class="icon-sort unsorted"></span>
                                            </th>
                                            <th id="button_sortFeedback" onclick="toggleSort(this,3)">
=======
                                            <th id="button_sortTo" class="button-sort-none" onclick="toggleSort(this,1)" style="width: 15%;">
                                                Recipient
                                                <span class="icon-sort unsorted"></span>
                                            </th>
                                            <th id="button_sortFromTeam" class="button-sort-ascending" onclick="toggleSort(this,2)" style="width: 15%;">
                                                Team
                                                <span class="icon-sort unsorted"></span>
                                            </th>
                                            <th id="button_sortFeedback" class="button-sort-none" onclick="toggleSort(this,3)">
>>>>>>> 7a17ad72
                                                Feedback
                                                <span class="icon-sort unsorted"></span>
                                            </th>
                                        </tr>
                                    </thead><thead>
                                    </thead><tbody>
                                        
                                        <tr>
                                        
                                            <td class="middlealign">Alice Betsy</td>
                                            <td class="middlealign">Team 1</td>
                                            <td class="multiline">Team 1</td>
                                        </tr>        
                                        
                                    </tbody>
                                </table>
                            </div>
                        </div>
                
                        <div class="panel panel-info">
<<<<<<< HEAD
                            <div class="panel-heading">Question 11: Who are your teammates?&nbsp;<span style=" white-space: normal;">
=======
                            <div class="panel-heading">Question 11: <span class="text-preserve-space">Who are your teammates?&nbsp;<span style=" white-space: normal;">
>>>>>>> 7a17ad72
    <a href="javascript:;" id="questionAdditionalInfoButton-11-giver-0-question-7" class="color_gray" onclick="toggleAdditionalQuestionInfo('11-giver-0-question-7')" data-more="[more]" data-less="[less]">[more]</a>
    <br>
    <span id="questionAdditionalInfo-11-giver-0-question-7" style="display:none;">Multiple-choice (multiple answers) question options:
<br>The options for this question is automatically generated from the list of all students in this course.</span>
<<<<<<< HEAD
</span>
=======
</span></span>
>>>>>>> 7a17ad72
                            </div>
                            <div class="panel-body padding-0">
                                <div style="display: none;" class="resultStatistics">
                                    <div class="panel-body">
    <div class="row">
        <div class="col-sm-4 text-color-gray">
            <strong>
                Response Summary
            </strong>
        </div>
    </div>
    <div class="row">
        <div class="col-sm-4">
            <table class="table margin-0">
                <thead>
                    <tr>
                        <td>
                            Choice
                        </td>
                        <td>
                            Response Count
                        </td>
                        <td>
                            Percentage
                        </td>
                    </tr>
                </thead>
                <tbody>
                    <tr>
    <td>
        Danny
    </td>
    <td>
        1
    </td>
    <td>
        100%
    </td>
</tr>
                </tbody>
            </table>
        </div>
    </div>
</div>
                                </div>
                                <table class="table table-striped table-bordered dataTable margin-0">
                                    <thead class="background-color-medium-gray text-color-gray font-weight-normal">
                                        <tr>
<<<<<<< HEAD
                                            <th id="button_sortTo" onclick="toggleSort(this,1)" style="width: 15%;">
                                                Recipient
                                                <span class="icon-sort unsorted"></span>
                                            </th>
                                            <th id="button_sortFromTeam" onclick="toggleSort(this,2)" style="width: 15%;">
                                                Team
                                                <span class="icon-sort unsorted"></span>
                                            </th>
                                            <th id="button_sortFeedback" onclick="toggleSort(this,3)">
=======
                                            <th id="button_sortTo" class="button-sort-none" onclick="toggleSort(this,1)" style="width: 15%;">
                                                Recipient
                                                <span class="icon-sort unsorted"></span>
                                            </th>
                                            <th id="button_sortFromTeam" class="button-sort-ascending" onclick="toggleSort(this,2)" style="width: 15%;">
                                                Team
                                                <span class="icon-sort unsorted"></span>
                                            </th>
                                            <th id="button_sortFeedback" class="button-sort-none" onclick="toggleSort(this,3)">
>>>>>>> 7a17ad72
                                                Feedback
                                                <span class="icon-sort unsorted"></span>
                                            </th>
                                        </tr>
                                    </thead><thead>
                                    </thead><tbody>
                                        
                                        <tr>
                                        
                                            <td class="middlealign">Alice Betsy</td>
                                            <td class="middlealign">Team 1</td>
                                            <td class="multiline"><ul class="selectedOptionsList"><li>Danny</li></ul></td>
                                        </tr>        
                                        
                                    </tbody>
                                </table>
                            </div>
                        </div>
                
                        <div class="panel panel-info">
<<<<<<< HEAD
                            <div class="panel-heading">Question 12: Which teams do you like?&nbsp;<span style=" white-space: normal;">
=======
                            <div class="panel-heading">Question 12: <span class="text-preserve-space">Which teams do you like?&nbsp;<span style=" white-space: normal;">
>>>>>>> 7a17ad72
    <a href="javascript:;" id="questionAdditionalInfoButton-12-giver-0-question-8" class="color_gray" onclick="toggleAdditionalQuestionInfo('12-giver-0-question-8')" data-more="[more]" data-less="[less]">[more]</a>
    <br>
    <span id="questionAdditionalInfo-12-giver-0-question-8" style="display:none;">Multiple-choice (multiple answers) question options:
<br>The options for this question is automatically generated from the list of all teams in this course.</span>
<<<<<<< HEAD
</span>
=======
</span></span>
>>>>>>> 7a17ad72
                            </div>
                            <div class="panel-body padding-0">
                                <div style="display: none;" class="resultStatistics">
                                    <div class="panel-body">
    <div class="row">
        <div class="col-sm-4 text-color-gray">
            <strong>
                Response Summary
            </strong>
        </div>
    </div>
    <div class="row">
        <div class="col-sm-4">
            <table class="table margin-0">
                <thead>
                    <tr>
                        <td>
                            Choice
                        </td>
                        <td>
                            Response Count
                        </td>
                        <td>
                            Percentage
                        </td>
                    </tr>
                </thead>
                <tbody>
                    <tr>
    <td>
        Team 1
    </td>
    <td>
        1
    </td>
    <td>
        50%
    </td>
</tr><tr>
    <td>
        Team 2
    </td>
    <td>
        1
    </td>
    <td>
        50%
    </td>
</tr>
                </tbody>
            </table>
        </div>
    </div>
</div>
                                </div>
                                <table class="table table-striped table-bordered dataTable margin-0">
                                    <thead class="background-color-medium-gray text-color-gray font-weight-normal">
                                        <tr>
<<<<<<< HEAD
                                            <th id="button_sortTo" onclick="toggleSort(this,1)" style="width: 15%;">
                                                Recipient
                                                <span class="icon-sort unsorted"></span>
                                            </th>
                                            <th id="button_sortFromTeam" onclick="toggleSort(this,2)" style="width: 15%;">
                                                Team
                                                <span class="icon-sort unsorted"></span>
                                            </th>
                                            <th id="button_sortFeedback" onclick="toggleSort(this,3)">
=======
                                            <th id="button_sortTo" class="button-sort-none" onclick="toggleSort(this,1)" style="width: 15%;">
                                                Recipient
                                                <span class="icon-sort unsorted"></span>
                                            </th>
                                            <th id="button_sortFromTeam" class="button-sort-ascending" onclick="toggleSort(this,2)" style="width: 15%;">
                                                Team
                                                <span class="icon-sort unsorted"></span>
                                            </th>
                                            <th id="button_sortFeedback" class="button-sort-none" onclick="toggleSort(this,3)">
>>>>>>> 7a17ad72
                                                Feedback
                                                <span class="icon-sort unsorted"></span>
                                            </th>
                                        </tr>
                                    </thead><thead>
                                    </thead><tbody>
                                        
                                        <tr>
                                        
                                            <td class="middlealign">Alice Betsy</td>
                                            <td class="middlealign">Team 1</td>
                                            <td class="multiline"><ul class="selectedOptionsList"><li>Team 1</li><li>Team 2</li></ul></td>
                                        </tr>        
                                        
                                    </tbody>
                                </table>
                            </div>
                        </div>
                
                        <div class="panel panel-info">
<<<<<<< HEAD
                            <div class="panel-heading">Question 13: Rate our product.&nbsp;<span style=" white-space: normal;">
    <a href="javascript:;" id="questionAdditionalInfoButton-13-giver-0-question-9" class="color_gray" onclick="toggleAdditionalQuestionInfo('13-giver-0-question-9')" data-more="[more]" data-less="[less]">[more]</a>
    <br>
    <span id="questionAdditionalInfo-13-giver-0-question-9" style="display:none;">Numerical-scale question:<br>Minimum value: 1. Increment: 0.5. Maximum value: 5.</span>
</span>
=======
                            <div class="panel-heading">Question 13: <span class="text-preserve-space">Rate our product.&nbsp;<span style=" white-space: normal;">
    <a href="javascript:;" id="questionAdditionalInfoButton-13-giver-0-question-9" class="color_gray" onclick="toggleAdditionalQuestionInfo('13-giver-0-question-9')" data-more="[more]" data-less="[less]">[more]</a>
    <br>
    <span id="questionAdditionalInfo-13-giver-0-question-9" style="display:none;">Numerical-scale question:<br>Minimum value: 1. Increment: 0.5. Maximum value: 5.</span>
</span></span>
>>>>>>> 7a17ad72
                            </div>
                            <div class="panel-body padding-0">
                                <div style="display: none;" class="resultStatistics">
                                    <div class="panel-body">
    <div class="row">
        <div class="col-sm-4 text-color-gray">
            <strong>
                Response Summary
            </strong>
        </div>
    </div>
    <div class="row">
        <form class="form-horizontal col-sm-12" role="form">
            <div class="form-group margin-0">
                <label class="col-sm-2 control-label font-weight-normal">Average:</label>
                <div class="col-sm-3">
                    <p class="form-control-static">3.5</p>
                </div>
            </div>
            <div class="form-group margin-0">
                <label class="col-sm-2 control-label font-weight-normal">Minimum:</label>
                <div class="col-sm-3">
                    <p class="form-control-static">3.5</p>
                </div>
            </div>
            <div class="form-group margin-0">
                <label class="col-sm-2 control-label font-weight-normal">Maximum:</label>
                <div class="col-sm-3">
                    <p class="form-control-static">3.5</p>
                </div>
            </div>
        </form>
    </div>
</div>
                                </div>
                                <table class="table table-striped table-bordered dataTable margin-0">
                                    <thead class="background-color-medium-gray text-color-gray font-weight-normal">
                                        <tr>
<<<<<<< HEAD
                                            <th id="button_sortTo" onclick="toggleSort(this,1)" style="width: 15%;">
                                                Recipient
                                                <span class="icon-sort unsorted"></span>
                                            </th>
                                            <th id="button_sortFromTeam" onclick="toggleSort(this,2)" style="width: 15%;">
                                                Team
                                                <span class="icon-sort unsorted"></span>
                                            </th>
                                            <th id="button_sortFeedback" onclick="toggleSort(this,3)">
=======
                                            <th id="button_sortTo" class="button-sort-none" onclick="toggleSort(this,1)" style="width: 15%;">
                                                Recipient
                                                <span class="icon-sort unsorted"></span>
                                            </th>
                                            <th id="button_sortFromTeam" class="button-sort-ascending" onclick="toggleSort(this,2)" style="width: 15%;">
                                                Team
                                                <span class="icon-sort unsorted"></span>
                                            </th>
                                            <th id="button_sortFeedback" class="button-sort-none" onclick="toggleSort(this,3)">
>>>>>>> 7a17ad72
                                                Feedback
                                                <span class="icon-sort unsorted"></span>
                                            </th>
                                        </tr>
                                    </thead><thead>
                                    </thead><tbody>
                                        
                                        <tr>
                                        
                                            <td class="middlealign">Alice Betsy</td>
                                            <td class="middlealign">Team 1</td>
                                            <td class="multiline">3.5</td>
                                        </tr>        
                                        
                                    </tbody>
                                </table>
                            </div>
                        </div>
                
                </div>
                </div>
            </div>
        

        

        

        


        


                <div class="panel panel-primary">
                <div style="cursor: pointer;" data-target="#panelBodyCollapse-6" class="panel-heading">
                    From: <strong>Benny Charles</strong>
                        <a class="link-in-dark-bg" href="mailTo:CFResultsUiT.benny.c@gmail.com ">[CFResultsUiT.benny.c@gmail.com]</a>
                    <span class="glyphicon glyphicon-chevron-up pull-right"></span>                </div>
                <div id="panelBodyCollapse-6" class="panel-collapse collapse in">
                <div class="panel-body">
                
                        <div class="panel panel-info">
<<<<<<< HEAD
                            <div class="panel-heading">Question 1: Rate 3 other students' products
=======
                            <div class="panel-heading">Question 1: <span class="text-preserve-space">Rate 3 other students' products</span>
>>>>>>> 7a17ad72
                            </div>
                            <div class="panel-body padding-0">
                                <div style="display: none;" class="resultStatistics">
                                    
                                </div>
                                <table class="table table-striped table-bordered dataTable margin-0">
                                    <thead class="background-color-medium-gray text-color-gray font-weight-normal">
                                        <tr>
<<<<<<< HEAD
                                            <th id="button_sortTo" onclick="toggleSort(this,1)" style="width: 15%;">
                                                Recipient
                                                <span class="icon-sort unsorted"></span>
                                            </th>
                                            <th id="button_sortFromTeam" onclick="toggleSort(this,2)" style="width: 15%;">
                                                Team
                                                <span class="icon-sort unsorted"></span>
                                            </th>
                                            <th id="button_sortFeedback" onclick="toggleSort(this,3)">
=======
                                            <th id="button_sortTo" class="button-sort-none" onclick="toggleSort(this,1)" style="width: 15%;">
                                                Recipient
                                                <span class="icon-sort unsorted"></span>
                                            </th>
                                            <th id="button_sortFromTeam" class="button-sort-ascending" onclick="toggleSort(this,2)" style="width: 15%;">
                                                Team
                                                <span class="icon-sort unsorted"></span>
                                            </th>
                                            <th id="button_sortFeedback" class="button-sort-none" onclick="toggleSort(this,3)">
>>>>>>> 7a17ad72
                                                Feedback
                                                <span class="icon-sort unsorted"></span>
                                            </th>
                                        </tr>
                                    </thead><thead>
                                    </thead><tbody>
                                        
                                        <tr>
                                        
                                            <td class="middlealign">Charlie Dávis</td>
                                            <td class="middlealign">Team 2</td>
                                            <td class="multiline">4 Response to Charlie.</td>
                                        </tr>        
                                        
                                        <tr>
                                        
                                            <td class="middlealign">Danny Engrid</td>
                                            <td class="middlealign">Team 2</td>
                                            <td class="multiline">1 Response to Danny.</td>
                                        </tr>        
                                        
                                    </tbody>
                                </table>
                            </div>
                        </div>
                
                </div>
                </div>
            </div>
        

        

        

        


        


                <div class="panel panel-primary">
                <div style="cursor: pointer;" data-target="#panelBodyCollapse-7" class="panel-heading">
                    From: <strong>Charlie Dávis</strong>
                        <a class="link-in-dark-bg" href="mailTo:CFResultsUiT.charlie.d@gmail.com ">[CFResultsUiT.charlie.d@gmail.com]</a>
                    <span class="glyphicon glyphicon-chevron-up pull-right"></span>                </div>
                <div id="panelBodyCollapse-7" class="panel-collapse collapse in">
                <div class="panel-body">
                
                        <div class="panel panel-info">
<<<<<<< HEAD
                            <div class="panel-heading">Question 1: Rate 3 other students' products
=======
                            <div class="panel-heading">Question 1: <span class="text-preserve-space">Rate 3 other students' products</span>
>>>>>>> 7a17ad72
                            </div>
                            <div class="panel-body padding-0">
                                <div style="display: none;" class="resultStatistics">
                                    
                                </div>
                                <table class="table table-striped table-bordered dataTable margin-0">
                                    <thead class="background-color-medium-gray text-color-gray font-weight-normal">
                                        <tr>
<<<<<<< HEAD
                                            <th id="button_sortTo" onclick="toggleSort(this,1)" style="width: 15%;">
                                                Recipient
                                                <span class="icon-sort unsorted"></span>
                                            </th>
                                            <th id="button_sortFromTeam" onclick="toggleSort(this,2)" style="width: 15%;">
                                                Team
                                                <span class="icon-sort unsorted"></span>
                                            </th>
                                            <th id="button_sortFeedback" onclick="toggleSort(this,3)">
=======
                                            <th id="button_sortTo" class="button-sort-none" onclick="toggleSort(this,1)" style="width: 15%;">
                                                Recipient
                                                <span class="icon-sort unsorted"></span>
                                            </th>
                                            <th id="button_sortFromTeam" class="button-sort-ascending" onclick="toggleSort(this,2)" style="width: 15%;">
                                                Team
                                                <span class="icon-sort unsorted"></span>
                                            </th>
                                            <th id="button_sortFeedback" class="button-sort-none" onclick="toggleSort(this,3)">
>>>>>>> 7a17ad72
                                                Feedback
                                                <span class="icon-sort unsorted"></span>
                                            </th>
                                        </tr>
                                    </thead><thead>
                                    </thead><tbody>
                                        
                                        <tr>
                                        
                                            <td class="middlealign">Emily</td>
                                            <td class="middlealign">Team 3</td>
                                            <td class="multiline">3 Response to Emily.</td>
                                        </tr>        
                                        
                                    </tbody>
                                </table>
                            </div>
                        </div>
                
                </div>
                </div>
            </div>
        

        

        

        


        


                <div class="panel panel-primary">
                <div style="cursor: pointer;" data-target="#panelBodyCollapse-8" class="panel-heading">
                    From: <strong>Team 1</strong>
                        <a class="link-in-dark-bg" href="mailTo:CFResultsUiT.alice.b@gmail.com's Team " style="display:none;">[CFResultsUiT.alice.b@gmail.com's Team]</a>
                    <span class="glyphicon glyphicon-chevron-up pull-right"></span>                </div>
                <div id="panelBodyCollapse-8" class="panel-collapse collapse in">
                <div class="panel-body">
                
                        <div class="panel panel-info">
<<<<<<< HEAD
                            <div class="panel-heading">Question 4: Give feedback to 3 other teams.
=======
                            <div class="panel-heading">Question 4: <span class="text-preserve-space">Give feedback to 3 other teams.</span>
>>>>>>> 7a17ad72
                            </div>
                            <div class="panel-body padding-0">
                                <div style="display: none;" class="resultStatistics">
                                    
                                </div>
                                <table class="table table-striped table-bordered dataTable margin-0">
                                    <thead class="background-color-medium-gray text-color-gray font-weight-normal">
                                        <tr>
<<<<<<< HEAD
                                            <th id="button_sortTo" onclick="toggleSort(this,1)" style="width: 15%;">
                                                Recipient
                                                <span class="icon-sort unsorted"></span>
                                            </th>
                                            <th id="button_sortFromTeam" onclick="toggleSort(this,2)" style="width: 15%;">
                                                Team
                                                <span class="icon-sort unsorted"></span>
                                            </th>
                                            <th id="button_sortFeedback" onclick="toggleSort(this,3)">
=======
                                            <th id="button_sortTo" class="button-sort-none" onclick="toggleSort(this,1)" style="width: 15%;">
                                                Recipient
                                                <span class="icon-sort unsorted"></span>
                                            </th>
                                            <th id="button_sortFromTeam" class="button-sort-ascending" onclick="toggleSort(this,2)" style="width: 15%;">
                                                Team
                                                <span class="icon-sort unsorted"></span>
                                            </th>
                                            <th id="button_sortFeedback" class="button-sort-none" onclick="toggleSort(this,3)">
>>>>>>> 7a17ad72
                                                Feedback
                                                <span class="icon-sort unsorted"></span>
                                            </th>
                                        </tr>
                                    </thead><thead>
                                    </thead><tbody>
                                        
                                        <tr>
                                        
                                            <td class="middlealign">Team 2</td>
                                            <td class="middlealign"></td>
                                            <td class="multiline">Response from team 1 (by alice) to team 2.</td>
                                        </tr>        
                                        
                                    </tbody>
                                </table>
                            </div>
                        </div>
                
                </div>
                </div>
            </div>
        

        
                </div>
                                </div>
                        </div>
            
                        <div class="panel panel-success">
                                <div style="cursor: pointer;" data-target="#panelBodyCollapse-2" class="panel-heading ajax_submit">
                                    <div class="row">
                                        <div class="col-sm-9">
                                            <strong>Section B</strong>
                                        </div>
                                        <div class="col-sm-3">
                                            <div class="pull-right">
                                                <a data-original-title="Collapse or expand all student panels. You can also click on the panel heading to toggle each one individually." class="btn btn-success btn-xs" id="collapse-panels-button-section-1" data-toggle="tooltip" title="">
                                                    Expand
                                                     Students
                                                </a>
                                                &nbsp;
                                                <div class="display-icon" style="display:inline;">
                                                    <span class="glyphicon glyphicon-chevron-down"></span>
                                                </div>
                                            </div>
                                         </div>
                                    </div>

                                    <form style="display:none;" id="seeMore-1" class="seeMoreForm-1" action="/page/instructorFeedbackResultsPage">
                                        <input name="courseid" value="CFResultsUiT.CS2104" type="hidden">
                                        <input name="fsname" value="First Session" type="hidden">
                                        <input name="frgroupbysection" value="Section B" type="hidden">
                                        <input name="user" value="CFResultsUiT.instr" type="hidden">
                                        <input name="frgroupbyteam" value="null" type="hidden">
                                        <input name="frsorttype" value="giver-question-recipient" type="hidden">
                                        <input name="frshowstats" value="on" id="showStats-1" type="hidden">
                                        <input name="frmainindex" value="on" id="mainIndex-1" type="hidden">
                                    </form>
                                </div>
                                <div id="panelBodyCollapse-2" class="panel-collapse collapse">
                                <div class="panel-body">
                                </div>
                                </div>
                        </div>
            
                    <div class="panel panel-success">
                            <div style="cursor: pointer;" data-target="#panelBodyCollapse-3" class="panel-heading ajax_submit">
                                <div class="row">
                                        <div class="col-sm-9">
                                            <strong>Not in a section</strong>
                                        </div>
                                        <div class="col-sm-3">
                                            <div class="pull-right">
                                                <a data-original-title="Collapse or expand all student panels. You can also click on the panel heading to toggle each one individually." class="btn btn-success btn-xs" id="collapse-panels-button-section-2" data-toggle="tooltip" title="">
                                                    Expand
                                                     Students
                                                </a>
                                                &nbsp;
                                                <div class="display-icon" style="display:inline;">
                                                    <span class="glyphicon glyphicon-chevron-down"></span>
                                                </div>
                                            </div>
                                         </div>
                                    </div>
                                <form style="display:none;" id="seeMore-2" class="seeMoreForm-2" action="/page/instructorFeedbackResultsPage">
                                    <input name="courseid" value="CFResultsUiT.CS2104" type="hidden">
                                    <input name="fsname" value="First Session" type="hidden">
                                    <input name="frgroupbysection" value="None" type="hidden">
                                    <input name="user" value="CFResultsUiT.instr" type="hidden">
                                    <input name="frgroupbyteam" value="null" type="hidden">
                                    <input name="frsorttype" value="giver-question-recipient" type="hidden">
                                    <input name="frshowstats" value="on" type="hidden">
                                    <input name="frmainindex" value="on" id="mainIndex-2" type="hidden">
                                </form>
                            </div>
                            <div id="panelBodyCollapse-3" class="panel-collapse collapse">
                            <div class="panel-body">
                            </div>
                            </div>
                    </div>
            

       
            <div class="panel panel-warning">
                <div style="cursor: pointer;" data-target="#panelBodyCollapse-4" class="panel-heading ajax_response_rate_submit">
                    <form style="display:none;" id="responseRate" class="responseRateForm" action="/page/instructorFeedbackResultsAjaxResponseRate">
                        <input name="courseid" value="CFResultsUiT.CS2104" type="hidden">
                        <input name="fsname" value="First Session" type="hidden">
                        <input name="user" value="CFResultsUiT.instr" type="hidden">
                    </form>
                    <div class="display-icon pull-right">
                    <span class="glyphicon glyphicon-chevron-down pull-right"></span>
                    </div>
                    Participants who have not responded to any question</div>
                <div id="panelBodyCollapse-4" class="panel-collapse collapse ">
            
                </div>
                </div>
            
        </div><|MERGE_RESOLUTION|>--- conflicted
+++ resolved
@@ -191,15 +191,9 @@
                                         <div class="col-sm-3">
                                             <div class="pull-right">
                                                 <a data-original-title="Collapse or expand all student panels. You can also click on the panel heading to toggle each one individually." class="btn btn-success btn-xs" id="collapse-panels-button-section-0" data-toggle="tooltip" title="">
-<<<<<<< HEAD
-                                                    Collapse
-                                                     Students
-                                                </a><div style="top: -83px; left: 91px; display: block;" class="tooltip fade top in"><div style="left: 51.5464%;" class="tooltip-arrow"></div><div class="tooltip-inner">Collapse or expand all student panels. You can also click on the panel heading to toggle each one individually.</div></div>
-=======
                                                     Expand
                                                      Students
                                                 </a>
->>>>>>> 7a17ad72
                                                 &nbsp;
                                                 <div class="display-icon" style="display:inline;"><span class="glyphicon glyphicon-chevron-up"></span></div>
                                             </div>
@@ -234,11 +228,7 @@
                 <div class="panel-body">
                 
                         <div class="panel panel-info">
-<<<<<<< HEAD
-                            <div class="panel-heading">Question 1: Rate 3 other students' products
-=======
                             <div class="panel-heading">Question 1: <span class="text-preserve-space">Rate 3 other students' products</span>
->>>>>>> 7a17ad72
                             </div>
                             <div class="panel-body padding-0">
                                 <div style="display: none;" class="resultStatistics">
@@ -247,17 +237,6 @@
                                 <table class="table table-striped table-bordered dataTable margin-0">
                                     <thead class="background-color-medium-gray text-color-gray font-weight-normal">
                                         <tr>
-<<<<<<< HEAD
-                                            <th id="button_sortTo" onclick="toggleSort(this,1)" style="width: 15%;">
-                                                Recipient
-                                                <span class="icon-sort unsorted"></span>
-                                            </th>
-                                            <th id="button_sortFromTeam" onclick="toggleSort(this,2)" style="width: 15%;">
-                                                Team
-                                                <span class="icon-sort unsorted"></span>
-                                            </th>
-                                            <th id="button_sortFeedback" onclick="toggleSort(this,3)">
-=======
                                             <th id="button_sortTo" class="button-sort-none" onclick="toggleSort(this,1)" style="width: 15%;">
                                                 Recipient
                                                 <span class="icon-sort unsorted"></span>
@@ -267,7 +246,6 @@
                                                 <span class="icon-sort unsorted"></span>
                                             </th>
                                             <th id="button_sortFeedback" class="button-sort-none" onclick="toggleSort(this,3)">
->>>>>>> 7a17ad72
                                                 Feedback
                                                 <span class="icon-sort unsorted"></span>
                                             </th>
@@ -288,11 +266,7 @@
                         </div>
                 
                         <div class="panel panel-info">
-<<<<<<< HEAD
-                            <div class="panel-heading">Question 2: What is the best selling point of your product?
-=======
                             <div class="panel-heading">Question 2: <span class="text-preserve-space">What is the best selling point of your product?</span>
->>>>>>> 7a17ad72
                             </div>
                             <div class="panel-body padding-0">
                                 <div style="display: none;" class="resultStatistics">
@@ -301,17 +275,6 @@
                                 <table class="table table-striped table-bordered dataTable margin-0">
                                     <thead class="background-color-medium-gray text-color-gray font-weight-normal">
                                         <tr>
-<<<<<<< HEAD
-                                            <th id="button_sortTo" onclick="toggleSort(this,1)" style="width: 15%;">
-                                                Recipient
-                                                <span class="icon-sort unsorted"></span>
-                                            </th>
-                                            <th id="button_sortFromTeam" onclick="toggleSort(this,2)" style="width: 15%;">
-                                                Team
-                                                <span class="icon-sort unsorted"></span>
-                                            </th>
-                                            <th id="button_sortFeedback" onclick="toggleSort(this,3)">
-=======
                                             <th id="button_sortTo" class="button-sort-none" onclick="toggleSort(this,1)" style="width: 15%;">
                                                 Recipient
                                                 <span class="icon-sort unsorted"></span>
@@ -321,7 +284,6 @@
                                                 <span class="icon-sort unsorted"></span>
                                             </th>
                                             <th id="button_sortFeedback" class="button-sort-none" onclick="toggleSort(this,3)">
->>>>>>> 7a17ad72
                                                 Feedback
                                                 <span class="icon-sort unsorted"></span>
                                             </th>
@@ -342,20 +304,12 @@
                         </div>
                 
                         <div class="panel panel-info">
-<<<<<<< HEAD
-                            <div class="panel-heading">Question 7: What is your extra feature?&nbsp;<span style=" white-space: normal;">
-=======
                             <div class="panel-heading">Question 7: <span class="text-preserve-space">What is your extra feature?&nbsp;<span style=" white-space: normal;">
->>>>>>> 7a17ad72
     <a href="javascript:;" id="questionAdditionalInfoButton-7-giver-0-question-3" class="color_gray" onclick="toggleAdditionalQuestionInfo('7-giver-0-question-3')" data-more="[more]" data-less="[less]">[more]</a>
     <br>
     <span id="questionAdditionalInfo-7-giver-0-question-3" style="display:none;">Multiple-choice (single answer) question options:
 <ul style="list-style-type: disc;margin-left: 20px;"><li>FlexiCommand</li><li>PowerSearch</li><li>GoodUI</li><li>Google Integration</li></ul></span>
-<<<<<<< HEAD
-</span>
-=======
 </span></span>
->>>>>>> 7a17ad72
                             </div>
                             <div class="panel-body padding-0">
                                 <div style="display: none;" class="resultStatistics">
@@ -434,17 +388,6 @@
                                 <table class="table table-striped table-bordered dataTable margin-0">
                                     <thead class="background-color-medium-gray text-color-gray font-weight-normal">
                                         <tr>
-<<<<<<< HEAD
-                                            <th id="button_sortTo" onclick="toggleSort(this,1)" style="width: 15%;">
-                                                Recipient
-                                                <span class="icon-sort unsorted"></span>
-                                            </th>
-                                            <th id="button_sortFromTeam" onclick="toggleSort(this,2)" style="width: 15%;">
-                                                Team
-                                                <span class="icon-sort unsorted"></span>
-                                            </th>
-                                            <th id="button_sortFeedback" onclick="toggleSort(this,3)">
-=======
                                             <th id="button_sortTo" class="button-sort-none" onclick="toggleSort(this,1)" style="width: 15%;">
                                                 Recipient
                                                 <span class="icon-sort unsorted"></span>
@@ -454,7 +397,6 @@
                                                 <span class="icon-sort unsorted"></span>
                                             </th>
                                             <th id="button_sortFeedback" class="button-sort-none" onclick="toggleSort(this,3)">
->>>>>>> 7a17ad72
                                                 Feedback
                                                 <span class="icon-sort unsorted"></span>
                                             </th>
@@ -475,20 +417,12 @@
                         </div>
                 
                         <div class="panel panel-info">
-<<<<<<< HEAD
-                            <div class="panel-heading">Question 8: What is your extra feature?&nbsp;<span style=" white-space: normal;">
-=======
                             <div class="panel-heading">Question 8: <span class="text-preserve-space">What is your extra feature?&nbsp;<span style=" white-space: normal;">
->>>>>>> 7a17ad72
     <a href="javascript:;" id="questionAdditionalInfoButton-8-giver-0-question-4" class="color_gray" onclick="toggleAdditionalQuestionInfo('8-giver-0-question-4')" data-more="[more]" data-less="[less]">[more]</a>
     <br>
     <span id="questionAdditionalInfo-8-giver-0-question-4" style="display:none;">Multiple-choice (multiple answers) question options:
 <ul style="list-style-type: disc;margin-left: 20px;"><li>FlexiCommand</li><li>PowerSearch</li><li>GoodUI</li><li>Google Integration</li></ul></span>
-<<<<<<< HEAD
-</span>
-=======
 </span></span>
->>>>>>> 7a17ad72
                             </div>
                             <div class="panel-body padding-0">
                                 <div style="display: none;" class="resultStatistics">
@@ -567,17 +501,6 @@
                                 <table class="table table-striped table-bordered dataTable margin-0">
                                     <thead class="background-color-medium-gray text-color-gray font-weight-normal">
                                         <tr>
-<<<<<<< HEAD
-                                            <th id="button_sortTo" onclick="toggleSort(this,1)" style="width: 15%;">
-                                                Recipient
-                                                <span class="icon-sort unsorted"></span>
-                                            </th>
-                                            <th id="button_sortFromTeam" onclick="toggleSort(this,2)" style="width: 15%;">
-                                                Team
-                                                <span class="icon-sort unsorted"></span>
-                                            </th>
-                                            <th id="button_sortFeedback" onclick="toggleSort(this,3)">
-=======
                                             <th id="button_sortTo" class="button-sort-none" onclick="toggleSort(this,1)" style="width: 15%;">
                                                 Recipient
                                                 <span class="icon-sort unsorted"></span>
@@ -587,7 +510,6 @@
                                                 <span class="icon-sort unsorted"></span>
                                             </th>
                                             <th id="button_sortFeedback" class="button-sort-none" onclick="toggleSort(this,3)">
->>>>>>> 7a17ad72
                                                 Feedback
                                                 <span class="icon-sort unsorted"></span>
                                             </th>
@@ -608,20 +530,12 @@
                         </div>
                 
                         <div class="panel panel-info">
-<<<<<<< HEAD
-                            <div class="panel-heading">Question 9: Who do you think is the most hardworking student?&nbsp;<span style=" white-space: normal;">
-=======
                             <div class="panel-heading">Question 9: <span class="text-preserve-space">Who do you think is the most hardworking student?&nbsp;<span style=" white-space: normal;">
->>>>>>> 7a17ad72
     <a href="javascript:;" id="questionAdditionalInfoButton-9-giver-0-question-5" class="color_gray" onclick="toggleAdditionalQuestionInfo('9-giver-0-question-5')" data-more="[more]" data-less="[less]">[more]</a>
     <br>
     <span id="questionAdditionalInfo-9-giver-0-question-5" style="display:none;">Multiple-choice (single answer) question options:
 <br>The options for this question is automatically generated from the list of all students in this course.</span>
-<<<<<<< HEAD
-</span>
-=======
 </span></span>
->>>>>>> 7a17ad72
                             </div>
                             <div class="panel-body padding-0">
                                 <div style="display: none;" class="resultStatistics">
@@ -670,17 +584,6 @@
                                 <table class="table table-striped table-bordered dataTable margin-0">
                                     <thead class="background-color-medium-gray text-color-gray font-weight-normal">
                                         <tr>
-<<<<<<< HEAD
-                                            <th id="button_sortTo" onclick="toggleSort(this,1)" style="width: 15%;">
-                                                Recipient
-                                                <span class="icon-sort unsorted"></span>
-                                            </th>
-                                            <th id="button_sortFromTeam" onclick="toggleSort(this,2)" style="width: 15%;">
-                                                Team
-                                                <span class="icon-sort unsorted"></span>
-                                            </th>
-                                            <th id="button_sortFeedback" onclick="toggleSort(this,3)">
-=======
                                             <th id="button_sortTo" class="button-sort-none" onclick="toggleSort(this,1)" style="width: 15%;">
                                                 Recipient
                                                 <span class="icon-sort unsorted"></span>
@@ -690,7 +593,6 @@
                                                 <span class="icon-sort unsorted"></span>
                                             </th>
                                             <th id="button_sortFeedback" class="button-sort-none" onclick="toggleSort(this,3)">
->>>>>>> 7a17ad72
                                                 Feedback
                                                 <span class="icon-sort unsorted"></span>
                                             </th>
@@ -711,20 +613,12 @@
                         </div>
                 
                         <div class="panel panel-info">
-<<<<<<< HEAD
-                            <div class="panel-heading">Question 10: Which team do you think has the best feature?&nbsp;<span style=" white-space: normal;">
-=======
                             <div class="panel-heading">Question 10: <span class="text-preserve-space">Which team do you think has the best feature?&nbsp;<span style=" white-space: normal;">
->>>>>>> 7a17ad72
     <a href="javascript:;" id="questionAdditionalInfoButton-10-giver-0-question-6" class="color_gray" onclick="toggleAdditionalQuestionInfo('10-giver-0-question-6')" data-more="[more]" data-less="[less]">[more]</a>
     <br>
     <span id="questionAdditionalInfo-10-giver-0-question-6" style="display:none;">Multiple-choice (single answer) question options:
 <br>The options for this question is automatically generated from the list of all teams in this course.</span>
-<<<<<<< HEAD
-</span>
-=======
 </span></span>
->>>>>>> 7a17ad72
                             </div>
                             <div class="panel-body padding-0">
                                 <div style="display: none;" class="resultStatistics">
@@ -773,17 +667,6 @@
                                 <table class="table table-striped table-bordered dataTable margin-0">
                                     <thead class="background-color-medium-gray text-color-gray font-weight-normal">
                                         <tr>
-<<<<<<< HEAD
-                                            <th id="button_sortTo" onclick="toggleSort(this,1)" style="width: 15%;">
-                                                Recipient
-                                                <span class="icon-sort unsorted"></span>
-                                            </th>
-                                            <th id="button_sortFromTeam" onclick="toggleSort(this,2)" style="width: 15%;">
-                                                Team
-                                                <span class="icon-sort unsorted"></span>
-                                            </th>
-                                            <th id="button_sortFeedback" onclick="toggleSort(this,3)">
-=======
                                             <th id="button_sortTo" class="button-sort-none" onclick="toggleSort(this,1)" style="width: 15%;">
                                                 Recipient
                                                 <span class="icon-sort unsorted"></span>
@@ -793,7 +676,6 @@
                                                 <span class="icon-sort unsorted"></span>
                                             </th>
                                             <th id="button_sortFeedback" class="button-sort-none" onclick="toggleSort(this,3)">
->>>>>>> 7a17ad72
                                                 Feedback
                                                 <span class="icon-sort unsorted"></span>
                                             </th>
@@ -814,20 +696,12 @@
                         </div>
                 
                         <div class="panel panel-info">
-<<<<<<< HEAD
-                            <div class="panel-heading">Question 11: Who are your teammates?&nbsp;<span style=" white-space: normal;">
-=======
                             <div class="panel-heading">Question 11: <span class="text-preserve-space">Who are your teammates?&nbsp;<span style=" white-space: normal;">
->>>>>>> 7a17ad72
     <a href="javascript:;" id="questionAdditionalInfoButton-11-giver-0-question-7" class="color_gray" onclick="toggleAdditionalQuestionInfo('11-giver-0-question-7')" data-more="[more]" data-less="[less]">[more]</a>
     <br>
     <span id="questionAdditionalInfo-11-giver-0-question-7" style="display:none;">Multiple-choice (multiple answers) question options:
 <br>The options for this question is automatically generated from the list of all students in this course.</span>
-<<<<<<< HEAD
-</span>
-=======
 </span></span>
->>>>>>> 7a17ad72
                             </div>
                             <div class="panel-body padding-0">
                                 <div style="display: none;" class="resultStatistics">
@@ -876,17 +750,6 @@
                                 <table class="table table-striped table-bordered dataTable margin-0">
                                     <thead class="background-color-medium-gray text-color-gray font-weight-normal">
                                         <tr>
-<<<<<<< HEAD
-                                            <th id="button_sortTo" onclick="toggleSort(this,1)" style="width: 15%;">
-                                                Recipient
-                                                <span class="icon-sort unsorted"></span>
-                                            </th>
-                                            <th id="button_sortFromTeam" onclick="toggleSort(this,2)" style="width: 15%;">
-                                                Team
-                                                <span class="icon-sort unsorted"></span>
-                                            </th>
-                                            <th id="button_sortFeedback" onclick="toggleSort(this,3)">
-=======
                                             <th id="button_sortTo" class="button-sort-none" onclick="toggleSort(this,1)" style="width: 15%;">
                                                 Recipient
                                                 <span class="icon-sort unsorted"></span>
@@ -896,7 +759,6 @@
                                                 <span class="icon-sort unsorted"></span>
                                             </th>
                                             <th id="button_sortFeedback" class="button-sort-none" onclick="toggleSort(this,3)">
->>>>>>> 7a17ad72
                                                 Feedback
                                                 <span class="icon-sort unsorted"></span>
                                             </th>
@@ -917,20 +779,12 @@
                         </div>
                 
                         <div class="panel panel-info">
-<<<<<<< HEAD
-                            <div class="panel-heading">Question 12: Which teams do you like?&nbsp;<span style=" white-space: normal;">
-=======
                             <div class="panel-heading">Question 12: <span class="text-preserve-space">Which teams do you like?&nbsp;<span style=" white-space: normal;">
->>>>>>> 7a17ad72
     <a href="javascript:;" id="questionAdditionalInfoButton-12-giver-0-question-8" class="color_gray" onclick="toggleAdditionalQuestionInfo('12-giver-0-question-8')" data-more="[more]" data-less="[less]">[more]</a>
     <br>
     <span id="questionAdditionalInfo-12-giver-0-question-8" style="display:none;">Multiple-choice (multiple answers) question options:
 <br>The options for this question is automatically generated from the list of all teams in this course.</span>
-<<<<<<< HEAD
-</span>
-=======
 </span></span>
->>>>>>> 7a17ad72
                             </div>
                             <div class="panel-body padding-0">
                                 <div style="display: none;" class="resultStatistics">
@@ -989,17 +843,6 @@
                                 <table class="table table-striped table-bordered dataTable margin-0">
                                     <thead class="background-color-medium-gray text-color-gray font-weight-normal">
                                         <tr>
-<<<<<<< HEAD
-                                            <th id="button_sortTo" onclick="toggleSort(this,1)" style="width: 15%;">
-                                                Recipient
-                                                <span class="icon-sort unsorted"></span>
-                                            </th>
-                                            <th id="button_sortFromTeam" onclick="toggleSort(this,2)" style="width: 15%;">
-                                                Team
-                                                <span class="icon-sort unsorted"></span>
-                                            </th>
-                                            <th id="button_sortFeedback" onclick="toggleSort(this,3)">
-=======
                                             <th id="button_sortTo" class="button-sort-none" onclick="toggleSort(this,1)" style="width: 15%;">
                                                 Recipient
                                                 <span class="icon-sort unsorted"></span>
@@ -1009,7 +852,6 @@
                                                 <span class="icon-sort unsorted"></span>
                                             </th>
                                             <th id="button_sortFeedback" class="button-sort-none" onclick="toggleSort(this,3)">
->>>>>>> 7a17ad72
                                                 Feedback
                                                 <span class="icon-sort unsorted"></span>
                                             </th>
@@ -1030,19 +872,11 @@
                         </div>
                 
                         <div class="panel panel-info">
-<<<<<<< HEAD
-                            <div class="panel-heading">Question 13: Rate our product.&nbsp;<span style=" white-space: normal;">
-    <a href="javascript:;" id="questionAdditionalInfoButton-13-giver-0-question-9" class="color_gray" onclick="toggleAdditionalQuestionInfo('13-giver-0-question-9')" data-more="[more]" data-less="[less]">[more]</a>
-    <br>
-    <span id="questionAdditionalInfo-13-giver-0-question-9" style="display:none;">Numerical-scale question:<br>Minimum value: 1. Increment: 0.5. Maximum value: 5.</span>
-</span>
-=======
                             <div class="panel-heading">Question 13: <span class="text-preserve-space">Rate our product.&nbsp;<span style=" white-space: normal;">
     <a href="javascript:;" id="questionAdditionalInfoButton-13-giver-0-question-9" class="color_gray" onclick="toggleAdditionalQuestionInfo('13-giver-0-question-9')" data-more="[more]" data-less="[less]">[more]</a>
     <br>
     <span id="questionAdditionalInfo-13-giver-0-question-9" style="display:none;">Numerical-scale question:<br>Minimum value: 1. Increment: 0.5. Maximum value: 5.</span>
 </span></span>
->>>>>>> 7a17ad72
                             </div>
                             <div class="panel-body padding-0">
                                 <div style="display: none;" class="resultStatistics">
@@ -1081,17 +915,6 @@
                                 <table class="table table-striped table-bordered dataTable margin-0">
                                     <thead class="background-color-medium-gray text-color-gray font-weight-normal">
                                         <tr>
-<<<<<<< HEAD
-                                            <th id="button_sortTo" onclick="toggleSort(this,1)" style="width: 15%;">
-                                                Recipient
-                                                <span class="icon-sort unsorted"></span>
-                                            </th>
-                                            <th id="button_sortFromTeam" onclick="toggleSort(this,2)" style="width: 15%;">
-                                                Team
-                                                <span class="icon-sort unsorted"></span>
-                                            </th>
-                                            <th id="button_sortFeedback" onclick="toggleSort(this,3)">
-=======
                                             <th id="button_sortTo" class="button-sort-none" onclick="toggleSort(this,1)" style="width: 15%;">
                                                 Recipient
                                                 <span class="icon-sort unsorted"></span>
@@ -1101,7 +924,6 @@
                                                 <span class="icon-sort unsorted"></span>
                                             </th>
                                             <th id="button_sortFeedback" class="button-sort-none" onclick="toggleSort(this,3)">
->>>>>>> 7a17ad72
                                                 Feedback
                                                 <span class="icon-sort unsorted"></span>
                                             </th>
@@ -1145,11 +967,7 @@
                 <div class="panel-body">
                 
                         <div class="panel panel-info">
-<<<<<<< HEAD
-                            <div class="panel-heading">Question 1: Rate 3 other students' products
-=======
                             <div class="panel-heading">Question 1: <span class="text-preserve-space">Rate 3 other students' products</span>
->>>>>>> 7a17ad72
                             </div>
                             <div class="panel-body padding-0">
                                 <div style="display: none;" class="resultStatistics">
@@ -1158,17 +976,6 @@
                                 <table class="table table-striped table-bordered dataTable margin-0">
                                     <thead class="background-color-medium-gray text-color-gray font-weight-normal">
                                         <tr>
-<<<<<<< HEAD
-                                            <th id="button_sortTo" onclick="toggleSort(this,1)" style="width: 15%;">
-                                                Recipient
-                                                <span class="icon-sort unsorted"></span>
-                                            </th>
-                                            <th id="button_sortFromTeam" onclick="toggleSort(this,2)" style="width: 15%;">
-                                                Team
-                                                <span class="icon-sort unsorted"></span>
-                                            </th>
-                                            <th id="button_sortFeedback" onclick="toggleSort(this,3)">
-=======
                                             <th id="button_sortTo" class="button-sort-none" onclick="toggleSort(this,1)" style="width: 15%;">
                                                 Recipient
                                                 <span class="icon-sort unsorted"></span>
@@ -1178,7 +985,6 @@
                                                 <span class="icon-sort unsorted"></span>
                                             </th>
                                             <th id="button_sortFeedback" class="button-sort-none" onclick="toggleSort(this,3)">
->>>>>>> 7a17ad72
                                                 Feedback
                                                 <span class="icon-sort unsorted"></span>
                                             </th>
@@ -1229,11 +1035,7 @@
                 <div class="panel-body">
                 
                         <div class="panel panel-info">
-<<<<<<< HEAD
-                            <div class="panel-heading">Question 1: Rate 3 other students' products
-=======
                             <div class="panel-heading">Question 1: <span class="text-preserve-space">Rate 3 other students' products</span>
->>>>>>> 7a17ad72
                             </div>
                             <div class="panel-body padding-0">
                                 <div style="display: none;" class="resultStatistics">
@@ -1242,17 +1044,6 @@
                                 <table class="table table-striped table-bordered dataTable margin-0">
                                     <thead class="background-color-medium-gray text-color-gray font-weight-normal">
                                         <tr>
-<<<<<<< HEAD
-                                            <th id="button_sortTo" onclick="toggleSort(this,1)" style="width: 15%;">
-                                                Recipient
-                                                <span class="icon-sort unsorted"></span>
-                                            </th>
-                                            <th id="button_sortFromTeam" onclick="toggleSort(this,2)" style="width: 15%;">
-                                                Team
-                                                <span class="icon-sort unsorted"></span>
-                                            </th>
-                                            <th id="button_sortFeedback" onclick="toggleSort(this,3)">
-=======
                                             <th id="button_sortTo" class="button-sort-none" onclick="toggleSort(this,1)" style="width: 15%;">
                                                 Recipient
                                                 <span class="icon-sort unsorted"></span>
@@ -1262,7 +1053,6 @@
                                                 <span class="icon-sort unsorted"></span>
                                             </th>
                                             <th id="button_sortFeedback" class="button-sort-none" onclick="toggleSort(this,3)">
->>>>>>> 7a17ad72
                                                 Feedback
                                                 <span class="icon-sort unsorted"></span>
                                             </th>
@@ -1306,11 +1096,7 @@
                 <div class="panel-body">
                 
                         <div class="panel panel-info">
-<<<<<<< HEAD
-                            <div class="panel-heading">Question 4: Give feedback to 3 other teams.
-=======
                             <div class="panel-heading">Question 4: <span class="text-preserve-space">Give feedback to 3 other teams.</span>
->>>>>>> 7a17ad72
                             </div>
                             <div class="panel-body padding-0">
                                 <div style="display: none;" class="resultStatistics">
@@ -1319,17 +1105,6 @@
                                 <table class="table table-striped table-bordered dataTable margin-0">
                                     <thead class="background-color-medium-gray text-color-gray font-weight-normal">
                                         <tr>
-<<<<<<< HEAD
-                                            <th id="button_sortTo" onclick="toggleSort(this,1)" style="width: 15%;">
-                                                Recipient
-                                                <span class="icon-sort unsorted"></span>
-                                            </th>
-                                            <th id="button_sortFromTeam" onclick="toggleSort(this,2)" style="width: 15%;">
-                                                Team
-                                                <span class="icon-sort unsorted"></span>
-                                            </th>
-                                            <th id="button_sortFeedback" onclick="toggleSort(this,3)">
-=======
                                             <th id="button_sortTo" class="button-sort-none" onclick="toggleSort(this,1)" style="width: 15%;">
                                                 Recipient
                                                 <span class="icon-sort unsorted"></span>
@@ -1339,7 +1114,6 @@
                                                 <span class="icon-sort unsorted"></span>
                                             </th>
                                             <th id="button_sortFeedback" class="button-sort-none" onclick="toggleSort(this,3)">
->>>>>>> 7a17ad72
                                                 Feedback
                                                 <span class="icon-sort unsorted"></span>
                                             </th>
