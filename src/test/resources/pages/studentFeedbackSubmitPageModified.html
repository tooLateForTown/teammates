<div id="frameBodyWrapper" class="container">
        <div id="topOfPage"></div>
        <h1>Submit Feedback</h1>
        <br>
        
        <form method="post" action="/page/studentFeedbackSubmissionEditSave" name="form_student_submit_response">
            
            








<<<<<<< HEAD
=======
    
>>>>>>> 2dfa957d
    
    <input name="fsname" value="First Session" type="hidden">
    <input name="courseid" value="SFSubmitUiT.CS2104" type="hidden">
    <input name="user" value="SFSubmitUiT.alice.b" type="hidden">
    <div class="well well-plain" id="course1">
            <div class="panel-body">
                <div class="form-horizontal">
                    <div class="panel-heading">
                        <div class="form-group">
                            <label class="col-sm-2 control-label">Course:</label>
                            <div class="col-sm-10">
                                <p class="form-control-static">SFSubmitUiT.CS2104</p>
                            </div>
                        </div> 
                        <div class="form-group">
                            <label class="col-sm-2 control-label">Session:</label>
                            <div class="col-sm-10">
                                <p class="form-control-static">First Session</p>
                            </div>
                        </div>  
                        <div class="form-group">
                            <label class="col-sm-2 control-label">Opening time:</label>
                            <div class="col-sm-10">
                                <p class="form-control-static">01 Apr 2012, 23:59</p>
                            </div>
                        </div>
                        <div class="form-group">
                            <label class="col-sm-2 control-label">Closing time:</label>
                            <div class="col-sm-10">
                                <p class="form-control-static">30 Apr 2016, 23:59</p>
                            </div>
                        </div>
                        <div class="form-group">
                            <label class="col-sm-2 control-label">Instructions:</label>
                            <div class="col-sm-10">
                                <pre>
                                <p class="form-control-static">Instructions for first session</p>
                                </pre>
                            </div>
                        </div> 
                    </div> 
                </div>
            </div>
        </div>
    




    <div id="statusMessage" style="display: none;"></div>

    <br>

        <input name="questiontype-1" value="TEXT" type="hidden">
        <input name="questionid-1" value="{*}" type="hidden">
        <input name="questionresponsetotal-1" value="1" type="hidden">
        <div class="form-horizontal">
            <div class="panel panel-primary">
                <div class="panel-heading">Question 1:<br>
                    What is the best selling point of your product?</div>
                <div class="panel-body">
                    <p class="text-muted">Only the following persons can see your responses: </p>
                    <ul class="text-muted">
                    
                            <li class="unordered">You can see your own feedback in the results page later on.</li>
                    
                    </ul>
        
                <br>
                <div class="form-group margin-0">
                    <div class="col-sm-2 form-inline" style="display:none">
                        <label for="input">To: </label>
                        <select class="participantSelect middlealign form-control" name="responserecipient-1-0" style="display:none;max-width:125px">
                        <option value=""></option>
<option value="SFSubmitUiT.alice.b@gmail.com" selected="selected">Myself</option>

                        </select><span> Myself</span>
                    </div>
                    <div class="col-sm-12">
                        <textarea rows="4" cols="100%" class="form-control" name="responsetext-1-0">Test Self Feedback</textarea>
                        <input name="responseid-1-0" value="{*}%SFSubmitUiT.alice.b@gmail.com%SFSubmitUiT.alice.b@gmail.com" type="hidden">
                    </div>
                </div>
        </div></div>
        </div>
        <br><br>

        <input name="questiontype-2" value="TEXT" type="hidden">
        <input name="questionid-2" value="{*}" type="hidden">
        <input name="questionresponsetotal-2" value="3" type="hidden">
        <div class="form-horizontal">
            <div class="panel panel-primary">
                <div class="panel-heading">Question 2:<br>
                    Rate 3 other students' products</div>
                <div class="panel-body">
                    <p class="text-muted">Only the following persons can see your responses: </p>
                    <ul class="text-muted">
                    
                            <li class="unordered">Instructors in this course can see your response, the name of the recipient, and your name.</li>
                    
                            <li class="unordered">The receiving students can see your response, but <span class="bold color_red">not</span> your name.</li>
                    
                            <li class="unordered">Your team members can see your response, and your name, but <span class="bold color_red">not</span> the name of the recipient.</li>
                    
                    </ul>
        
                <br>
                <div class="form-group margin-0">
                    <div class="col-sm-2 form-inline" style="text-align:right;">
                        <label for="input">To: </label>
                        <select class="participantSelect middlealign form-control" name="responserecipient-2-0" style="max-width:125px">
                        <option value=""></option>
<option value="SFSubmitUiT.benny.c@gmail.com" selected="selected">Benny Charles</option>
<option style="display: none;" value="SFSubmitUiT.charlie.d@gmail.com">Charlie Davis</option>
<option value="SFSubmitUiT.danny.e@gmail.com">Danny Engrid</option>
<option value="SFSubmitUiT.emily.f@gmail.com">Emily</option>
<option style="display: none;" value="extra.guy@gmail.com">Extra guy</option>

                        </select>
                    </div>
                    <div class="col-sm-10">
                        <textarea rows="4" cols="100%" class="form-control" name="responsetext-2-0">Edited response to Benny.</textarea>
                        <input name="responseid-2-0" value="{*}%SFSubmitUiT.alice.b@gmail.com%SFSubmitUiT.benny.c@gmail.com" type="hidden">
                    </div>
                </div>
        
                <br>
                <div class="form-group margin-0">
                    <div class="col-sm-2 form-inline" style="text-align:right;">
                        <label for="input">To: </label>
                        <select class="participantSelect middlealign form-control" name="responserecipient-2-1" style="max-width:125px">
                        <option value=""></option>
<option style="display: none;" value="SFSubmitUiT.benny.c@gmail.com">Benny Charles</option>
<option style="display: none;" value="SFSubmitUiT.charlie.d@gmail.com">Charlie Davis</option>
<option value="SFSubmitUiT.danny.e@gmail.com">Danny Engrid</option>
<option value="SFSubmitUiT.emily.f@gmail.com">Emily</option>
<option value="extra.guy@gmail.com" selected="selected">Extra guy</option>

                        </select>
                    </div>
                    <div class="col-sm-10">
                        <textarea rows="4" cols="100%" class="form-control" name="responsetext-2-1">Response to extra guy.</textarea>
                        <input name="responseid-2-1" value="{*}%SFSubmitUiT.alice.b@gmail.com%extra.guy@gmail.com" type="hidden">
                    </div>
                </div>
        
                <br>
                <div class="form-group margin-0">
                    <div class="col-sm-2 form-inline" style="text-align:right">
                        <label for="input">To:</label>
                        <select class="participantSelect middlealign newResponse form-control" name="responserecipient-2-2" style="max-width:125px">
                        <option value="" selected="selected"></option>
<option style="display: none;" value="SFSubmitUiT.benny.c@gmail.com">Benny Charles</option>
<option value="SFSubmitUiT.charlie.d@gmail.com">Charlie Davis</option>
<option value="SFSubmitUiT.danny.e@gmail.com">Danny Engrid</option>
<option value="SFSubmitUiT.emily.f@gmail.com">Emily</option>
<option style="display: none;" value="extra.guy@gmail.com">Extra guy</option>

                        </select>
                    </div>
                    <div class="col-sm-10">
                    <textarea rows="4" cols="100%" class="form-control" name="responsetext-2-2"></textarea>
                    </div>
                </div>
        </div></div>
        </div>
        <br><br>

        <input name="questiontype-3" value="TEXT" type="hidden">
        <input name="questionid-3" value="{*}" type="hidden">
        <input name="questionresponsetotal-3" value="1" type="hidden">
        <div class="form-horizontal">
            <div class="panel panel-primary">
                <div class="panel-heading">Question 3:<br>
                    Comments about the class</div>
                <div class="panel-body">
                    <p class="text-muted">Only the following persons can see your responses: </p>
                    <ul class="text-muted">
                    
                            <li class="unordered">Instructors in this course can see your response, but <span class="bold color_red">not</span> your name.</li>
                    
                    </ul>
        
                <br>
                <div class="form-group margin-0">
                    <div class="col-sm-2 form-inline" style="display:none">
                        <label for="input">To: </label>
                        <select class="participantSelect middlealign form-control" name="responserecipient-3-0" style="display:none;max-width:125px">
                        <option value=""></option>
<option value="%GENERAL%" selected="selected">%GENERAL%</option>

                        </select><span> %GENERAL%</span>
                    </div>
                    <div class="col-sm-12">
                        <textarea rows="4" cols="100%" class="form-control" name="responsetext-3-0">Feedback to instructors</textarea>
                        <input name="responseid-3-0" value="{*}%SFSubmitUiT.alice.b@gmail.com%%GENERAL%" type="hidden">
                    </div>
                </div>
        </div></div>
        </div>
        <br><br>

        <input name="questiontype-4" value="TEXT" type="hidden">
        <input name="questionid-4" value="{*}" type="hidden">
        <input name="questionresponsetotal-4" value="3" type="hidden">
        <div class="form-horizontal">
            <div class="panel panel-primary">
                <div class="panel-heading">Question 4:<br>
                    Give feedback to 3 other teams.</div>
                <div class="panel-body">
                    <p class="text-muted">Only the following persons can see your responses: </p>
                    <ul class="text-muted">
                    
                            <li class="unordered">The receiving teams can see your response, and your name.</li>
                    
                    </ul>
        
                <br>
                <div class="form-group margin-0">
                    <div class="col-sm-2 form-inline" style="text-align:right;">
                        <label for="input">To: </label>
                        <select class="participantSelect middlealign form-control" name="responserecipient-4-0" style="display:none;max-width:125px">
                        <option value=""></option>
<option style="display: none;" value="New Team">New Team</option>
<option value="Team 2" selected="selected">Team 2</option>
<option style="display: none;" value="Team 3">Team 3</option>

                        </select><span> Team 2</span>
                    </div>
                    <div class="col-sm-10">
                        <textarea rows="4" cols="100%" class="form-control" name="responsetext-4-0">Feedback to team 2.</textarea>
                        <input name="responseid-4-0" value="{*}%SFSubmitUiT.alice.b@gmail.com%Team 2" type="hidden">
                    </div>
                </div>
        
                <br>
                <div class="form-group margin-0">
                    <div class="col-sm-2 form-inline" style="text-align:right;">
                        <label for="input">To: </label>
                        <select class="participantSelect middlealign form-control" name="responserecipient-4-1" style="display:none;max-width:125px">
                        <option value=""></option>
<option style="display: none;" value="New Team">New Team</option>
<option style="display: none;" value="Team 2">Team 2</option>
<option value="Team 3" selected="selected">Team 3</option>

                        </select><span> Team 3</span>
                    </div>
                    <div class="col-sm-10">
                        <textarea rows="4" cols="100%" class="form-control" name="responsetext-4-1">Feedback to team 3</textarea>
                        <input name="responseid-4-1" value="{*}%SFSubmitUiT.alice.b@gmail.com%Team 3" type="hidden">
                    </div>
                </div>
        
                <br>
                <div class="form-group margin-0">
                    <div class="col-sm-2 form-inline" style="text-align:right">
                        <label for="input">To:</label>
                        <select class="participantSelect middlealign newResponse form-control" name="responserecipient-4-2" style="display:none;max-width:125px">
                        <option value="" selected="selected"></option>
<option value="New Team">New Team</option>
<option style="display: none;" value="Team 2">Team 2</option>
<option style="display: none;" value="Team 3">Team 3</option>

                        </select><span> New Team</span>
                    </div>
                    <div class="col-sm-10">
                    <textarea rows="4" cols="100%" class="form-control" name="responsetext-4-2"></textarea>
                    </div>
                </div>
        </div></div>
        </div>
        <br><br>

        <input name="questiontype-5" value="MCQ" type="hidden">
        <input name="questionid-5" value="{*}" type="hidden">
        <input name="questionresponsetotal-5" value="1" type="hidden">
        <div class="form-horizontal">
            <div class="panel panel-primary">
                <div class="panel-heading">Question 5:<br>
                    What is the best selling point of your product?</div>
                <div class="panel-body">
                    <p class="text-muted">Only the following persons can see your responses: </p>
                    <ul class="text-muted">
                    
                            <li class="unordered">You can see your own feedback in the results page later on.</li>
                    
                    </ul>
        
                <br>
                <div class="form-group margin-0">
                    <div class="col-sm-2 form-inline" style="display:none">
                        <label for="input">To: </label>
                        <select class="participantSelect middlealign form-control" name="responserecipient-5-0" style="display:none;max-width:125px">
                        <option value=""></option>
<option value="SFSubmitUiT.alice.b@gmail.com" selected="selected">Myself</option>

                        </select><span> Myself</span>
                    </div>
                    <div class="col-sm-12">
                        <table>
    <tbody><tr>
    <td>
        <label><input name="responsetext-5-0" checked="checked" value="UI" type="radio"> UI</label>
    </td>
</tr>
<tr>
    <td>
        <label><input name="responsetext-5-0" value="Algo" type="radio"> Algo</label>
    </td>
</tr>

</tbody></table>
                        <input name="responseid-5-0" value="{*}%SFSubmitUiT.alice.b@gmail.com%SFSubmitUiT.alice.b@gmail.com" type="hidden">
                    </div>
                </div>
        </div></div>
        </div>
        <br><br>

        <input name="questiontype-6" value="MCQ" type="hidden">
        <input name="questionid-6" value="{*}" type="hidden">
        <input name="questionresponsetotal-6" value="3" type="hidden">
        <div class="form-horizontal">
            <div class="panel panel-primary">
                <div class="panel-heading">Question 6:<br>
                    What do you think is the other teams' best feature?</div>
                <div class="panel-body">
                    <p class="text-muted">Only the following persons can see your responses: </p>
                    <ul class="text-muted">
                    
                            <li class="unordered">The receiving teams can see your response, and your name.</li>
                    
                    </ul>
        
                <br>
                <div class="form-group margin-0">
                    <div class="col-sm-2 form-inline" style="text-align:right;">
                        <label for="input">To: </label>
                        <select class="participantSelect middlealign form-control" name="responserecipient-6-0" style="display:none;max-width:125px">
                        <option value=""></option>
<option style="display: none;" value="New Team">New Team</option>
<option value="Team 2" selected="selected">Team 2</option>
<option style="display: none;" value="Team 3">Team 3</option>

                        </select><span> Team 2</span>
                    </div>
                    <div class="col-sm-10">
                        <table>
    <tbody><tr>
    <td>
        <label><input name="responsetext-6-0" checked="checked" value="UI" type="radio"> UI</label>
    </td>
</tr>
<tr>
    <td>
        <label><input name="responsetext-6-0" value="Algo" type="radio"> Algo</label>
    </td>
</tr>

</tbody></table>
                        <input name="responseid-6-0" value="{*}%SFSubmitUiT.alice.b@gmail.com%Team 2" type="hidden">
                    </div>
                </div>
        
                <br>
                <div class="form-group margin-0">
                    <div class="col-sm-2 form-inline" style="text-align:right;">
                        <label for="input">To: </label>
                        <select class="participantSelect middlealign form-control" name="responserecipient-6-1" style="display:none;max-width:125px">
                        <option value=""></option>
<option style="display: none;" value="New Team">New Team</option>
<option style="display: none;" value="Team 2">Team 2</option>
<option value="Team 3" selected="selected">Team 3</option>

                        </select><span> Team 3</span>
                    </div>
                    <div class="col-sm-10">
                        <table>
    <tbody><tr>
    <td>
        <label><input name="responsetext-6-1" checked="checked" value="UI" type="radio"> UI</label>
    </td>
</tr>
<tr>
    <td>
        <label><input name="responsetext-6-1" value="Algo" type="radio"> Algo</label>
    </td>
</tr>

</tbody></table>
                        <input name="responseid-6-1" value="{*}%SFSubmitUiT.alice.b@gmail.com%Team 3" type="hidden">
                    </div>
                </div>
        
                <br>
                <div class="form-group margin-0">
                    <div class="col-sm-2 form-inline" style="text-align:right">
                        <label for="input">To:</label>
                        <select class="participantSelect middlealign newResponse form-control" name="responserecipient-6-2" style="display:none;max-width:125px">
                        <option value="" selected="selected"></option>
<option value="New Team">New Team</option>
<option style="display: none;" value="Team 2">Team 2</option>
<option style="display: none;" value="Team 3">Team 3</option>

                        </select><span> New Team</span>
                    </div>
                    <div class="col-sm-10">
                    <table>
    <tbody><tr>
    <td>
        <label><input name="responsetext-6-2" value="UI" type="radio"> UI</label>
    </td>
</tr>
<tr>
    <td>
        <label><input name="responsetext-6-2" value="Algo" type="radio"> Algo</label>
    </td>
</tr>

</tbody></table>
                    </div>
                </div>
        </div></div>
        </div>
        <br><br>

        <input name="questiontype-7" value="MSQ" type="hidden">
        <input name="questionid-7" value="{*}" type="hidden">
        <input name="questionresponsetotal-7" value="1" type="hidden">
        <div class="form-horizontal">
            <div class="panel panel-primary">
                <div class="panel-heading">Question 7:<br>
                    What is the best selling point of your product?</div>
                <div class="panel-body">
                    <p class="text-muted">Only the following persons can see your responses: </p>
                    <ul class="text-muted">
                    
                            <li class="unordered">You can see your own feedback in the results page later on.</li>
                    
                    </ul>
        
                <br>
                <div class="form-group margin-0">
                    <div class="col-sm-2 form-inline" style="display:none">
                        <label for="input">To: </label>
                        <select class="participantSelect middlealign form-control" name="responserecipient-7-0" style="display:none;max-width:125px">
                        <option value=""></option>
<option value="SFSubmitUiT.alice.b@gmail.com" selected="selected">Myself</option>

                        </select><span> Myself</span>
                    </div>
                    <div class="col-sm-12">
                        <table>
    <tbody><tr>
    <td>
        <label><input name="responsetext-7-0" checked="checked" value="UI" type="checkbox"> UI</label>
    </td>
</tr>
<tr>
    <td>
        <label><input name="responsetext-7-0" checked="checked" value="Algo" type="checkbox"> Algo</label>
    </td>
</tr>
<tr>
    <td>
        <label><input name="responsetext-7-0" checked="checked" value="Design" type="checkbox"> Design</label>
    </td>
</tr>

</tbody></table>
                        <input name="responseid-7-0" value="{*}%SFSubmitUiT.alice.b@gmail.com%SFSubmitUiT.alice.b@gmail.com" type="hidden">
                    </div>
                </div>
        </div></div>
        </div>
        <br><br>

        <input name="questiontype-8" value="MSQ" type="hidden">
        <input name="questionid-8" value="{*}" type="hidden">
        <input name="questionresponsetotal-8" value="3" type="hidden">
        <div class="form-horizontal">
            <div class="panel panel-primary">
                <div class="panel-heading">Question 8:<br>
                    What do you think is the other teams' best feature?</div>
                <div class="panel-body">
                    <p class="text-muted">Only the following persons can see your responses: </p>
                    <ul class="text-muted">
                    
                            <li class="unordered">The receiving teams can see your response, and your name.</li>
                    
                    </ul>
        
                <br>
                <div class="form-group margin-0">
                    <div class="col-sm-2 form-inline" style="text-align:right;">
                        <label for="input">To: </label>
                        <select class="participantSelect middlealign form-control" name="responserecipient-8-0" style="display:none;max-width:125px">
                        <option value=""></option>
<option style="display: none;" value="New Team">New Team</option>
<option value="Team 2" selected="selected">Team 2</option>
<option style="display: none;" value="Team 3">Team 3</option>

                        </select><span> Team 2</span>
                    </div>
                    <div class="col-sm-10">
                        <table>
    <tbody><tr>
    <td>
        <label><input name="responsetext-8-0" value="UI" type="checkbox"> UI</label>
    </td>
</tr>
<tr>
    <td>
        <label><input name="responsetext-8-0" checked="checked" value="Algo" type="checkbox"> Algo</label>
    </td>
</tr>
<tr>
    <td>
        <label><input name="responsetext-8-0" value="Design" type="checkbox"> Design</label>
    </td>
</tr>

</tbody></table>
                        <input name="responseid-8-0" value="{*}%SFSubmitUiT.alice.b@gmail.com%Team 2" type="hidden">
                    </div>
                </div>
        
                <br>
                <div class="form-group margin-0">
                    <div class="col-sm-2 form-inline" style="text-align:right;">
                        <label for="input">To: </label>
                        <select class="participantSelect middlealign form-control" name="responserecipient-8-1" style="display:none;max-width:125px">
                        <option value=""></option>
<option style="display: none;" value="New Team">New Team</option>
<option style="display: none;" value="Team 2">Team 2</option>
<option value="Team 3" selected="selected">Team 3</option>

                        </select><span> Team 3</span>
                    </div>
                    <div class="col-sm-10">
                        <table>
    <tbody><tr>
    <td>
        <label><input name="responsetext-8-1" value="UI" type="checkbox"> UI</label>
    </td>
</tr>
<tr>
    <td>
        <label><input name="responsetext-8-1" value="Algo" type="checkbox"> Algo</label>
    </td>
</tr>
<tr>
    <td>
        <label><input name="responsetext-8-1" checked="checked" value="Design" type="checkbox"> Design</label>
    </td>
</tr>

</tbody></table>
                        <input name="responseid-8-1" value="{*}%SFSubmitUiT.alice.b@gmail.com%Team 3" type="hidden">
                    </div>
                </div>
        
                <br>
                <div class="form-group margin-0">
                    <div class="col-sm-2 form-inline" style="text-align:right">
                        <label for="input">To:</label>
                        <select class="participantSelect middlealign newResponse form-control" name="responserecipient-8-2" style="display:none;max-width:125px">
                        <option value="" selected="selected"></option>
<option value="New Team">New Team</option>
<option style="display: none;" value="Team 2">Team 2</option>
<option style="display: none;" value="Team 3">Team 3</option>

                        </select><span> New Team</span>
                    </div>
                    <div class="col-sm-10">
                    <table>
    <tbody><tr>
    <td>
        <label><input name="responsetext-8-2" value="UI" type="checkbox"> UI</label>
    </td>
</tr>
<tr>
    <td>
        <label><input name="responsetext-8-2" value="Algo" type="checkbox"> Algo</label>
    </td>
</tr>
<tr>
    <td>
        <label><input name="responsetext-8-2" value="Design" type="checkbox"> Design</label>
    </td>
</tr>

</tbody></table>
                    </div>
                </div>
        </div></div>
        </div>
        <br><br>

        <input name="questiontype-9" value="MCQ" type="hidden">
        <input name="questionid-9" value="{*}" type="hidden">
        <input name="questionresponsetotal-9" value="1" type="hidden">
        <div class="form-horizontal">
            <div class="panel panel-primary">
                <div class="panel-heading">Question 9:<br>
                    Who is the best class mate?</div>
                <div class="panel-body">
                    <p class="text-muted">Only the following persons can see your responses: </p>
                    <ul class="text-muted">
                    
                            <li class="unordered">You can see your own feedback in the results page later on.</li>
                    
                    </ul>
        
                <br>
                <div class="form-group margin-0">
                    <div class="col-sm-2 form-inline" style="display:none">
                        <label for="input">To: </label>
                        <select class="participantSelect middlealign form-control" name="responserecipient-9-0" style="display:none;max-width:125px">
                        <option value=""></option>
<option value="SFSubmitUiT.alice.b@gmail.com" selected="selected">Myself</option>

                        </select><span> Myself</span>
                    </div>
                    <div class="col-sm-12">
                        <table>
    <tbody><tr>
    <td>
        <label><input name="responsetext-9-0" value="Alice Betsy (Team 1)" type="radio"> Alice Betsy (Team 1)</label>
    </td>
</tr>
<tr>
    <td>
        <label><input name="responsetext-9-0" value="Benny Charles (Team 2)" type="radio"> Benny Charles (Team 2)</label>
    </td>
</tr>
<tr>
    <td>
        <label><input name="responsetext-9-0" value="Charlie Davis (Team 2)" type="radio"> Charlie Davis (Team 2)</label>
    </td>
</tr>
<tr>
    <td>
        <label><input name="responsetext-9-0" value="Danny Engrid (Team 2)" type="radio"> Danny Engrid (Team 2)</label>
    </td>
</tr>
<tr>
    <td>
        <label><input name="responsetext-9-0" value="Emily (Team 3)" type="radio"> Emily (Team 3)</label>
    </td>
</tr>
<tr>
    <td>
        <label><input name="responsetext-9-0" value="Extra guy (New Team)" type="radio"> Extra guy (New Team)</label>
    </td>
</tr>

</tbody></table>
                        <input name="responseid-9-0" value="{*}%SFSubmitUiT.alice.b@gmail.com%SFSubmitUiT.alice.b@gmail.com" type="hidden">
                    </div>
                </div>
        </div></div>
        </div>
        <br><br>

        <input name="questiontype-10" value="MSQ" type="hidden">
        <input name="questionid-10" value="{*}" type="hidden">
        <input name="questionresponsetotal-10" value="1" type="hidden">
        <div class="form-horizontal">
            <div class="panel panel-primary">
                <div class="panel-heading">Question 10:<br>
                    Who do you recommend as tutor?</div>
                <div class="panel-body">
                    <p class="text-muted">Only the following persons can see your responses: </p>
                    <ul class="text-muted">
                    
                            <li class="unordered">You can see your own feedback in the results page later on.</li>
                    
                    </ul>
        
                <br>
                <div class="form-group margin-0">
                    <div class="col-sm-2 form-inline" style="display:none">
                        <label for="input">To: </label>
                        <select class="participantSelect middlealign form-control" name="responserecipient-10-0" style="display:none;max-width:125px">
                        <option value=""></option>
<option value="SFSubmitUiT.alice.b@gmail.com" selected="selected">Myself</option>

                        </select><span> Myself</span>
                    </div>
                    <div class="col-sm-12">
                        <table>
    <tbody><tr>
    <td>
        <label><input name="responsetext-10-0" checked="checked" value="Alice Betsy (Team 1)" type="checkbox"> Alice Betsy (Team 1)</label>
    </td>
</tr>
<tr>
    <td>
        <label><input name="responsetext-10-0" value="Benny Charles (Team 2)" type="checkbox"> Benny Charles (Team 2)</label>
    </td>
</tr>
<tr>
    <td>
        <label><input name="responsetext-10-0" checked="checked" value="Charlie Davis (Team 2)" type="checkbox"> Charlie Davis (Team 2)</label>
    </td>
</tr>
<tr>
    <td>
        <label><input name="responsetext-10-0" value="Danny Engrid (Team 2)" type="checkbox"> Danny Engrid (Team 2)</label>
    </td>
</tr>
<tr>
    <td>
        <label><input name="responsetext-10-0" value="Emily (Team 3)" type="checkbox"> Emily (Team 3)</label>
    </td>
</tr>
<tr>
    <td>
        <label><input name="responsetext-10-0" value="Extra guy (New Team)" type="checkbox"> Extra guy (New Team)</label>
    </td>
</tr>

</tbody></table>
                        <input name="responseid-10-0" value="{*}%SFSubmitUiT.alice.b@gmail.com%SFSubmitUiT.alice.b@gmail.com" type="hidden">
                    </div>
                </div>
        </div></div>
        </div>
        <br><br>

        <input name="questiontype-11" value="MCQ" type="hidden">
        <input name="questionid-11" value="{*}" type="hidden">
        <input name="questionresponsetotal-11" value="1" type="hidden">
        <div class="form-horizontal">
            <div class="panel panel-primary">
                <div class="panel-heading">Question 11:<br>
                    Which is the best team?</div>
                <div class="panel-body">
                    <p class="text-muted">Only the following persons can see your responses: </p>
                    <ul class="text-muted">
                    
                            <li class="unordered">You can see your own feedback in the results page later on.</li>
                    
                    </ul>
        
                <br>
                <div class="form-group margin-0">
                    <div class="col-sm-2 form-inline" style="display:none">
                        <label for="input">To: </label>
                        <select class="participantSelect middlealign form-control" name="responserecipient-11-0" style="display:none;max-width:125px">
                        <option value=""></option>
<option value="SFSubmitUiT.alice.b@gmail.com" selected="selected">Myself</option>

                        </select><span> Myself</span>
                    </div>
                    <div class="col-sm-12">
                        <table>
    <tbody><tr>
    <td>
        <label><input name="responsetext-11-0" value="New Team" type="radio"> New Team</label>
    </td>
</tr>
<tr>
    <td>
        <label><input name="responsetext-11-0" value="Team 1" type="radio"> Team 1</label>
    </td>
</tr>
<tr>
    <td>
        <label><input name="responsetext-11-0" checked="checked" value="Team 2" type="radio"> Team 2</label>
    </td>
</tr>
<tr>
    <td>
        <label><input name="responsetext-11-0" value="Team 3" type="radio"> Team 3</label>
    </td>
</tr>

</tbody></table>
                        <input name="responseid-11-0" value="{*}%SFSubmitUiT.alice.b@gmail.com%SFSubmitUiT.alice.b@gmail.com" type="hidden">
                    </div>
                </div>
        </div></div>
        </div>
        <br><br>

        <input name="questiontype-12" value="MSQ" type="hidden">
        <input name="questionid-12" value="{*}" type="hidden">
        <input name="questionresponsetotal-12" value="1" type="hidden">
        <div class="form-horizontal">
            <div class="panel panel-primary">
                <div class="panel-heading">Question 12:<br>
                    Who do you recommend as tutor?</div>
                <div class="panel-body">
                    <p class="text-muted">Only the following persons can see your responses: </p>
                    <ul class="text-muted">
                    
                            <li class="unordered">You can see your own feedback in the results page later on.</li>
                    
                    </ul>
        
                <br>
                <div class="form-group margin-0">
                    <div class="col-sm-2 form-inline" style="display:none">
                        <label for="input">To: </label>
                        <select class="participantSelect middlealign form-control" name="responserecipient-12-0" style="display:none;max-width:125px">
                        <option value=""></option>
<option value="SFSubmitUiT.alice.b@gmail.com" selected="selected">Myself</option>

                        </select><span> Myself</span>
                    </div>
                    <div class="col-sm-12">
                        <table>
    <tbody><tr>
    <td>
        <label><input name="responsetext-12-0" value="New Team" type="checkbox"> New Team</label>
    </td>
</tr>
<tr>
    <td>
        <label><input name="responsetext-12-0" checked="checked" value="Team 1" type="checkbox"> Team 1</label>
    </td>
</tr>
<tr>
    <td>
        <label><input name="responsetext-12-0" value="Team 2" type="checkbox"> Team 2</label>
    </td>
</tr>
<tr>
    <td>
        <label><input name="responsetext-12-0" checked="checked" value="Team 3" type="checkbox"> Team 3</label>
    </td>
</tr>

</tbody></table>
                        <input name="responseid-12-0" value="{*}%SFSubmitUiT.alice.b@gmail.com%SFSubmitUiT.alice.b@gmail.com" type="hidden">
                    </div>
                </div>
        </div></div>
        </div>
        <br><br>

        <input name="questiontype-13" value="NUMSCALE" type="hidden">
        <input name="questionid-13" value="{*}" type="hidden">
        <input name="questionresponsetotal-13" value="1" type="hidden">
        <div class="form-horizontal">
            <div class="panel panel-primary">
                <div class="panel-heading">Question 13:<br>
                    Rate your product</div>
                <div class="panel-body">
                    <p class="text-muted">Only the following persons can see your responses: </p>
                    <ul class="text-muted">
                    
                            <li class="unordered">You can see your own feedback in the results page later on.</li>
                    
                    </ul>
        
                <br>
                <div class="form-group margin-0">
                    <div class="col-sm-2 form-inline" style="display:none">
                        <label for="input">To: </label>
                        <select class="participantSelect middlealign form-control" name="responserecipient-13-0" style="display:none;max-width:125px">
                        <option value=""></option>
<option value="SFSubmitUiT.alice.b@gmail.com" selected="selected">Myself</option>

                        </select><span> Myself</span>
                    </div>
                    <div class="col-sm-12">
                        <div class="col-sm-3"><input class="numScaleAnswerBox form-control col-sm-2" onchange="validateNumScaleAnswer(13, 0)" min="1" max="5" step="0.5" value="5" name="responsetext-13-0" type="number"> 
<input name="numscalemin-13-0" value="1" type="hidden">
<input name="numscalemax-13-0" value="5" type="hidden">
<input name="numscalestep-13-0" value="0.5" type="hidden">
</div>
<div class="text-muted form-control-static">
[Possible values: 1, 1.5, 2, ..., 4, 4.5, 5]
</div>
                        <input name="responseid-13-0" value="{*}%SFSubmitUiT.alice.b@gmail.com%SFSubmitUiT.alice.b@gmail.com" type="hidden">
                    </div>
                </div>
        </div></div>
        </div>
        <br><br>

        <input name="questiontype-14" value="NUMSCALE" type="hidden">
        <input name="questionid-14" value="{*}" type="hidden">
        <input name="questionresponsetotal-14" value="3" type="hidden">
        <div class="form-horizontal">
            <div class="panel panel-primary">
                <div class="panel-heading">Question 14:<br>
                    Rate others' product</div>
                <div class="panel-body">
                    <p class="text-muted">Only the following persons can see your responses: </p>
                    <ul class="text-muted">
                    
                            <li class="unordered">The receiving teams can see your response, and your name.</li>
                    
                    </ul>
        
                <br>
                <div class="form-group margin-0">
                    <div class="col-sm-2 form-inline" style="text-align:right;">
                        <label for="input">To: </label>
                        <select class="participantSelect middlealign form-control" name="responserecipient-14-0" style="display:none;max-width:125px">
                        <option value=""></option>
<option style="display: none;" value="New Team">New Team</option>
<option value="Team 2" selected="selected">Team 2</option>
<option style="display: none;" value="Team 3">Team 3</option>

                        </select><span> Team 2</span>
                    </div>
                    <div class="col-sm-10">
                        <div class="col-sm-3"><input class="numScaleAnswerBox form-control col-sm-2" onchange="validateNumScaleAnswer(14, 0)" min="1" max="5" step="0.5" value="1.5" name="responsetext-14-0" type="number"> 
<input name="numscalemin-14-0" value="1" type="hidden">
<input name="numscalemax-14-0" value="5" type="hidden">
<input name="numscalestep-14-0" value="0.5" type="hidden">
</div>
<div class="text-muted form-control-static">
[Possible values: 1, 1.5, 2, ..., 4, 4.5, 5]
</div>
                        <input name="responseid-14-0" value="{*}%SFSubmitUiT.alice.b@gmail.com%Team 2" type="hidden">
                    </div>
                </div>
        
                <br>
                <div class="form-group margin-0">
                    <div class="col-sm-2 form-inline" style="text-align:right;">
                        <label for="input">To: </label>
                        <select class="participantSelect middlealign form-control" name="responserecipient-14-1" style="display:none;max-width:125px">
                        <option value=""></option>
<option style="display: none;" value="New Team">New Team</option>
<option style="display: none;" value="Team 2">Team 2</option>
<option value="Team 3" selected="selected">Team 3</option>

                        </select><span> Team 3</span>
                    </div>
                    <div class="col-sm-10">
                        <div class="col-sm-3"><input class="numScaleAnswerBox form-control col-sm-2" onchange="validateNumScaleAnswer(14, 1)" min="1" max="5" step="0.5" value="2.5" name="responsetext-14-1" type="number"> 
<input name="numscalemin-14-1" value="1" type="hidden">
<input name="numscalemax-14-1" value="5" type="hidden">
<input name="numscalestep-14-1" value="0.5" type="hidden">
</div>
<div class="text-muted form-control-static">
[Possible values: 1, 1.5, 2, ..., 4, 4.5, 5]
</div>
                        <input name="responseid-14-1" value="{*}%SFSubmitUiT.alice.b@gmail.com%Team 3" type="hidden">
                    </div>
                </div>
        
                <br>
                <div class="form-group margin-0">
                    <div class="col-sm-2 form-inline" style="text-align:right">
                        <label for="input">To:</label>
                        <select class="participantSelect middlealign newResponse form-control" name="responserecipient-14-2" style="display:none;max-width:125px">
                        <option value="" selected="selected"></option>
<option value="New Team">New Team</option>
<option style="display: none;" value="Team 2">Team 2</option>
<option style="display: none;" value="Team 3">Team 3</option>

                        </select><span> New Team</span>
                    </div>
                    <div class="col-sm-10">
                    <div class="col-sm-3"><input class="numScaleAnswerBox form-control col-sm-2" onchange="validateNumScaleAnswer(14, 2)" min="1" max="5" step="0.5" value="" name="responsetext-14-2" type="number"> 
<input name="numscalemin-14-2" value="1" type="hidden">
<input name="numscalemax-14-2" value="5" type="hidden">
<input name="numscalestep-14-2" value="0.5" type="hidden">
</div>
<div class="text-muted form-control-static">
[Possible values: 1, 1.5, 2, ..., 4, 4.5, 5]
</div>
                    </div>
                </div>
        </div></div>
        </div>
        <br><br>

        <input name="questiontype-15" value="MCQ" type="hidden">
        <input name="questionid-15" value="{*}" type="hidden">
        <input name="questionresponsetotal-15" value="1" type="hidden">
        <div class="form-horizontal">
            <div class="panel panel-primary">
                <div class="panel-heading">Question 15:<br>
                    Who is the best instructor?</div>
                <div class="panel-body">
                    <p class="text-muted">Only the following persons can see your responses: </p>
                    <ul class="text-muted">
                    
                            <li class="unordered">You can see your own feedback in the results page later on.</li>
                    
                    </ul>
        
                <br>
                <div class="form-group margin-0">
                    <div class="col-sm-2 form-inline" style="display:none">
                        <label for="input">To: </label>
                        <select class="participantSelect middlealign form-control" name="responserecipient-15-0" style="display:none;max-width:125px">
                        <option value=""></option>
<option value="SFSubmitUiT.alice.b@gmail.com" selected="selected">Myself</option>

                        </select><span> Myself</span>
                    </div>
                    <div class="col-sm-12">
                        <table>
    <tbody><tr>
    <td>
        <label><input name="responsetext-15-0" value="Teammates Test" type="radio"> Teammates Test</label>
    </td>
</tr>
<tr>
    <td>
        <label><input name="responsetext-15-0" checked="checked" value="Teammates Test2" type="radio"> Teammates Test2</label>
    </td>
</tr>
<tr>
    <td>
        <label><input name="responsetext-15-0" value="Teammates Test3" type="radio"> Teammates Test3</label>
    </td>
</tr>

</tbody></table>
                        <input name="responseid-15-0" value="{*}%SFSubmitUiT.alice.b@gmail.com%SFSubmitUiT.alice.b@gmail.com" type="hidden">
                    </div>
                </div>
        </div></div>
        </div>
        <br><br>

        <input name="questiontype-16" value="MSQ" type="hidden">
        <input name="questionid-16" value="{*}" type="hidden">
        <input name="questionresponsetotal-16" value="1" type="hidden">
        <div class="form-horizontal">
            <div class="panel panel-primary">
                <div class="panel-heading">Question 16:<br>
                    Who do you recommend as tutors?</div>
                <div class="panel-body">
                    <p class="text-muted">Only the following persons can see your responses: </p>
                    <ul class="text-muted">
                    
                            <li class="unordered">You can see your own feedback in the results page later on.</li>
                    
                    </ul>
        
                <br>
                <div class="form-group margin-0">
                    <div class="col-sm-2 form-inline" style="display:none">
                        <label for="input">To: </label>
                        <select class="participantSelect middlealign form-control" name="responserecipient-16-0" style="display:none;max-width:125px">
                        <option value=""></option>
<option value="SFSubmitUiT.alice.b@gmail.com" selected="selected">Myself</option>

                        </select><span> Myself</span>
                    </div>
                    <div class="col-sm-12">
                        <table>
    <tbody><tr>
    <td>
        <label><input name="responsetext-16-0" checked="checked" value="Teammates Test" type="checkbox"> Teammates Test</label>
    </td>
</tr>
<tr>
    <td>
        <label><input name="responsetext-16-0" value="Teammates Test2" type="checkbox"> Teammates Test2</label>
    </td>
</tr>
<tr>
    <td>
        <label><input name="responsetext-16-0" checked="checked" value="Teammates Test3" type="checkbox"> Teammates Test3</label>
    </td>
</tr>

</tbody></table>
                        <input name="responseid-16-0" value="{*}%SFSubmitUiT.alice.b@gmail.com%SFSubmitUiT.alice.b@gmail.com" type="hidden">
                    </div>
                </div>
        </div></div>
        </div>
        <br><br>

        <input name="questiontype-17" value="CONSTSUM" type="hidden">
        <input name="questionid-17" value="{*}" type="hidden">
        <input name="questionresponsetotal-17" value="1" type="hidden">
        <div class="form-horizontal">
            <div class="panel panel-primary">
                <div class="panel-heading">Question 17:<br>
                    How important are the following factors to you? Give points accordingly.</div>
                <div class="panel-body">
                    <p class="text-muted">Only the following persons can see your responses: </p>
                    <ul class="text-muted">
                    
                            <li class="unordered">You can see your own feedback in the results page later on.</li>
                    
                    </ul>
        
                <br>
                <div class="form-group margin-0">
                    <div class="col-sm-2 form-inline" style="display:none">
                        <label for="input">To: </label>
                        <select class="participantSelect middlealign form-control" name="responserecipient-17-0" style="display:none;max-width:125px">
                        <option value=""></option>
<option value="SFSubmitUiT.alice.b@gmail.com" selected="selected">Myself</option>

                        </select><span> Myself</span>
                    </div>
                    <div class="col-sm-12">
                        <div>
    <div class="form-group">
    <label class="col-sm-2 control-label">Grades</label>
    <div class="col-sm-3">
        <input class="form-control pointsBox" id="responsetext-17-0-0" name="responsetext-17-0" value="70" onchange="updateConstSumMessageQn('17')" min="0" step="1" type="number">
    </div>
</div>
<div class="form-group">
    <label class="col-sm-2 control-label">Fun</label>
    <div class="col-sm-3">
        <input class="form-control pointsBox" id="responsetext-17-0-1" name="responsetext-17-0" value="30" onchange="updateConstSumMessageQn('17')" min="0" step="1" type="number">
    </div>
</div>

    <div id="constSumInfo-17-0" class="form-group">
    	<div class="col-sm-2">
    	</div>
    	<div class="col-sm-3">
    		<hr class="margin-top-0">
    		<p class="text-color-blue text-color-green" id="constSumMessage-17-0">All points distributed!</p>
    		<hr>
    	</div>
    </div>
    <input id="constSumToRecipients-17" value="false" type="hidden">
    <input id="constSumPointsPerOption-17" value="false" type="hidden">
    <input id="constSumNumOption-17" value="2" type="hidden">
    <input id="constSumPoints-17" value="100" type="hidden">
</div>
                        <input name="responseid-17-0" value="{*}%SFSubmitUiT.alice.b@gmail.com%SFSubmitUiT.alice.b@gmail.com" type="hidden">
                    </div>
                </div>
        </div></div>
        </div>
        <br><br>

        <input name="questiontype-18" value="CONSTSUM" type="hidden">
        <input name="questionid-18" value="{*}" type="hidden">
        <input name="questionresponsetotal-18" value="3" type="hidden">
        <div class="form-horizontal">
            <div class="panel panel-primary">
                <div class="panel-heading">Question 18:<br>
                    Split points among the teams</div>
                <div class="panel-body">
                    <p class="text-muted">Only the following persons can see your responses: </p>
                    <ul class="text-muted">
                    
                            <li class="unordered">The receiving teams can see your response, but <span class="bold color_red">not</span> the name of the recipient, or your name.</li>
                    
                            <li class="unordered">Instructors in this course can see your response, the name of the recipient, and your name.</li>
                    
                    </ul>
        
                <br>
                <div class="form-group margin-0">
                    <div class="col-sm-2 form-inline" style="text-align:right;">
                        <label for="input">To: </label>
                        <select class="participantSelect middlealign form-control" name="responserecipient-18-0" style="display:none;max-width:125px">
                        <option value=""></option>
<option style="display: none;" value="New Team">New Team</option>
<option value="Team 2" selected="selected">Team 2</option>
<option style="display: none;" value="Team 3">Team 3</option>

                        </select><span> Team 2</span>
                    </div>
                    <div class="col-sm-10">
                        <div>
    <div class="form-group">
    <label class="col-sm-2 control-label" style="display:none"></label>
    <div class="col-sm-3">
        <input class="form-control pointsBox" id="responsetext-18-0-0" name="responsetext-18-0" value="90" onchange="updateConstSumMessageQn('18')" min="0" step="1" type="number">
    </div>
</div>

    <div id="constSumInfo-18-0" class="form-group" style="display:none">
    	<div class="col-sm-2" style="display:none">
    	</div>
    	<div class="col-sm-3">
    		<hr class="margin-top-0">
    		<p class="text-color-blue" id="constSumMessage-18-0">
    		</p>
    		<hr>
    	</div>
    </div>
    <input id="constSumToRecipients-18" value="true" type="hidden">
    <input id="constSumPointsPerOption-18" value="true" type="hidden">
    <input id="constSumNumOption-18" value="0" type="hidden">
    <input id="constSumPoints-18" value="100" type="hidden">
</div>
                        <input name="responseid-18-0" value="{*}%SFSubmitUiT.alice.b@gmail.com%Team 2" type="hidden">
                    </div>
                </div>
        
                <br>
                <div class="form-group margin-0">
                    <div class="col-sm-2 form-inline" style="text-align:right;">
                        <label for="input">To: </label>
                        <select class="participantSelect middlealign form-control" name="responserecipient-18-1" style="display:none;max-width:125px">
                        <option value=""></option>
<option style="display: none;" value="New Team">New Team</option>
<option style="display: none;" value="Team 2">Team 2</option>
<option value="Team 3" selected="selected">Team 3</option>

                        </select><span> Team 3</span>
                    </div>
                    <div class="col-sm-10">
                        <div>
    <div class="form-group">
    <label class="col-sm-2 control-label" style="display:none"></label>
    <div class="col-sm-3">
        <input class="form-control pointsBox" id="responsetext-18-1-0" name="responsetext-18-1" value="110" onchange="updateConstSumMessageQn('18')" min="0" step="1" type="number">
    </div>
</div>

    <div id="constSumInfo-18-1" class="form-group" style="display:none">
    	<div class="col-sm-2" style="display:none">
    	</div>
    	<div class="col-sm-3">
    		<hr class="margin-top-0">
    		<p class="text-color-blue" id="constSumMessage-18-1">
    		</p>
    		<hr>
    	</div>
    </div>
    <input id="constSumToRecipients-18" value="true" type="hidden">
    <input id="constSumPointsPerOption-18" value="true" type="hidden">
    <input id="constSumNumOption-18" value="0" type="hidden">
    <input id="constSumPoints-18" value="100" type="hidden">
</div>
                        <input name="responseid-18-1" value="{*}%SFSubmitUiT.alice.b@gmail.com%Team 3" type="hidden">
                    </div>
                </div>
        
                <br>
                <div class="form-group margin-0">
                    <div class="col-sm-2 form-inline" style="text-align:right">
                        <label for="input">To:</label>
                        <select class="participantSelect middlealign newResponse form-control" name="responserecipient-18-2" style="display:none;max-width:125px">
                        <option value="" selected="selected"></option>
<option value="New Team">New Team</option>
<option style="display: none;" value="Team 2">Team 2</option>
<option style="display: none;" value="Team 3">Team 3</option>

                        </select><span> New Team</span>
                    </div>
                    <div class="col-sm-10">
                    <div>
    <div class="form-group">
    <label class="col-sm-2 control-label" style="display:none"></label>
    <div class="col-sm-3">
        <input class="form-control pointsBox" id="responsetext-18-2-0" name="responsetext-18-2" value="" onchange="updateConstSumMessageQn('18')" min="0" step="1" type="number">
    </div>
</div>

    <div id="constSumInfo-18-2" class="form-group" style="">
    	<div class="col-sm-2" style="display:none">
    	</div>
    	<div class="col-sm-3">
    		<hr class="margin-top-0">
    		<p class="text-color-red" id="constSumMessage-18-2">100 points left to distribute.</p>
    		<hr>
    	</div>
    </div>
    <input id="constSumToRecipients-18" value="true" type="hidden">
    <input id="constSumPointsPerOption-18" value="true" type="hidden">
    <input id="constSumNumOption-18" value="0" type="hidden">
    <input id="constSumPoints-18" value="100" type="hidden">
</div>
                    </div>
                </div>
        </div></div>
        </div>
        <br><br>

        <input name="questiontype-19" value="CONTRIB" type="hidden">
        <input name="questionid-19" value="{*}" type="hidden">
        <input name="questionresponsetotal-19" value="1" type="hidden">
        <div class="form-horizontal">
            <div class="panel panel-primary">
                <div class="panel-heading">Question 19:<br>
                    Rate the contribution of your team members and yourself.</div>
                <div class="panel-body">
                    <p class="text-muted">Only the following persons can see your responses: </p>
                    <ul class="text-muted">
                    
                            <li class="unordered">Instructors in this course can see your response, the name of the recipient, and your name.</li>
                    
                    </ul>
        
                <br>
                <div class="form-group margin-0">
                    <div class="col-sm-2 form-inline" style="text-align:right;">
                        <label for="input">To: </label>
                        <select class="participantSelect middlealign form-control" name="responserecipient-19-0" style="display:none;max-width:125px">
                        <option value=""></option>
<option value="SFSubmitUiT.alice.b@gmail.com" selected="selected">Alice Betsy</option>

                        </select><span> Alice Betsy</span>
                    </div>
                    <div class="col-sm-10">
                        <div class="col-sm-3">
	<select class="form-control" name="responsetext-19-0">
		<option value="200">Equal share + 100%</option>
<option value="190">Equal share + 90%</option>
<option value="180">Equal share + 80%</option>
<option value="170">Equal share + 70%</option>
<option value="160">Equal share + 60%</option>
<option value="150">Equal share + 50%</option>
<option value="140">Equal share + 40%</option>
<option value="130">Equal share + 30%</option>
<option value="120">Equal share + 20%</option>
<option value="110">Equal share + 10%</option>
<option value="100" selected="selected">Equal share</option>
<option value="90">Equal share - 10%</option>
<option value="80">Equal share - 20%</option>
<option value="70">Equal share - 30%</option>
<option value="60">Equal share - 40%</option>
<option value="50">Equal share - 50%</option>
<option value="40">Equal share - 60%</option>
<option value="30">Equal share - 70%</option>
<option value="20">Equal share - 80%</option>
<option value="10">Equal share - 90%</option>
<option value="0">0%</option>
<option value="-101">Not Sure</option>
	</select>
</div>
                        <input name="responseid-19-0" value="{*}%SFSubmitUiT.alice.b@gmail.com%SFSubmitUiT.alice.b@gmail.com" type="hidden">
                    </div>
                </div>
<<<<<<< HEAD
        
                <br>
                <div class="form-group margin-0">
                    <div class="col-sm-2 form-inline" style="text-align:right;">
                        <label for="input">To: </label>
                        <select class="participantSelect middlealign form-control" name="responserecipient-19-1" style="display:none;max-width:125px">
                        <option value=""></option>
<option style="display: none;" value="SFSubmitUiT.alice.b@gmail.com">Alice Betsy</option>

                        </select><span> </span>
                    </div>
                    <div class="col-sm-10">
                        <div class="col-sm-3">
	<select class="form-control" name="responsetext-19-1">
		<option value="200">Equal share + 100%</option>
<option value="190">Equal share + 90%</option>
<option value="180">Equal share + 80%</option>
<option value="170">Equal share + 70%</option>
<option value="160">Equal share + 60%</option>
<option value="150">Equal share + 50%</option>
<option value="140">Equal share + 40%</option>
<option value="130">Equal share + 30%</option>
<option value="120">Equal share + 20%</option>
<option value="110">Equal share + 10%</option>
<option value="100">Equal share</option>
<option value="90">Equal share - 10%</option>
<option value="80">Equal share - 20%</option>
<option value="70">Equal share - 30%</option>
<option value="60">Equal share - 40%</option>
<option value="50">Equal share - 50%</option>
<option value="40">Equal share - 60%</option>
<option value="30">Equal share - 70%</option>
<option value="20">Equal share - 80%</option>
<option value="10">Equal share - 90%</option>
<option value="0" selected="selected">0%</option>
<option value="-101">Not Sure</option>
	</select>
</div>
                        <input name="responseid-19-1" value="{*}%SFSubmitUiT.alice.b@gmail.com%SFSubmitUiT.benny.c@gmail.com" type="hidden">
                    </div>
                </div>
=======
>>>>>>> 2dfa957d
        </div></div>
        </div>
        <br><br>

            
            <div class="bold align-center">
            
                    <input data-original-title="You can save your responses at any time and come back later to continue." class="btn btn-primary" id="response_submit_button" data-toggle="tooltip" data-placement="top" title="" value="Save Feedback" type="submit">
            
            </div>
            <br><br>    
        </form>
    </div><|MERGE_RESOLUTION|>--- conflicted
+++ resolved
@@ -14,10 +14,7 @@
 
 
 
-<<<<<<< HEAD
-=======
     
->>>>>>> 2dfa957d
     
     <input name="fsname" value="First Session" type="hidden">
     <input name="courseid" value="SFSubmitUiT.CS2104" type="hidden">
@@ -53,9 +50,7 @@
                         <div class="form-group">
                             <label class="col-sm-2 control-label">Instructions:</label>
                             <div class="col-sm-10">
-                                <pre>
-                                <p class="form-control-static">Instructions for first session</p>
-                                </pre>
+                                <pre><p class="form-control-static">Instructions for first session</p></pre>
                             </div>
                         </div> 
                     </div> 
@@ -98,7 +93,7 @@
                     </div>
                     <div class="col-sm-12">
                         <textarea rows="4" cols="100%" class="form-control" name="responsetext-1-0">Test Self Feedback</textarea>
-                        <input name="responseid-1-0" value="{*}%SFSubmitUiT.alice.b@gmail.com%SFSubmitUiT.alice.b@gmail.com" type="hidden">
+                        <input name="responseid-1-0" value="{*}" type="hidden">
                     </div>
                 </div>
         </div></div>
@@ -140,7 +135,7 @@
                     </div>
                     <div class="col-sm-10">
                         <textarea rows="4" cols="100%" class="form-control" name="responsetext-2-0">Edited response to Benny.</textarea>
-                        <input name="responseid-2-0" value="{*}%SFSubmitUiT.alice.b@gmail.com%SFSubmitUiT.benny.c@gmail.com" type="hidden">
+                        <input name="responseid-2-0" value="{*}" type="hidden">
                     </div>
                 </div>
         
@@ -160,7 +155,7 @@
                     </div>
                     <div class="col-sm-10">
                         <textarea rows="4" cols="100%" class="form-control" name="responsetext-2-1">Response to extra guy.</textarea>
-                        <input name="responseid-2-1" value="{*}%SFSubmitUiT.alice.b@gmail.com%extra.guy@gmail.com" type="hidden">
+                        <input name="responseid-2-1" value="{*}" type="hidden">
                     </div>
                 </div>
         
@@ -330,7 +325,7 @@
 </tr>
 
 </tbody></table>
-                        <input name="responseid-5-0" value="{*}%SFSubmitUiT.alice.b@gmail.com%SFSubmitUiT.alice.b@gmail.com" type="hidden">
+                        <input name="responseid-5-0" value="{*}" type="hidden">
                     </div>
                 </div>
         </div></div>
@@ -488,7 +483,7 @@
 </tr>
 
 </tbody></table>
-                        <input name="responseid-7-0" value="{*}%SFSubmitUiT.alice.b@gmail.com%SFSubmitUiT.alice.b@gmail.com" type="hidden">
+                        <input name="responseid-7-0" value="{*}" type="hidden">
                     </div>
                 </div>
         </div></div>
@@ -676,7 +671,7 @@
 </tr>
 
 </tbody></table>
-                        <input name="responseid-9-0" value="{*}%SFSubmitUiT.alice.b@gmail.com%SFSubmitUiT.alice.b@gmail.com" type="hidden">
+                        <input name="responseid-9-0" value="{*}" type="hidden">
                     </div>
                 </div>
         </div></div>
@@ -742,7 +737,7 @@
 </tr>
 
 </tbody></table>
-                        <input name="responseid-10-0" value="{*}%SFSubmitUiT.alice.b@gmail.com%SFSubmitUiT.alice.b@gmail.com" type="hidden">
+                        <input name="responseid-10-0" value="{*}" type="hidden">
                     </div>
                 </div>
         </div></div>
@@ -798,7 +793,7 @@
 </tr>
 
 </tbody></table>
-                        <input name="responseid-11-0" value="{*}%SFSubmitUiT.alice.b@gmail.com%SFSubmitUiT.alice.b@gmail.com" type="hidden">
+                        <input name="responseid-11-0" value="{*}" type="hidden">
                     </div>
                 </div>
         </div></div>
@@ -854,7 +849,7 @@
 </tr>
 
 </tbody></table>
-                        <input name="responseid-12-0" value="{*}%SFSubmitUiT.alice.b@gmail.com%SFSubmitUiT.alice.b@gmail.com" type="hidden">
+                        <input name="responseid-12-0" value="{*}" type="hidden">
                     </div>
                 </div>
         </div></div>
@@ -895,7 +890,7 @@
 <div class="text-muted form-control-static">
 [Possible values: 1, 1.5, 2, ..., 4, 4.5, 5]
 </div>
-                        <input name="responseid-13-0" value="{*}%SFSubmitUiT.alice.b@gmail.com%SFSubmitUiT.alice.b@gmail.com" type="hidden">
+                        <input name="responseid-13-0" value="{*}" type="hidden">
                     </div>
                 </div>
         </div></div>
@@ -1038,7 +1033,7 @@
 </tr>
 
 </tbody></table>
-                        <input name="responseid-15-0" value="{*}%SFSubmitUiT.alice.b@gmail.com%SFSubmitUiT.alice.b@gmail.com" type="hidden">
+                        <input name="responseid-15-0" value="{*}" type="hidden">
                     </div>
                 </div>
         </div></div>
@@ -1089,7 +1084,7 @@
 </tr>
 
 </tbody></table>
-                        <input name="responseid-16-0" value="{*}%SFSubmitUiT.alice.b@gmail.com%SFSubmitUiT.alice.b@gmail.com" type="hidden">
+                        <input name="responseid-16-0" value="{*}" type="hidden">
                     </div>
                 </div>
         </div></div>
@@ -1150,7 +1145,7 @@
     <input id="constSumNumOption-17" value="2" type="hidden">
     <input id="constSumPoints-17" value="100" type="hidden">
 </div>
-                        <input name="responseid-17-0" value="{*}%SFSubmitUiT.alice.b@gmail.com%SFSubmitUiT.alice.b@gmail.com" type="hidden">
+                        <input name="responseid-17-0" value="{*}" type="hidden">
                     </div>
                 </div>
         </div></div>
@@ -1347,53 +1342,9 @@
 <option value="-101">Not Sure</option>
 	</select>
 </div>
-                        <input name="responseid-19-0" value="{*}%SFSubmitUiT.alice.b@gmail.com%SFSubmitUiT.alice.b@gmail.com" type="hidden">
-                    </div>
-                </div>
-<<<<<<< HEAD
-        
-                <br>
-                <div class="form-group margin-0">
-                    <div class="col-sm-2 form-inline" style="text-align:right;">
-                        <label for="input">To: </label>
-                        <select class="participantSelect middlealign form-control" name="responserecipient-19-1" style="display:none;max-width:125px">
-                        <option value=""></option>
-<option style="display: none;" value="SFSubmitUiT.alice.b@gmail.com">Alice Betsy</option>
-
-                        </select><span> </span>
-                    </div>
-                    <div class="col-sm-10">
-                        <div class="col-sm-3">
-	<select class="form-control" name="responsetext-19-1">
-		<option value="200">Equal share + 100%</option>
-<option value="190">Equal share + 90%</option>
-<option value="180">Equal share + 80%</option>
-<option value="170">Equal share + 70%</option>
-<option value="160">Equal share + 60%</option>
-<option value="150">Equal share + 50%</option>
-<option value="140">Equal share + 40%</option>
-<option value="130">Equal share + 30%</option>
-<option value="120">Equal share + 20%</option>
-<option value="110">Equal share + 10%</option>
-<option value="100">Equal share</option>
-<option value="90">Equal share - 10%</option>
-<option value="80">Equal share - 20%</option>
-<option value="70">Equal share - 30%</option>
-<option value="60">Equal share - 40%</option>
-<option value="50">Equal share - 50%</option>
-<option value="40">Equal share - 60%</option>
-<option value="30">Equal share - 70%</option>
-<option value="20">Equal share - 80%</option>
-<option value="10">Equal share - 90%</option>
-<option value="0" selected="selected">0%</option>
-<option value="-101">Not Sure</option>
-	</select>
-</div>
-                        <input name="responseid-19-1" value="{*}%SFSubmitUiT.alice.b@gmail.com%SFSubmitUiT.benny.c@gmail.com" type="hidden">
-                    </div>
-                </div>
-=======
->>>>>>> 2dfa957d
+                        <input name="responseid-19-0" value="{*}" type="hidden">
+                    </div>
+                </div>
         </div></div>
         </div>
         <br><br>
