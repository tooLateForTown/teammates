<div class="container" id="mainContent">
  <div id="topOfPage">
  </div>
  <h1>
    Session Results
  </h1>
  <br>
  <div class="well well-plain padding-0">
    <div class="form-horizontal">
      <div class="panel-heading">
        <div class="row">
          <div class="col-sm-5 col-lg-4">
            <div class="form-group">
              <label class="col-lg-4 control-label">
                Course ID:
              </label>
              <div class="col-lg-8">
                <p class="form-control-static">
                  CFResultsUiT.CS2104
                </p>
              </div>
            </div>
            <div class="form-group">
              <label class="col-lg-4 control-label">
                Session:
              </label>
              <div class="col-lg-8">
                <p class="form-control-static">
                  First Session
                  <a href="/page/instructorFeedbackEditPage?courseid=CFResultsUiT.CS2104&fsname=First+Session&user=CFResultsUiT.instr">
                    [Edit]
                  </a>
                </p>
              </div>
            </div>
          </div>
          <div class="col-sm-7 col-lg-6">
            <div class="form-group">
              <label class="col-lg-4 control-label">
                Session duration:
              </label>
              <div class="col-lg-8">
                <p class="form-control-static">
                  Sun, 01 Apr 2012, 11:59 PM   
                  <b>
                    to
                  </b>
                     Thu, 30 Apr 2026, 11:59 PM
                </p>
              </div>
            </div>
            <div class="form-group">
              <label class="col-lg-4 control-label">
                Results visible from:
              </label>
              <div class="col-lg-8">
                <p class="form-control-static">
                  Tue, 01 May 2012, 11:59 PM
                </p>
              </div>
            </div>
          </div>
          <div class="col-sm-4 col-lg-2">
            <div class="form-group">
              <div class="col-md-12">
                <form action="/page/instructorFeedbackResultsDownload" method="post">
                  <div id="feedbackDataButtons">
                    <input class="btn btn-primary btn-block" id="button_download" name="fruploaddownloadbtn" type="submit" value="Download Results">
                  </div>
                  <input name="user" type="hidden" value="CFResultsUiT.instr">
                  <input name="fsname" type="hidden" value="First Session">
                  <input name="courseid" type="hidden" value="CFResultsUiT.CS2104">
                  <input name="sectionname" type="hidden" value="All">
                </form>
                <br>
                <div>
                  <a class="btn btn-primary btn-block btn-tm-actions session-unpublish-for-test" data-fsname="First Session" data-original-title="Make responses no longer visible" data-placement="top" data-sending-published-email="true" data-toggle="tooltip" href="/page/instructorFeedbackUnpublish?courseid=CFResultsUiT.CS2104&fsname=First+Session&next=%2Fpage%2FinstructorFeedbacksPage&user=CFResultsUiT.instr" title="">
                    Unpublish Results
                  </a>
                </div>
              </div>
            </div>
          </div>
        </div>
        <div class="row">
          <span class="help-block align-center">
            Non-English characters not displayed properly in the downloaded file?
            <span class="btn-link" data-target="#fsResultsTableWindow" data-toggle="modal" onclick="submitFormAjax()">
              click here
            </span>
          </span>
        </div>
      </div>
    </div>
  </div>
  <form id="csvToHtmlForm">
    <input name="courseid" type="hidden" value="CFResultsUiT.CS2104">
    <input name="fsname" type="hidden" value="First Session">
    <input name="user" type="hidden" value="CFResultsUiT.instr">
    <input name="frgroupbysection" type="hidden" value="All">
    <input name="csvtohtmltable" type="hidden" value="true">
  </form>
  <div class="modal fade align-center" id="fsResultsTableWindow">
    <div class="modal-dialog modal-lg">
      <div class="modal-content">
        <div class="modal-header">
          <span class="help-block" style="display:inline;">
            Tips: After selecting the table,
            <kbd>
              Ctrl + C
            </kbd>
            to COPY and
            <kbd>
              Ctrl + V
            </kbd>
            to PASTE to your Excel Workbook.
          </span>
               
          <button class="btn btn-default" data-dismiss="modal" type="button">
            Close
          </button>
          <button class="btn btn-primary" onclick="selectElementContents(document.getElementById('fsModalTable'));" type="button">
            Select Table
          </button>
        </div>
        <div class="modal-body">
          <div class="table-responsive">
            <div id="fsModalTable">
            </div>
            <br>
            <div id="ajaxStatus">
            </div>
          </div>
        </div>
        <div class="modal-footer">
        </div>
      </div>
    </div>
  </div>
  <form action="/page/instructorFeedbackResultsPage?courseid=CFResultsUiT.CS2104&fsname=First+Session&user=CFResultsUiT.instr" class="form-horizontal" method="post" role="form">
    <div class="panel panel-info margin-0">
      <div class="panel-body">
        <div class="row">
          <div class="col-sm-12 col-md-5">
            <div class="form-group">
              <label class="col-sm-2 control-label" for="viewSelect">
                View:
              </label>
              <div class="col-sm-10" data-original-title="View results in different formats" data-toggle="tooltip" title="">
                <select class="form-control" id="viewSelect" name="frsorttype" onchange="this.form.submit()">
                  <option value="question">
                    Group by - Question
                  </option>
                  <option value="giver-recipient-question">
                    Group by - Giver &gt; Recipient &gt; Question
                  </option>
                  <option value="recipient-giver-question">
                    Group by - Recipient &gt; Giver &gt; Question
                  </option>
                  <option value="giver-question-recipient">
                    Group by - Giver &gt; Question &gt; Recipient
                  </option>
                  <option selected="" value="recipient-question-giver">
                    Group by - Recipient &gt; Question &gt; Giver
                  </option>
                </select>
              </div>
            </div>
          </div>
          <div class="col-sm-12 col-md-5">
            <div class="form-group">
              <label class="col-sm-2 control-label" for="viewSelect">
                Filter:
              </label>
              <div class="col-sm-10" data-original-title="Filter the results in the current view" data-toggle="tooltip" title="">
                <div class="input-group">
                  <input class="form-control" id="results-search-box" onchange="updateResultsFilter()" placeholder="Type student/team name/section name to filter" type="text">
                  <a class="input-group-addon btn btn-default">
                    <span class="glyphicon glyphicon-search">
                    </span>
                  </a>
                </div>
              </div>
            </div>
          </div>
          <div class="col-sm-offset-2 col-sm-10 col-md-offset-0 col-md-2 margin-bottom-15px">
            <div data-original-title="Group results in the current view by team" data-toggle="tooltip" title="">
              <div class="checkbox padding-top-0 min-height-0">
                <label>
                  <input id="frgroupbyteam" name="frgroupbyteam" onchange="this.form.submit()" type="checkbox">
                  Group by Teams
                </label>
              </div>
            </div>
            <div data-original-title="Show statistics" data-toggle="tooltip" title="">
              <div class="checkbox padding-top-0 min-height-0">
                <label>
                  <input id="show-stats-checkbox" name="frshowstats" type="checkbox">
                  Show Statistics
                </label>
              </div>
            </div>
          </div>
        </div>
        <div class="row">
          <div class="col-sm-12 col-md-5" data-original-title="View results by sections" data-toggle="tooltip" title="">
            <div class="form-group">
              <label class="col-sm-2 control-label" for="sectionSelect">
                Section:
              </label>
              <div class="col-sm-10">
                <select class="form-control" id="sectionSelect" name="frgroupbysection" onchange="this.form.submit()">
                  <option selected="" value="All">
                    All
                  </option>
                  <option value="Section A">
                    Section A
                  </option>
                  <option value="Section B">
                    Section B
                  </option>
                  <option value="None">
                    Not in a section
                  </option>
                </select>
              </div>
            </div>
          </div>
          <div class="col-sm-7 pull-right" style="padding-top:8px;">
            <div class="pull-right" data-original-title="This button is disabled because this session contains more data than we can retrieve at one go. You can still expand one panel at a time by clicking on the panels below." data-toggle="tooltip" style="display:inline-block;" title="">
              <a class="btn btn-default btn-xs pull-right" disabled="" id="collapse-panels-button" onclick="toggleCollapse(this)">
                Expand Sections
              </a>
            </div>
          </div>
        </div>
      </div>
    </div>
    <input name="fsname" type="hidden" value="First Session">
    <input name="courseid" type="hidden" value="CFResultsUiT.CS2104">
    <input name="user" type="hidden" value="CFResultsUiT.instr">
  </form>
  <br>
  <div id="statusMessagesToUser">
    <div class="overflow-auto alert alert-warning statusMessage">
      This session seems to have a large number of responses. It is recommended to view the results one question/section at a time. To view responses for a particular question, click on the question below. To view response for a particular section, choose the section from the drop-down box above.
    </div>
  </div>
  <script src="/js/statusMessage.js" type="text/javascript">
  </script>
  <br>
  <br>
  <div class="panel panel-success">
    <div class="panel-heading" data-target="#panelBodyCollapse-1" id="panelHeading-1" style="cursor: pointer;">
      <div class="row">
        <div class="col-sm-9 panel-heading-text">
          <strong>
            Section A
          </strong>
        </div>
        <div class="col-sm-3">
          <div class="pull-right">
            <a class="btn btn-success btn-xs" data-original-title="Collapse or expand all student panels. You can also click on the panel heading to toggle each one individually." data-toggle="tooltip" id="collapse-panels-button-section-0" style="" title="">
              Expand Students
            </a>
             
            <div class="display-icon" style="display:inline;">
              <span class="glyphicon glyphicon-chevron-up">
              </span>
            </div>
          </div>
        </div>
      </div>
      <form action="/page/instructorFeedbackResultsPage" class="seeMoreForm-0" id="seeMore-0" style="display:none;">
        <input name="courseid" type="hidden" value="CFResultsUiT.CS2104">
        <input name="fsname" type="hidden" value="First Session">
        <input name="frgroupbysection" type="hidden" value="Section A">
        <input name="user" type="hidden" value="CFResultsUiT.instr">
        <input name="frgroupbyteam" type="hidden" value="null">
        <input name="frsorttype" type="hidden" value="recipient-question-giver">
        <input id="showStats-0" name="frshowstats" type="hidden" value="off">
        <input id="mainIndex-0" name="frmainindex" type="hidden" value="-1">
      </form>
    </div>
    <div class="panel-collapse collapse in" id="panelBodyCollapse-1" style="height: auto;">
      <div class="panel-body" id="sectionBody-0">
        <div class="panel panel-primary">
          <div class="panel-heading" data-target="#panelBodyCollapse-5" id="panelHeading-5" style="cursor: pointer;">
            To:
            <div class="middlealign profile-pic-icon-hover inline panel-heading-text" data-link="/page/studentProfilePic?studentemail=${student.email.enc}&courseid=${course.id.enc}&user=CFResultsUiT.instr" data-original-title="" title="">
              <strong>
                Alice Betsy&lt;/td&gt;'"
              </strong>
              <img alt="No Image Given" class="hidden profile-pic-icon-hidden" src="">
              <a class="link-in-dark-bg" href="mailto:CFResultsUiT.alice.b@gmail.tmt">
                [CFResultsUiT.alice.b@gmail.tmt]
              </a>
            </div>
            <div class="pull-right">
               
              <div class="display-icon" style="display:inline;">
                <span class="glyphicon glyphicon-chevron-up pull-right">
                </span>
              </div>
            </div>
          </div>
          <div class="panel-collapse collapse in" id="panelBodyCollapse-5">
            <div class="panel-body">
              <div class="panel panel-info">
                <div class="panel-heading">
                  Question 1:
                  <span class="text-preserve-space">
                    Rate 3 other students' products
                  </span>
                </div>
                <div>
                  <div class="panel-body padding-0">
                    <div class="resultStatistics" style="display: none;">
                    </div>
                    <div class="table-responsive">
                      <table class="table table-striped table-bordered dataTable margin-0">
                        <thead class="background-color-medium-gray text-color-gray font-weight-normal">
                          <tr>
                            <th>
                              Photo
                            </th>
                            <th class="button-sort-ascending" id="button_sortFromTeam" onclick="toggleSort(this)" style="width: 15%; min-width: 67px;">
                              Team
                              <span class="icon-sort unsorted">
                              </span>
                            </th>
                            <th class="button-sort-none" id="button_sortFromName" onclick="toggleSort(this)" style="width: 15%; min-width: 65px;">
                              Giver
                              <span class="icon-sort unsorted">
                              </span>
                            </th>
                            <th class="button-sort-none" id="button_sortFeedback" onclick="toggleSort(this)" style="min-width: 95px;">
                              Feedback
                              <span class="icon-sort unsorted">
                              </span>
                            </th>
                            <th>
                              Actions
                            </th>
                          </tr>
                        </thead>
                        <thead>
                        </thead>
                        <tbody>
                          <tr>
                            <td class="middlealign">
                              <div class="profile-pic-icon-click align-center" data-link="/page/studentProfilePic?studentemail=${student.email.enc}&courseid=${course.id.enc}&user=CFResultsUiT.instr">
                                <a class="student-profile-pic-view-link btn-link">
                                  View Photo
                                </a>
                                <img alt="No Image Given" class="hidden" src="">
                              </div>
                            </td>
                            <td class="middlealign">
                              Team 2
                            </td>
                            <td class="middlealign">
                              Drop out
                            </td>
                            <td class="text-preserve-space">
                              Response to Alice from Dropout.
                            </td>
                            <td>
                              <form action="/page/instructorEditStudentFeedbackPage?user=CFResultsUiT.instr" class="inline" method="post" target="_blank">
                                <input class="btn btn-default btn-xs" data-original-title="Edit the responses given by this student" data-toggle="tooltip" title="" type="submit" value="Moderate Response">
                                <input name="courseid" type="hidden" value="CFResultsUiT.CS2104">
                                <input name="fsname" type="hidden" value="First Session">
<<<<<<< HEAD
                                <input name="moderatedquestion" type="hidden" value="1">
                                <input name="moderatedperson" type="hidden" value="drop.out@gmail.tmt">
=======
                                <input name="moderatedquestionid" type="hidden" value="${question.id}">
                                <input name="moderatedstudent" type="hidden" value="drop.out@gmail.tmt">
>>>>>>> ad3f28f4
                              </form>
                            </td>
                          </tr>
                        </tbody>
                      </table>
                    </div>
                  </div>
                </div>
              </div>
              <div class="panel panel-info">
                <div class="panel-heading">
                  Question 2:
                  <span class="text-preserve-space">
                    What is the best selling point of your product?
                  </span>
                </div>
                <div>
                  <div class="panel-body padding-0">
                    <div class="resultStatistics" style="display: none;">
                    </div>
                    <div class="table-responsive">
                      <table class="table table-striped table-bordered dataTable margin-0">
                        <thead class="background-color-medium-gray text-color-gray font-weight-normal">
                          <tr>
                            <th>
                              Photo
                            </th>
                            <th class="button-sort-ascending" id="button_sortFromTeam" onclick="toggleSort(this)" style="width: 15%; min-width: 67px;">
                              Team
                              <span class="icon-sort unsorted">
                              </span>
                            </th>
                            <th class="button-sort-none" id="button_sortFromName" onclick="toggleSort(this)" style="width: 15%; min-width: 65px;">
                              Giver
                              <span class="icon-sort unsorted">
                              </span>
                            </th>
                            <th class="button-sort-none" id="button_sortFeedback" onclick="toggleSort(this)" style="min-width: 95px;">
                              Feedback
                              <span class="icon-sort unsorted">
                              </span>
                            </th>
                            <th>
                              Actions
                            </th>
                          </tr>
                        </thead>
                        <thead>
                        </thead>
                        <tbody>
                          <tr>
                            <td class="middlealign">
                              <div class="profile-pic-icon-click align-center" data-link="/page/studentProfilePic?studentemail=${student.email.enc}&courseid=${course.id.enc}&user=CFResultsUiT.instr">
                                <a class="student-profile-pic-view-link btn-link">
                                  View Photo
                                </a>
                                <img alt="No Image Given" class="hidden" src="">
                              </div>
                            </td>
                            <td class="middlealign">
                              Team 1&lt;/td&gt;&lt;/div&gt;'"
                            </td>
                            <td class="middlealign">
                              Alice Betsy&lt;/td&gt;'"
                            </td>
                            <td class="text-preserve-space">
                              Alice self feedback.
                            </td>
                            <td>
                              <form action="/page/instructorEditStudentFeedbackPage?user=CFResultsUiT.instr" class="inline" method="post" target="_blank">
                                <input class="btn btn-default btn-xs" data-original-title="Edit the responses given by this student" data-toggle="tooltip" title="" type="submit" value="Moderate Response">
                                <input name="courseid" type="hidden" value="CFResultsUiT.CS2104">
                                <input name="fsname" type="hidden" value="First Session">
<<<<<<< HEAD
                                <input name="moderatedquestion" type="hidden" value="2">
                                <input name="moderatedperson" type="hidden" value="CFResultsUiT.alice.b@gmail.tmt">
=======
                                <input name="moderatedquestionid" type="hidden" value="${question.id}">
                                <input name="moderatedstudent" type="hidden" value="CFResultsUiT.alice.b@gmail.tmt">
>>>>>>> ad3f28f4
                              </form>
                            </td>
                          </tr>
                        </tbody>
                      </table>
                    </div>
                  </div>
                </div>
              </div>
              <div class="panel panel-info">
                <div class="panel-heading">
                  Question 7:
                  <span class="text-preserve-space">
                    What is your extra feature? 
                    <span style=" white-space: normal;">
                      <a class="color_gray" data-less="[less]" data-more="[more]" href="javascript:;" id="questionAdditionalInfoButton-7-recipient-0-question-3" onclick="toggleAdditionalQuestionInfo('7-recipient-0-question-3')">
                        [more]
                      </a>
                      <br>
                      <span id="questionAdditionalInfo-7-recipient-0-question-3" style="display:none;">
                        Multiple-choice (single answer) question options:
                        <ul style="list-style-type: disc;margin-left: 20px;">
                          <li>
                            FlexiCommand
                          </li>
                          <li>
                            PowerSearch
                          </li>
                          <li>
                            GoodUI
                          </li>
                          <li>
                            Google Integration
                          </li>
                        </ul>
                      </span>
                    </span>
                  </span>
                </div>
                <div>
                  <div class="panel-body padding-0">
                    <div class="resultStatistics" style="display: none;">
                      <div class="panel-body">
                        <div class="row">
                          <div class="col-sm-4 text-color-gray">
                            <strong>
                              Response Summary
                            </strong>
                          </div>
                        </div>
                        <div class="row">
                          <div class="col-sm-6 col-lg-4">
                            <table class="table margin-0">
                              <thead>
                                <tr>
                                  <td>
                                    Choice
                                  </td>
                                  <td>
                                    Response Count
                                  </td>
                                  <td>
                                    Percentage
                                  </td>
                                </tr>
                              </thead>
                              <tbody>
                                <tr>
                                  <td>
                                    FlexiCommand
                                  </td>
                                  <td>
                                    0
                                  </td>
                                  <td>
                                    0%
                                  </td>
                                </tr>
                                <tr>
                                  <td>
                                    PowerSearch
                                  </td>
                                  <td>
                                    1
                                  </td>
                                  <td>
                                    100%
                                  </td>
                                </tr>
                                <tr>
                                  <td>
                                    GoodUI
                                  </td>
                                  <td>
                                    0
                                  </td>
                                  <td>
                                    0%
                                  </td>
                                </tr>
                                <tr>
                                  <td>
                                    Google Integration
                                  </td>
                                  <td>
                                    0
                                  </td>
                                  <td>
                                    0%
                                  </td>
                                </tr>
                              </tbody>
                            </table>
                          </div>
                        </div>
                      </div>
                    </div>
                    <div class="table-responsive">
                      <table class="table table-striped table-bordered dataTable margin-0">
                        <thead class="background-color-medium-gray text-color-gray font-weight-normal">
                          <tr>
                            <th>
                              Photo
                            </th>
                            <th class="button-sort-ascending" id="button_sortFromTeam" onclick="toggleSort(this)" style="width: 15%; min-width: 67px;">
                              Team
                              <span class="icon-sort unsorted">
                              </span>
                            </th>
                            <th class="button-sort-none" id="button_sortFromName" onclick="toggleSort(this)" style="width: 15%; min-width: 65px;">
                              Giver
                              <span class="icon-sort unsorted">
                              </span>
                            </th>
                            <th class="button-sort-none" id="button_sortFeedback" onclick="toggleSort(this)" style="min-width: 95px;">
                              Feedback
                              <span class="icon-sort unsorted">
                              </span>
                            </th>
                            <th>
                              Actions
                            </th>
                          </tr>
                        </thead>
                        <thead>
                        </thead>
                        <tbody>
                          <tr>
                            <td class="middlealign">
                              <div class="profile-pic-icon-click align-center" data-link="/page/studentProfilePic?studentemail=${student.email.enc}&courseid=${course.id.enc}&user=CFResultsUiT.instr">
                                <a class="student-profile-pic-view-link btn-link">
                                  View Photo
                                </a>
                                <img alt="No Image Given" class="hidden" src="">
                              </div>
                            </td>
                            <td class="middlealign">
                              Team 1&lt;/td&gt;&lt;/div&gt;'"
                            </td>
                            <td class="middlealign">
                              Alice Betsy&lt;/td&gt;'"
                            </td>
                            <td class="text-preserve-space">
                              PowerSearch
                            </td>
                            <td>
                              <form action="/page/instructorEditStudentFeedbackPage?user=CFResultsUiT.instr" class="inline" method="post" target="_blank">
                                <input class="btn btn-default btn-xs" data-original-title="Edit the responses given by this student" data-toggle="tooltip" title="" type="submit" value="Moderate Response">
                                <input name="courseid" type="hidden" value="CFResultsUiT.CS2104">
                                <input name="fsname" type="hidden" value="First Session">
<<<<<<< HEAD
                                <input name="moderatedquestion" type="hidden" value="7">
                                <input name="moderatedperson" type="hidden" value="CFResultsUiT.alice.b@gmail.tmt">
=======
                                <input name="moderatedquestionid" type="hidden" value="${question.id}">
                                <input name="moderatedstudent" type="hidden" value="CFResultsUiT.alice.b@gmail.tmt">
>>>>>>> ad3f28f4
                              </form>
                            </td>
                          </tr>
                        </tbody>
                      </table>
                    </div>
                  </div>
                </div>
              </div>
              <div class="panel panel-info">
                <div class="panel-heading">
                  Question 8:
                  <span class="text-preserve-space">
                    What is your extra feature? 
                    <span style=" white-space: normal;">
                      <a class="color_gray" data-less="[less]" data-more="[more]" href="javascript:;" id="questionAdditionalInfoButton-8-recipient-0-question-4" onclick="toggleAdditionalQuestionInfo('8-recipient-0-question-4')">
                        [more]
                      </a>
                      <br>
                      <span id="questionAdditionalInfo-8-recipient-0-question-4" style="display:none;">
                        Multiple-choice (multiple answers) question options:
                        <ul style="list-style-type: disc;margin-left: 20px;">
                          <li>
                            FlexiCommand
                          </li>
                          <li>
                            PowerSearch
                          </li>
                          <li>
                            GoodUI
                          </li>
                          <li>
                            Google Integration
                          </li>
                        </ul>
                      </span>
                    </span>
                  </span>
                </div>
                <div>
                  <div class="panel-body padding-0">
                    <div class="resultStatistics" style="display: none;">
                      <div class="panel-body">
                        <div class="row">
                          <div class="col-sm-4 text-color-gray">
                            <strong>
                              Response Summary
                            </strong>
                          </div>
                        </div>
                        <div class="row">
                          <div class="col-sm-6 col-lg-4">
                            <table class="table margin-0">
                              <thead>
                                <tr>
                                  <td>
                                    Choice
                                  </td>
                                  <td>
                                    Response Count
                                  </td>
                                  <td>
                                    Percentage
                                  </td>
                                </tr>
                              </thead>
                              <tbody>
                                <tr>
                                  <td>
                                    FlexiCommand
                                  </td>
                                  <td>
                                    0
                                  </td>
                                  <td>
                                    0%
                                  </td>
                                </tr>
                                <tr>
                                  <td>
                                    PowerSearch
                                  </td>
                                  <td>
                                    1
                                  </td>
                                  <td>
                                    50%
                                  </td>
                                </tr>
                                <tr>
                                  <td>
                                    GoodUI
                                  </td>
                                  <td>
                                    1
                                  </td>
                                  <td>
                                    50%
                                  </td>
                                </tr>
                                <tr>
                                  <td>
                                    Google Integration
                                  </td>
                                  <td>
                                    0
                                  </td>
                                  <td>
                                    0%
                                  </td>
                                </tr>
                              </tbody>
                            </table>
                          </div>
                        </div>
                      </div>
                    </div>
                    <div class="table-responsive">
                      <table class="table table-striped table-bordered dataTable margin-0">
                        <thead class="background-color-medium-gray text-color-gray font-weight-normal">
                          <tr>
                            <th>
                              Photo
                            </th>
                            <th class="button-sort-ascending" id="button_sortFromTeam" onclick="toggleSort(this)" style="width: 15%; min-width: 67px;">
                              Team
                              <span class="icon-sort unsorted">
                              </span>
                            </th>
                            <th class="button-sort-none" id="button_sortFromName" onclick="toggleSort(this)" style="width: 15%; min-width: 65px;">
                              Giver
                              <span class="icon-sort unsorted">
                              </span>
                            </th>
                            <th class="button-sort-none" id="button_sortFeedback" onclick="toggleSort(this)" style="min-width: 95px;">
                              Feedback
                              <span class="icon-sort unsorted">
                              </span>
                            </th>
                            <th>
                              Actions
                            </th>
                          </tr>
                        </thead>
                        <thead>
                        </thead>
                        <tbody>
                          <tr>
                            <td class="middlealign">
                              <div class="profile-pic-icon-click align-center" data-link="/page/studentProfilePic?studentemail=${student.email.enc}&courseid=${course.id.enc}&user=CFResultsUiT.instr">
                                <a class="student-profile-pic-view-link btn-link">
                                  View Photo
                                </a>
                                <img alt="No Image Given" class="hidden" src="">
                              </div>
                            </td>
                            <td class="middlealign">
                              Team 1&lt;/td&gt;&lt;/div&gt;'"
                            </td>
                            <td class="middlealign">
                              Alice Betsy&lt;/td&gt;'"
                            </td>
                            <td class="text-preserve-space">
                              <ul class="selectedOptionsList">
                                <li>
                                  PowerSearch
                                </li>
                                <li>
                                  GoodUI
                                </li>
                              </ul>
                            </td>
                            <td>
                              <form action="/page/instructorEditStudentFeedbackPage?user=CFResultsUiT.instr" class="inline" method="post" target="_blank">
                                <input class="btn btn-default btn-xs" data-original-title="Edit the responses given by this student" data-toggle="tooltip" title="" type="submit" value="Moderate Response">
                                <input name="courseid" type="hidden" value="CFResultsUiT.CS2104">
                                <input name="fsname" type="hidden" value="First Session">
<<<<<<< HEAD
                                <input name="moderatedquestion" type="hidden" value="8">
                                <input name="moderatedperson" type="hidden" value="CFResultsUiT.alice.b@gmail.tmt">
=======
                                <input name="moderatedquestionid" type="hidden" value="${question.id}">
                                <input name="moderatedstudent" type="hidden" value="CFResultsUiT.alice.b@gmail.tmt">
>>>>>>> ad3f28f4
                              </form>
                            </td>
                          </tr>
                        </tbody>
                      </table>
                    </div>
                  </div>
                </div>
              </div>
              <div class="panel panel-info">
                <div class="panel-heading">
                  Question 9:
                  <span class="text-preserve-space">
                    Who do you think is the most hardworking student? 
                    <span style=" white-space: normal;">
                      <a class="color_gray" data-less="[less]" data-more="[more]" href="javascript:;" id="questionAdditionalInfoButton-9-recipient-0-question-5" onclick="toggleAdditionalQuestionInfo('9-recipient-0-question-5')">
                        [more]
                      </a>
                      <br>
                      <span id="questionAdditionalInfo-9-recipient-0-question-5" style="display:none;">
                        Multiple-choice (single answer) question options:
                        <br>
                        The options for this question is automatically generated from the list of all students in this course.
                      </span>
                    </span>
                  </span>
                </div>
                <div>
                  <div class="panel-body padding-0">
                    <div class="resultStatistics" style="display: none;">
                      <div class="panel-body">
                        <div class="row">
                          <div class="col-sm-4 text-color-gray">
                            <strong>
                              Response Summary
                            </strong>
                          </div>
                        </div>
                        <div class="row">
                          <div class="col-sm-6 col-lg-4">
                            <table class="table margin-0">
                              <thead>
                                <tr>
                                  <td>
                                    Choice
                                  </td>
                                  <td>
                                    Response Count
                                  </td>
                                  <td>
                                    Percentage
                                  </td>
                                </tr>
                              </thead>
                              <tbody>
                                <tr>
                                  <td>
                                    Danny
                                  </td>
                                  <td>
                                    1
                                  </td>
                                  <td>
                                    100%
                                  </td>
                                </tr>
                              </tbody>
                            </table>
                          </div>
                        </div>
                      </div>
                    </div>
                    <div class="table-responsive">
                      <table class="table table-striped table-bordered dataTable margin-0">
                        <thead class="background-color-medium-gray text-color-gray font-weight-normal">
                          <tr>
                            <th>
                              Photo
                            </th>
                            <th class="button-sort-ascending" id="button_sortFromTeam" onclick="toggleSort(this)" style="width: 15%; min-width: 67px;">
                              Team
                              <span class="icon-sort unsorted">
                              </span>
                            </th>
                            <th class="button-sort-none" id="button_sortFromName" onclick="toggleSort(this)" style="width: 15%; min-width: 65px;">
                              Giver
                              <span class="icon-sort unsorted">
                              </span>
                            </th>
                            <th class="button-sort-none" id="button_sortFeedback" onclick="toggleSort(this)" style="min-width: 95px;">
                              Feedback
                              <span class="icon-sort unsorted">
                              </span>
                            </th>
                            <th>
                              Actions
                            </th>
                          </tr>
                        </thead>
                        <thead>
                        </thead>
                        <tbody>
                          <tr>
                            <td class="middlealign">
                              <div class="profile-pic-icon-click align-center" data-link="/page/studentProfilePic?studentemail=${student.email.enc}&courseid=${course.id.enc}&user=CFResultsUiT.instr">
                                <a class="student-profile-pic-view-link btn-link">
                                  View Photo
                                </a>
                                <img alt="No Image Given" class="hidden" src="">
                              </div>
                            </td>
                            <td class="middlealign">
                              Team 1&lt;/td&gt;&lt;/div&gt;'"
                            </td>
                            <td class="middlealign">
                              Alice Betsy&lt;/td&gt;'"
                            </td>
                            <td class="text-preserve-space">
                              Danny
                            </td>
                            <td>
                              <form action="/page/instructorEditStudentFeedbackPage?user=CFResultsUiT.instr" class="inline" method="post" target="_blank">
                                <input class="btn btn-default btn-xs" data-original-title="Edit the responses given by this student" data-toggle="tooltip" title="" type="submit" value="Moderate Response">
                                <input name="courseid" type="hidden" value="CFResultsUiT.CS2104">
                                <input name="fsname" type="hidden" value="First Session">
<<<<<<< HEAD
                                <input name="moderatedquestion" type="hidden" value="9">
                                <input name="moderatedperson" type="hidden" value="CFResultsUiT.alice.b@gmail.tmt">
=======
                                <input name="moderatedquestionid" type="hidden" value="${question.id}">
                                <input name="moderatedstudent" type="hidden" value="CFResultsUiT.alice.b@gmail.tmt">
>>>>>>> ad3f28f4
                              </form>
                            </td>
                          </tr>
                        </tbody>
                      </table>
                    </div>
                  </div>
                </div>
              </div>
              <div class="panel panel-info">
                <div class="panel-heading">
                  Question 10:
                  <span class="text-preserve-space">
                    Which team do you think has the best feature? 
                    <span style=" white-space: normal;">
                      <a class="color_gray" data-less="[less]" data-more="[more]" href="javascript:;" id="questionAdditionalInfoButton-10-recipient-0-question-6" onclick="toggleAdditionalQuestionInfo('10-recipient-0-question-6')">
                        [more]
                      </a>
                      <br>
                      <span id="questionAdditionalInfo-10-recipient-0-question-6" style="display:none;">
                        Multiple-choice (single answer) question options:
                        <br>
                        The options for this question is automatically generated from the list of all teams in this course.
                      </span>
                    </span>
                  </span>
                </div>
                <div>
                  <div class="panel-body padding-0">
                    <div class="resultStatistics" style="display: none;">
                      <div class="panel-body">
                        <div class="row">
                          <div class="col-sm-4 text-color-gray">
                            <strong>
                              Response Summary
                            </strong>
                          </div>
                        </div>
                        <div class="row">
                          <div class="col-sm-6 col-lg-4">
                            <table class="table margin-0">
                              <thead>
                                <tr>
                                  <td>
                                    Choice
                                  </td>
                                  <td>
                                    Response Count
                                  </td>
                                  <td>
                                    Percentage
                                  </td>
                                </tr>
                              </thead>
                              <tbody>
                                <tr>
                                  <td>
                                    Team 1
                                  </td>
                                  <td>
                                    1
                                  </td>
                                  <td>
                                    100%
                                  </td>
                                </tr>
                              </tbody>
                            </table>
                          </div>
                        </div>
                      </div>
                    </div>
                    <div class="table-responsive">
                      <table class="table table-striped table-bordered dataTable margin-0">
                        <thead class="background-color-medium-gray text-color-gray font-weight-normal">
                          <tr>
                            <th>
                              Photo
                            </th>
                            <th class="button-sort-ascending" id="button_sortFromTeam" onclick="toggleSort(this)" style="width: 15%; min-width: 67px;">
                              Team
                              <span class="icon-sort unsorted">
                              </span>
                            </th>
                            <th class="button-sort-none" id="button_sortFromName" onclick="toggleSort(this)" style="width: 15%; min-width: 65px;">
                              Giver
                              <span class="icon-sort unsorted">
                              </span>
                            </th>
                            <th class="button-sort-none" id="button_sortFeedback" onclick="toggleSort(this)" style="min-width: 95px;">
                              Feedback
                              <span class="icon-sort unsorted">
                              </span>
                            </th>
                            <th>
                              Actions
                            </th>
                          </tr>
                        </thead>
                        <thead>
                        </thead>
                        <tbody>
                          <tr>
                            <td class="middlealign">
                              <div class="profile-pic-icon-click align-center" data-link="/page/studentProfilePic?studentemail=${student.email.enc}&courseid=${course.id.enc}&user=CFResultsUiT.instr">
                                <a class="student-profile-pic-view-link btn-link">
                                  View Photo
                                </a>
                                <img alt="No Image Given" class="hidden" src="">
                              </div>
                            </td>
                            <td class="middlealign">
                              Team 1&lt;/td&gt;&lt;/div&gt;'"
                            </td>
                            <td class="middlealign">
                              Alice Betsy&lt;/td&gt;'"
                            </td>
                            <td class="text-preserve-space">
                              Team 1
                            </td>
                            <td>
                              <form action="/page/instructorEditStudentFeedbackPage?user=CFResultsUiT.instr" class="inline" method="post" target="_blank">
                                <input class="btn btn-default btn-xs" data-original-title="Edit the responses given by this student" data-toggle="tooltip" title="" type="submit" value="Moderate Response">
                                <input name="courseid" type="hidden" value="CFResultsUiT.CS2104">
                                <input name="fsname" type="hidden" value="First Session">
<<<<<<< HEAD
                                <input name="moderatedquestion" type="hidden" value="10">
                                <input name="moderatedperson" type="hidden" value="CFResultsUiT.alice.b@gmail.tmt">
=======
                                <input name="moderatedquestionid" type="hidden" value="${question.id}">
                                <input name="moderatedstudent" type="hidden" value="CFResultsUiT.alice.b@gmail.tmt">
>>>>>>> ad3f28f4
                              </form>
                            </td>
                          </tr>
                        </tbody>
                      </table>
                    </div>
                  </div>
                </div>
              </div>
            </div>
          </div>
        </div>
        <div class="panel panel-primary">
          <div class="panel-heading" data-target="#panelBodyCollapse-6" id="panelHeading-6" style="cursor: pointer;">
            To:
            <div class="middlealign profile-pic-icon-hover inline panel-heading-text" data-link="/page/studentProfilePic?studentemail=${student.email.enc}&courseid=${course.id.enc}&user=CFResultsUiT.instr" data-original-title="" title="">
              <strong>
                Benny Charles
              </strong>
              <img alt="No Image Given" class="hidden profile-pic-icon-hidden" src="">
              <a class="link-in-dark-bg" href="mailto:CFResultsUiT.benny.c@gmail.tmt">
                [CFResultsUiT.benny.c@gmail.tmt]
              </a>
            </div>
            <div class="pull-right">
               
              <div class="display-icon" style="display:inline;">
                <span class="glyphicon glyphicon-chevron-up pull-right">
                </span>
              </div>
            </div>
          </div>
          <div class="panel-collapse collapse in" id="panelBodyCollapse-6">
            <div class="panel-body">
              <div class="panel panel-info">
                <div class="panel-heading">
                  Question 1:
                  <span class="text-preserve-space">
                    Rate 3 other students' products
                  </span>
                </div>
                <div>
                  <div class="panel-body padding-0">
                    <div class="resultStatistics" style="display: none;">
                    </div>
                    <div class="table-responsive">
                      <table class="table table-striped table-bordered dataTable margin-0">
                        <thead class="background-color-medium-gray text-color-gray font-weight-normal">
                          <tr>
                            <th>
                              Photo
                            </th>
                            <th class="button-sort-ascending" id="button_sortFromTeam" onclick="toggleSort(this)" style="width: 15%; min-width: 67px;">
                              Team
                              <span class="icon-sort unsorted">
                              </span>
                            </th>
                            <th class="button-sort-none" id="button_sortFromName" onclick="toggleSort(this)" style="width: 15%; min-width: 65px;">
                              Giver
                              <span class="icon-sort unsorted">
                              </span>
                            </th>
                            <th class="button-sort-none" id="button_sortFeedback" onclick="toggleSort(this)" style="min-width: 95px;">
                              Feedback
                              <span class="icon-sort unsorted">
                              </span>
                            </th>
                            <th>
                              Actions
                            </th>
                          </tr>
                        </thead>
                        <thead>
                        </thead>
                        <tbody>
                          <tr>
                            <td class="middlealign">
                              <div class="profile-pic-icon-click align-center" data-link="/page/studentProfilePic?studentemail=${student.email.enc}&courseid=${course.id.enc}&user=CFResultsUiT.instr">
                                <a class="student-profile-pic-view-link btn-link">
                                  View Photo
                                </a>
                                <img alt="No Image Given" class="hidden" src="">
                              </div>
                            </td>
                            <td class="middlealign">
                              Team 1&lt;/td&gt;&lt;/div&gt;'"
                            </td>
                            <td class="middlealign">
                              Alice Betsy&lt;/td&gt;'"
                            </td>
                            <td class="text-preserve-space">
                              2 Response to Benny.
                            </td>
                            <td>
                              <form action="/page/instructorEditStudentFeedbackPage?user=CFResultsUiT.instr" class="inline" method="post" target="_blank">
                                <input class="btn btn-default btn-xs" data-original-title="Edit the responses given by this student" data-toggle="tooltip" title="" type="submit" value="Moderate Response">
                                <input name="courseid" type="hidden" value="CFResultsUiT.CS2104">
                                <input name="fsname" type="hidden" value="First Session">
<<<<<<< HEAD
                                <input name="moderatedquestion" type="hidden" value="1">
                                <input name="moderatedperson" type="hidden" value="CFResultsUiT.alice.b@gmail.tmt">
=======
                                <input name="moderatedquestionid" type="hidden" value="${question.id}">
                                <input name="moderatedstudent" type="hidden" value="CFResultsUiT.alice.b@gmail.tmt">
>>>>>>> ad3f28f4
                              </form>
                            </td>
                          </tr>
                          <tr>
                            <td class="middlealign">
                              <div class="profile-pic-icon-click align-center" data-link="/page/studentProfilePic?studentemail=${student.email.enc}&courseid=${course.id.enc}&user=CFResultsUiT.instr">
                                <a class="student-profile-pic-view-link btn-link">
                                  View Photo
                                </a>
                                <img alt="No Image Given" class="hidden" src="">
                              </div>
                            </td>
                            <td class="middlealign">
                              Team 2
                            </td>
                            <td class="middlealign">
                              Drop out
                            </td>
                            <td class="text-preserve-space">
                              Response to Benny from Dropout.
                            </td>
                            <td>
                              <form action="/page/instructorEditStudentFeedbackPage?user=CFResultsUiT.instr" class="inline" method="post" target="_blank">
                                <input class="btn btn-default btn-xs" data-original-title="Edit the responses given by this student" data-toggle="tooltip" title="" type="submit" value="Moderate Response">
                                <input name="courseid" type="hidden" value="CFResultsUiT.CS2104">
                                <input name="fsname" type="hidden" value="First Session">
<<<<<<< HEAD
                                <input name="moderatedquestion" type="hidden" value="1">
                                <input name="moderatedperson" type="hidden" value="drop.out@gmail.tmt">
=======
                                <input name="moderatedquestionid" type="hidden" value="${question.id}">
                                <input name="moderatedstudent" type="hidden" value="drop.out@gmail.tmt">
>>>>>>> ad3f28f4
                              </form>
                            </td>
                          </tr>
                        </tbody>
                      </table>
                    </div>
                  </div>
                </div>
              </div>
              <div class="panel panel-info">
                <div class="panel-heading">
                  Question 8:
                  <span class="text-preserve-space">
                    What is your extra feature? 
                    <span style=" white-space: normal;">
                      <a class="color_gray" data-less="[less]" data-more="[more]" href="javascript:;" id="questionAdditionalInfoButton-8-recipient-1-question-2" onclick="toggleAdditionalQuestionInfo('8-recipient-1-question-2')">
                        [more]
                      </a>
                      <br>
                      <span id="questionAdditionalInfo-8-recipient-1-question-2" style="display:none;">
                        Multiple-choice (multiple answers) question options:
                        <ul style="list-style-type: disc;margin-left: 20px;">
                          <li>
                            FlexiCommand
                          </li>
                          <li>
                            PowerSearch
                          </li>
                          <li>
                            GoodUI
                          </li>
                          <li>
                            Google Integration
                          </li>
                        </ul>
                      </span>
                    </span>
                  </span>
                </div>
                <div>
                  <div class="panel-body padding-0">
                    <div class="resultStatistics" style="display: none;">
                    </div>
                    <div class="table-responsive">
                      <table class="table table-striped table-bordered dataTable margin-0">
                        <thead class="background-color-medium-gray text-color-gray font-weight-normal">
                          <tr>
                            <th>
                              Photo
                            </th>
                            <th class="button-sort-ascending" id="button_sortFromTeam" onclick="toggleSort(this)" style="width: 15%; min-width: 67px;">
                              Team
                              <span class="icon-sort unsorted">
                              </span>
                            </th>
                            <th class="button-sort-none" id="button_sortFromName" onclick="toggleSort(this)" style="width: 15%; min-width: 65px;">
                              Giver
                              <span class="icon-sort unsorted">
                              </span>
                            </th>
                            <th class="button-sort-none" id="button_sortFeedback" onclick="toggleSort(this)" style="min-width: 95px;">
                              Feedback
                              <span class="icon-sort unsorted">
                              </span>
                            </th>
                            <th>
                              Actions
                            </th>
                          </tr>
                        </thead>
                        <thead>
                        </thead>
                        <tbody>
                          <tr>
                            <td class="middlealign">
                              <div class="profile-pic-icon-click align-center" data-link="/page/studentProfilePic?studentemail=${student.email.enc}&courseid=${course.id.enc}&user=CFResultsUiT.instr">
                                <a class="student-profile-pic-view-link btn-link">
                                  View Photo
                                </a>
                                <img alt="No Image Given" class="hidden" src="">
                              </div>
                            </td>
                            <td class="middlealign">
                              Team 1&lt;/td&gt;&lt;/div&gt;'"
                            </td>
                            <td class="middlealign">
                              Benny Charles
                            </td>
                            <td class="text-preserve-space">
                            </td>
                            <td>
                              <form action="/page/instructorEditStudentFeedbackPage?user=CFResultsUiT.instr" class="inline" method="post" target="_blank">
                                <input class="btn btn-default btn-xs" data-original-title="Edit the responses given by this student" data-toggle="tooltip" title="" type="submit" value="Moderate Response">
                                <input name="courseid" type="hidden" value="CFResultsUiT.CS2104">
                                <input name="fsname" type="hidden" value="First Session">
<<<<<<< HEAD
                                <input name="moderatedquestion" type="hidden" value="8">
                                <input name="moderatedperson" type="hidden" value="CFResultsUiT.benny.c@gmail.tmt">
=======
                                <input name="moderatedquestionid" type="hidden" value="${question.id}">
                                <input name="moderatedstudent" type="hidden" value="CFResultsUiT.benny.c@gmail.tmt">
>>>>>>> ad3f28f4
                              </form>
                            </td>
                          </tr>
                        </tbody>
                      </table>
                    </div>
                  </div>
                </div>
              </div>
            </div>
          </div>
        </div>
        <div class="panel panel-primary">
          <div class="panel-heading" data-target="#panelBodyCollapse-7" id="panelHeading-7" style="cursor: pointer;">
            To:
            <div class="middlealign profile-pic-icon-hover inline panel-heading-text" data-link="/page/studentProfilePic?studentemail=${student.email.enc}&courseid=${course.id.enc}&user=CFResultsUiT.instr" data-original-title="" title="">
              <strong>
                Charlie Dávis
              </strong>
              <img alt="No Image Given" class="hidden profile-pic-icon-hidden" src="">
              <a class="link-in-dark-bg" href="mailto:CFResultsUiT.charlie.d@gmail.tmt">
                [CFResultsUiT.charlie.d@gmail.tmt]
              </a>
            </div>
            <div class="pull-right">
               
              <div class="display-icon" style="display:inline;">
                <span class="glyphicon glyphicon-chevron-up pull-right">
                </span>
              </div>
            </div>
          </div>
          <div class="panel-collapse collapse in" id="panelBodyCollapse-7">
            <div class="panel-body">
              <div class="panel panel-info">
                <div class="panel-heading">
                  Question 1:
                  <span class="text-preserve-space">
                    Rate 3 other students' products
                  </span>
                </div>
                <div>
                  <div class="panel-body padding-0">
                    <div class="resultStatistics" style="display: none;">
                    </div>
                    <div class="table-responsive">
                      <table class="table table-striped table-bordered dataTable margin-0">
                        <thead class="background-color-medium-gray text-color-gray font-weight-normal">
                          <tr>
                            <th>
                              Photo
                            </th>
                            <th class="button-sort-ascending" id="button_sortFromTeam" onclick="toggleSort(this)" style="width: 15%; min-width: 67px;">
                              Team
                              <span class="icon-sort unsorted">
                              </span>
                            </th>
                            <th class="button-sort-none" id="button_sortFromName" onclick="toggleSort(this)" style="width: 15%; min-width: 65px;">
                              Giver
                              <span class="icon-sort unsorted">
                              </span>
                            </th>
                            <th class="button-sort-none" id="button_sortFeedback" onclick="toggleSort(this)" style="min-width: 95px;">
                              Feedback
                              <span class="icon-sort unsorted">
                              </span>
                            </th>
                            <th>
                              Actions
                            </th>
                          </tr>
                        </thead>
                        <thead>
                        </thead>
                        <tbody>
                          <tr>
                            <td class="middlealign">
                              <div class="profile-pic-icon-click align-center" data-link="/page/studentProfilePic?studentemail=${student.email.enc}&courseid=${course.id.enc}&user=CFResultsUiT.instr">
                                <a class="student-profile-pic-view-link btn-link">
                                  View Photo
                                </a>
                                <img alt="No Image Given" class="hidden" src="">
                              </div>
                            </td>
                            <td class="middlealign">
                              Team 1&lt;/td&gt;&lt;/div&gt;'"
                            </td>
                            <td class="middlealign">
                              Benny Charles
                            </td>
                            <td class="text-preserve-space">
                              4 Response to Charlie.
                            </td>
                            <td>
                              <form action="/page/instructorEditStudentFeedbackPage?user=CFResultsUiT.instr" class="inline" method="post" target="_blank">
                                <input class="btn btn-default btn-xs" data-original-title="Edit the responses given by this student" data-toggle="tooltip" title="" type="submit" value="Moderate Response">
                                <input name="courseid" type="hidden" value="CFResultsUiT.CS2104">
                                <input name="fsname" type="hidden" value="First Session">
<<<<<<< HEAD
                                <input name="moderatedquestion" type="hidden" value="1">
                                <input name="moderatedperson" type="hidden" value="CFResultsUiT.benny.c@gmail.tmt">
=======
                                <input name="moderatedquestionid" type="hidden" value="${question.id}">
                                <input name="moderatedstudent" type="hidden" value="CFResultsUiT.benny.c@gmail.tmt">
>>>>>>> ad3f28f4
                              </form>
                            </td>
                          </tr>
                        </tbody>
                      </table>
                    </div>
                  </div>
                </div>
              </div>
            </div>
          </div>
        </div>
        <div class="panel panel-primary">
          <div class="panel-heading" data-target="#panelBodyCollapse-8" id="panelHeading-8" style="cursor: pointer;">
            To:
            <div class="middlealign profile-pic-icon-hover inline panel-heading-text" data-link="/page/studentProfilePic?studentemail=${student.email.enc}&courseid=${course.id.enc}&user=CFResultsUiT.instr" data-original-title="" title="">
              <strong>
                Danny Engrid
              </strong>
              <img alt="No Image Given" class="hidden profile-pic-icon-hidden" src="">
              <a class="link-in-dark-bg" href="mailto:CFResultsUiT.danny.e@gmail.tmt">
                [CFResultsUiT.danny.e@gmail.tmt]
              </a>
            </div>
            <div class="pull-right">
               
              <div class="display-icon" style="display:inline;">
                <span class="glyphicon glyphicon-chevron-up pull-right">
                </span>
              </div>
            </div>
          </div>
          <div class="panel-collapse collapse in" id="panelBodyCollapse-8">
            <div class="panel-body">
              <div class="panel panel-info">
                <div class="panel-heading">
                  Question 1:
                  <span class="text-preserve-space">
                    Rate 3 other students' products
                  </span>
                </div>
                <div>
                  <div class="panel-body padding-0">
                    <div class="resultStatistics" style="display: none;">
                    </div>
                    <div class="table-responsive">
                      <table class="table table-striped table-bordered dataTable margin-0">
                        <thead class="background-color-medium-gray text-color-gray font-weight-normal">
                          <tr>
                            <th>
                              Photo
                            </th>
                            <th class="button-sort-ascending" id="button_sortFromTeam" onclick="toggleSort(this)" style="width: 15%; min-width: 67px;">
                              Team
                              <span class="icon-sort unsorted">
                              </span>
                            </th>
                            <th class="button-sort-none" id="button_sortFromName" onclick="toggleSort(this)" style="width: 15%; min-width: 65px;">
                              Giver
                              <span class="icon-sort unsorted">
                              </span>
                            </th>
                            <th class="button-sort-none" id="button_sortFeedback" onclick="toggleSort(this)" style="min-width: 95px;">
                              Feedback
                              <span class="icon-sort unsorted">
                              </span>
                            </th>
                            <th>
                              Actions
                            </th>
                          </tr>
                        </thead>
                        <thead>
                        </thead>
                        <tbody>
                          <tr>
                            <td class="middlealign">
                              <div class="profile-pic-icon-click align-center" data-link="/page/studentProfilePic?studentemail=${student.email.enc}&courseid=${course.id.enc}&user=CFResultsUiT.instr">
                                <a class="student-profile-pic-view-link btn-link">
                                  View Photo
                                </a>
                                <img alt="No Image Given" class="hidden" src="">
                              </div>
                            </td>
                            <td class="middlealign">
                              Team 1&lt;/td&gt;&lt;/div&gt;'"
                            </td>
                            <td class="middlealign">
                              Benny Charles
                            </td>
                            <td class="text-preserve-space">
                              1 Response to Danny.
                            </td>
                            <td>
                              <form action="/page/instructorEditStudentFeedbackPage?user=CFResultsUiT.instr" class="inline" method="post" target="_blank">
                                <input class="btn btn-default btn-xs" data-original-title="Edit the responses given by this student" data-toggle="tooltip" title="" type="submit" value="Moderate Response">
                                <input name="courseid" type="hidden" value="CFResultsUiT.CS2104">
                                <input name="fsname" type="hidden" value="First Session">
<<<<<<< HEAD
                                <input name="moderatedquestion" type="hidden" value="1">
                                <input name="moderatedperson" type="hidden" value="CFResultsUiT.benny.c@gmail.tmt">
=======
                                <input name="moderatedquestionid" type="hidden" value="${question.id}">
                                <input name="moderatedstudent" type="hidden" value="CFResultsUiT.benny.c@gmail.tmt">
>>>>>>> ad3f28f4
                              </form>
                            </td>
                          </tr>
                          <tr>
                            <td class="middlealign">
                              <div class="profile-pic-icon-click align-center" data-link="/page/studentProfilePic?studentemail=${student.email.enc}&courseid=${course.id.enc}&user=CFResultsUiT.instr">
                                <a class="student-profile-pic-view-link btn-link">
                                  View Photo
                                </a>
                                <img alt="No Image Given" class="hidden" src="">
                              </div>
                            </td>
                            <td class="middlealign">
                              Team 2
                            </td>
                            <td class="middlealign">
                              Drop out
                            </td>
                            <td class="text-preserve-space">
                              Response to Danny from Dropout.
                            </td>
                            <td>
                              <form action="/page/instructorEditStudentFeedbackPage?user=CFResultsUiT.instr" class="inline" method="post" target="_blank">
                                <input class="btn btn-default btn-xs" data-original-title="Edit the responses given by this student" data-toggle="tooltip" title="" type="submit" value="Moderate Response">
                                <input name="courseid" type="hidden" value="CFResultsUiT.CS2104">
                                <input name="fsname" type="hidden" value="First Session">
<<<<<<< HEAD
                                <input name="moderatedquestion" type="hidden" value="1">
                                <input name="moderatedperson" type="hidden" value="drop.out@gmail.tmt">
=======
                                <input name="moderatedquestionid" type="hidden" value="${question.id}">
                                <input name="moderatedstudent" type="hidden" value="drop.out@gmail.tmt">
>>>>>>> ad3f28f4
                              </form>
                            </td>
                          </tr>
                        </tbody>
                      </table>
                    </div>
                  </div>
                </div>
              </div>
            </div>
          </div>
        </div>
        <div class="panel panel-primary">
          <div class="panel-heading" data-target="#panelBodyCollapse-9" id="panelHeading-9" style="cursor: pointer;">
            To:
            <div class="middlealign profile-pic-icon-hover inline panel-heading-text" data-link="/page/studentProfilePic?studentemail=${student.email.enc}&courseid=${course.id.enc}&user=CFResultsUiT.instr" data-original-title="" title="">
              <strong>
                Drop out
              </strong>
              <img alt="No Image Given" class="hidden profile-pic-icon-hidden" src="">
              <a class="link-in-dark-bg" href="mailto:drop.out@gmail.tmt">
                [drop.out@gmail.tmt]
              </a>
            </div>
            <div class="pull-right">
               
              <div class="display-icon" style="display:inline;">
                <span class="glyphicon glyphicon-chevron-up pull-right">
                </span>
              </div>
            </div>
          </div>
          <div class="panel-collapse collapse in" id="panelBodyCollapse-9">
            <div class="panel-body">
              <div class="panel panel-info">
                <div class="panel-heading">
                  Question 1:
                  <span class="text-preserve-space">
                    Rate 3 other students' products
                  </span>
                </div>
                <div>
                  <div class="panel-body padding-0">
                    <div class="resultStatistics" style="display: none;">
                    </div>
                    <div class="table-responsive">
                      <table class="table table-striped table-bordered dataTable margin-0">
                        <thead class="background-color-medium-gray text-color-gray font-weight-normal">
                          <tr>
                            <th>
                              Photo
                            </th>
                            <th class="button-sort-ascending" id="button_sortFromTeam" onclick="toggleSort(this)" style="width: 15%; min-width: 67px;">
                              Team
                              <span class="icon-sort unsorted">
                              </span>
                            </th>
                            <th class="button-sort-none" id="button_sortFromName" onclick="toggleSort(this)" style="width: 15%; min-width: 65px;">
                              Giver
                              <span class="icon-sort unsorted">
                              </span>
                            </th>
                            <th class="button-sort-none" id="button_sortFeedback" onclick="toggleSort(this)" style="min-width: 95px;">
                              Feedback
                              <span class="icon-sort unsorted">
                              </span>
                            </th>
                            <th>
                              Actions
                            </th>
                          </tr>
                        </thead>
                        <thead>
                        </thead>
                        <tbody>
                          <tr>
                            <td class="middlealign">
                              <div class="profile-pic-icon-click align-center" data-link="/page/studentProfilePic?studentemail=${student.email.enc}&courseid=${course.id.enc}&user=CFResultsUiT.instr">
                                <a class="student-profile-pic-view-link btn-link">
                                  View Photo
                                </a>
                                <img alt="No Image Given" class="hidden" src="">
                              </div>
                            </td>
                            <td class="middlealign">
                              Team 1&lt;/td&gt;&lt;/div&gt;'"
                            </td>
                            <td class="middlealign">
                              Alice Betsy&lt;/td&gt;'"
                            </td>
                            <td class="text-preserve-space">
                              Response to Dropout.
                            </td>
                            <td>
                              <form action="/page/instructorEditStudentFeedbackPage?user=CFResultsUiT.instr" class="inline" method="post" target="_blank">
                                <input class="btn btn-default btn-xs" data-original-title="Edit the responses given by this student" data-toggle="tooltip" title="" type="submit" value="Moderate Response">
                                <input name="courseid" type="hidden" value="CFResultsUiT.CS2104">
                                <input name="fsname" type="hidden" value="First Session">
<<<<<<< HEAD
                                <input name="moderatedquestion" type="hidden" value="1">
                                <input name="moderatedperson" type="hidden" value="CFResultsUiT.alice.b@gmail.tmt">
=======
                                <input name="moderatedquestionid" type="hidden" value="${question.id}">
                                <input name="moderatedstudent" type="hidden" value="CFResultsUiT.alice.b@gmail.tmt">
>>>>>>> ad3f28f4
                              </form>
                            </td>
                          </tr>
                        </tbody>
                      </table>
                    </div>
                  </div>
                </div>
              </div>
              <div class="panel panel-info">
                <div class="panel-heading">
                  Question 7:
                  <span class="text-preserve-space">
                    What is your extra feature? 
                    <span style=" white-space: normal;">
                      <a class="color_gray" data-less="[less]" data-more="[more]" href="javascript:;" id="questionAdditionalInfoButton-7-recipient-4-question-2" onclick="toggleAdditionalQuestionInfo('7-recipient-4-question-2')">
                        [more]
                      </a>
                      <br>
                      <span id="questionAdditionalInfo-7-recipient-4-question-2" style="display:none;">
                        Multiple-choice (single answer) question options:
                        <ul style="list-style-type: disc;margin-left: 20px;">
                          <li>
                            FlexiCommand
                          </li>
                          <li>
                            PowerSearch
                          </li>
                          <li>
                            GoodUI
                          </li>
                          <li>
                            Google Integration
                          </li>
                        </ul>
                      </span>
                    </span>
                  </span>
                </div>
                <div>
                  <div class="panel-body padding-0">
                    <div class="resultStatistics" style="display: none;">
                      <div class="panel-body">
                        <div class="row">
                          <div class="col-sm-4 text-color-gray">
                            <strong>
                              Response Summary
                            </strong>
                          </div>
                        </div>
                        <div class="row">
                          <div class="col-sm-6 col-lg-4">
                            <table class="table margin-0">
                              <thead>
                                <tr>
                                  <td>
                                    Choice
                                  </td>
                                  <td>
                                    Response Count
                                  </td>
                                  <td>
                                    Percentage
                                  </td>
                                </tr>
                              </thead>
                              <tbody>
                                <tr>
                                  <td>
                                    FlexiCommand
                                  </td>
                                  <td>
                                    0
                                  </td>
                                  <td>
                                    0%
                                  </td>
                                </tr>
                                <tr>
                                  <td>
                                    PowerSearch
                                  </td>
                                  <td>
                                    1
                                  </td>
                                  <td>
                                    100%
                                  </td>
                                </tr>
                                <tr>
                                  <td>
                                    GoodUI
                                  </td>
                                  <td>
                                    0
                                  </td>
                                  <td>
                                    0%
                                  </td>
                                </tr>
                                <tr>
                                  <td>
                                    Google Integration
                                  </td>
                                  <td>
                                    0
                                  </td>
                                  <td>
                                    0%
                                  </td>
                                </tr>
                              </tbody>
                            </table>
                          </div>
                        </div>
                      </div>
                    </div>
                    <div class="table-responsive">
                      <table class="table table-striped table-bordered dataTable margin-0">
                        <thead class="background-color-medium-gray text-color-gray font-weight-normal">
                          <tr>
                            <th>
                              Photo
                            </th>
                            <th class="button-sort-ascending" id="button_sortFromTeam" onclick="toggleSort(this)" style="width: 15%; min-width: 67px;">
                              Team
                              <span class="icon-sort unsorted">
                              </span>
                            </th>
                            <th class="button-sort-none" id="button_sortFromName" onclick="toggleSort(this)" style="width: 15%; min-width: 65px;">
                              Giver
                              <span class="icon-sort unsorted">
                              </span>
                            </th>
                            <th class="button-sort-none" id="button_sortFeedback" onclick="toggleSort(this)" style="min-width: 95px;">
                              Feedback
                              <span class="icon-sort unsorted">
                              </span>
                            </th>
                            <th>
                              Actions
                            </th>
                          </tr>
                        </thead>
                        <thead>
                        </thead>
                        <tbody>
                          <tr>
                            <td class="middlealign">
                              <div class="profile-pic-icon-click align-center" data-link="/page/studentProfilePic?studentemail=${student.email.enc}&courseid=${course.id.enc}&user=CFResultsUiT.instr">
                                <a class="student-profile-pic-view-link btn-link">
                                  View Photo
                                </a>
                                <img alt="No Image Given" class="hidden" src="">
                              </div>
                            </td>
                            <td class="middlealign">
                              Team 2
                            </td>
                            <td class="middlealign">
                              Drop out
                            </td>
                            <td class="text-preserve-space">
                              PowerSearch
                            </td>
                            <td>
                              <form action="/page/instructorEditStudentFeedbackPage?user=CFResultsUiT.instr" class="inline" method="post" target="_blank">
                                <input class="btn btn-default btn-xs" data-original-title="Edit the responses given by this student" data-toggle="tooltip" title="" type="submit" value="Moderate Response">
                                <input name="courseid" type="hidden" value="CFResultsUiT.CS2104">
                                <input name="fsname" type="hidden" value="First Session">
<<<<<<< HEAD
                                <input name="moderatedquestion" type="hidden" value="7">
                                <input name="moderatedperson" type="hidden" value="drop.out@gmail.tmt">
=======
                                <input name="moderatedquestionid" type="hidden" value="${question.id}">
                                <input name="moderatedstudent" type="hidden" value="drop.out@gmail.tmt">
>>>>>>> ad3f28f4
                              </form>
                            </td>
                          </tr>
                        </tbody>
                      </table>
                    </div>
                  </div>
                </div>
              </div>
              <div class="panel panel-info">
                <div class="panel-heading">
                  Question 10:
                  <span class="text-preserve-space">
                    Which team do you think has the best feature? 
                    <span style=" white-space: normal;">
                      <a class="color_gray" data-less="[less]" data-more="[more]" href="javascript:;" id="questionAdditionalInfoButton-10-recipient-4-question-3" onclick="toggleAdditionalQuestionInfo('10-recipient-4-question-3')">
                        [more]
                      </a>
                      <br>
                      <span id="questionAdditionalInfo-10-recipient-4-question-3" style="display:none;">
                        Multiple-choice (single answer) question options:
                        <br>
                        The options for this question is automatically generated from the list of all teams in this course.
                      </span>
                    </span>
                  </span>
                </div>
                <div>
                  <div class="panel-body padding-0">
                    <div class="resultStatistics" style="display: none;">
                      <div class="panel-body">
                        <div class="row">
                          <div class="col-sm-4 text-color-gray">
                            <strong>
                              Response Summary
                            </strong>
                          </div>
                        </div>
                        <div class="row">
                          <div class="col-sm-6 col-lg-4">
                            <table class="table margin-0">
                              <thead>
                                <tr>
                                  <td>
                                    Choice
                                  </td>
                                  <td>
                                    Response Count
                                  </td>
                                  <td>
                                    Percentage
                                  </td>
                                </tr>
                              </thead>
                              <tbody>
                                <tr>
                                  <td>
                                    Team 2
                                  </td>
                                  <td>
                                    1
                                  </td>
                                  <td>
                                    100%
                                  </td>
                                </tr>
                              </tbody>
                            </table>
                          </div>
                        </div>
                      </div>
                    </div>
                    <div class="table-responsive">
                      <table class="table table-striped table-bordered dataTable margin-0">
                        <thead class="background-color-medium-gray text-color-gray font-weight-normal">
                          <tr>
                            <th>
                              Photo
                            </th>
                            <th class="button-sort-ascending" id="button_sortFromTeam" onclick="toggleSort(this)" style="width: 15%; min-width: 67px;">
                              Team
                              <span class="icon-sort unsorted">
                              </span>
                            </th>
                            <th class="button-sort-none" id="button_sortFromName" onclick="toggleSort(this)" style="width: 15%; min-width: 65px;">
                              Giver
                              <span class="icon-sort unsorted">
                              </span>
                            </th>
                            <th class="button-sort-none" id="button_sortFeedback" onclick="toggleSort(this)" style="min-width: 95px;">
                              Feedback
                              <span class="icon-sort unsorted">
                              </span>
                            </th>
                            <th>
                              Actions
                            </th>
                          </tr>
                        </thead>
                        <thead>
                        </thead>
                        <tbody>
                          <tr>
                            <td class="middlealign">
                              <div class="profile-pic-icon-click align-center" data-link="/page/studentProfilePic?studentemail=${student.email.enc}&courseid=${course.id.enc}&user=CFResultsUiT.instr">
                                <a class="student-profile-pic-view-link btn-link">
                                  View Photo
                                </a>
                                <img alt="No Image Given" class="hidden" src="">
                              </div>
                            </td>
                            <td class="middlealign">
                              Team 2
                            </td>
                            <td class="middlealign">
                              Drop out
                            </td>
                            <td class="text-preserve-space">
                              Team 2
                            </td>
                            <td>
                              <form action="/page/instructorEditStudentFeedbackPage?user=CFResultsUiT.instr" class="inline" method="post" target="_blank">
                                <input class="btn btn-default btn-xs" data-original-title="Edit the responses given by this student" data-toggle="tooltip" title="" type="submit" value="Moderate Response">
                                <input name="courseid" type="hidden" value="CFResultsUiT.CS2104">
                                <input name="fsname" type="hidden" value="First Session">
<<<<<<< HEAD
                                <input name="moderatedquestion" type="hidden" value="10">
                                <input name="moderatedperson" type="hidden" value="drop.out@gmail.tmt">
=======
                                <input name="moderatedquestionid" type="hidden" value="${question.id}">
                                <input name="moderatedstudent" type="hidden" value="drop.out@gmail.tmt">
>>>>>>> ad3f28f4
                              </form>
                            </td>
                          </tr>
                        </tbody>
                      </table>
                    </div>
                  </div>
                </div>
              </div>
            </div>
          </div>
        </div>
        <div class="panel panel-primary">
          <div class="panel-heading" data-target="#panelBodyCollapse-10" id="panelHeading-10" style="cursor: pointer;">
            To:
            <div class="inline panel-heading-text">
              <strong>
                Team 2
              </strong>
            </div>
            <div class="pull-right">
               
              <div class="display-icon" style="display:inline;">
                <span class="glyphicon glyphicon-chevron-up pull-right">
                </span>
              </div>
            </div>
          </div>
          <div class="panel-collapse collapse in" id="panelBodyCollapse-10">
            <div class="panel-body">
              <div class="panel panel-info">
                <div class="panel-heading">
                  Question 4:
                  <span class="text-preserve-space">
                    Give feedback to 3 other teams.
                  </span>
                </div>
                <div>
                  <div class="panel-body padding-0">
                    <div class="resultStatistics" style="display: none;">
                    </div>
                    <div class="table-responsive">
                      <table class="table table-striped table-bordered dataTable margin-0">
                        <thead class="background-color-medium-gray text-color-gray font-weight-normal">
                          <tr>
                            <th>
                              Photo
                            </th>
                            <th class="button-sort-ascending" id="button_sortFromTeam" onclick="toggleSort(this)" style="width: 15%; min-width: 67px;">
                              Team
                              <span class="icon-sort unsorted">
                              </span>
                            </th>
                            <th class="button-sort-none" id="button_sortFromName" onclick="toggleSort(this)" style="width: 15%; min-width: 65px;">
                              Giver
                              <span class="icon-sort unsorted">
                              </span>
                            </th>
                            <th class="button-sort-none" id="button_sortFeedback" onclick="toggleSort(this)" style="min-width: 95px;">
                              Feedback
                              <span class="icon-sort unsorted">
                              </span>
                            </th>
                            <th>
                              Actions
                            </th>
                          </tr>
                        </thead>
                        <thead>
                        </thead>
                        <tbody>
                          <tr>
                            <td class="middlealign">
                              <div class="align-center" data-link="">
                                <a class="student-profile-pic-view-link btn-link">
                                  No Photo
                                </a>
                              </div>
                            </td>
                            <td class="middlealign">
                            </td>
                            <td class="middlealign">
                              Team 1&lt;/td&gt;&lt;/div&gt;'"
                            </td>
                            <td class="text-preserve-space">
                              Response from team 1 (by alice) to team 2.
                            </td>
                            <td>
                              <form action="/page/instructorEditStudentFeedbackPage?user=CFResultsUiT.instr" class="inline" method="post" target="_blank">
                                <input class="btn btn-default btn-xs" data-original-title="Edit the responses given by this student" data-toggle="tooltip" title="" type="submit" value="Moderate Response">
                                <input name="courseid" type="hidden" value="CFResultsUiT.CS2104">
                                <input name="fsname" type="hidden" value="First Session">
<<<<<<< HEAD
                                <input name="moderatedquestion" type="hidden" value="4">
                                <input name="moderatedperson" type="hidden" value="Team 1</td></div>'&quot;">
=======
                                <input name="moderatedquestionid" type="hidden" value="${question.id}">
                                <input name="moderatedstudent" type="hidden" value="Team 1</td></div>'&quot;">
>>>>>>> ad3f28f4
                              </form>
                            </td>
                          </tr>
                        </tbody>
                      </table>
                    </div>
                  </div>
                </div>
              </div>
            </div>
          </div>
        </div>
        <div class="panel panel-default">
          <div class="panel-heading" data-target="#panelBodyCollapse-11" id="panelHeading-11" style="cursor: pointer;">
            To:
            <div class="middlealign profile-pic-icon-hover inline panel-heading-text" data-link="/page/studentProfilePic?studentemail=${student.email.enc}&courseid=${course.id.enc}&user=CFResultsUiT.instr" data-original-title="" title="">
              <strong>
                Extra guy
              </strong>
              <img alt="No Image Given" class="hidden profile-pic-icon-hidden" src="">
              <a href="mailto:extra.guy@gmail.tmt">
                [extra.guy@gmail.tmt]
              </a>
            </div>
            <div class="pull-right">
               
              <div class="display-icon" style="display:inline;">
                <span class="glyphicon glyphicon-chevron-up pull-right">
                </span>
              </div>
            </div>
          </div>
          <div class="panel-collapse collapse in" id="panelBodyCollapse-11">
            <div class="panel-body">
              <i>
                There are no responses received by this user or you may not have the permission to see the response
              </i>
            </div>
          </div>
        </div>
      </div>
    </div>
  </div>
  <div class="panel panel-success">
    <div class="panel-heading ajax_submit" data-target="#panelBodyCollapse-2" id="panelHeading-2" style="cursor: pointer;">
      <div class="row">
        <div class="col-sm-9 panel-heading-text">
          <strong>
            Section B
          </strong>
        </div>
        <div class="col-sm-3">
          <div class="pull-right">
            <a class="btn btn-success btn-xs" data-original-title="Collapse or expand all student panels. You can also click on the panel heading to toggle each one individually." data-toggle="tooltip" id="collapse-panels-button-section-1" style="display:none" title="">
              Expand Students
            </a>
             
            <div class="display-icon" style="display:inline;">
              <span class="glyphicon glyphicon-chevron-down">
              </span>
            </div>
          </div>
        </div>
      </div>
      <form action="/page/instructorFeedbackResultsPage" class="seeMoreForm-1" id="seeMore-1" style="display:none;">
        <input name="courseid" type="hidden" value="CFResultsUiT.CS2104">
        <input name="fsname" type="hidden" value="First Session">
        <input name="frgroupbysection" type="hidden" value="Section B">
        <input name="user" type="hidden" value="CFResultsUiT.instr">
        <input name="frgroupbyteam" type="hidden" value="null">
        <input name="frsorttype" type="hidden" value="recipient-question-giver">
        <input id="showStats-1" name="frshowstats" type="hidden" value="on">
        <input id="mainIndex-1" name="frmainindex" type="hidden" value="on">
      </form>
    </div>
    <div class="panel-collapse collapse" id="panelBodyCollapse-2">
      <div class="panel-body" id="sectionBody-1">
      </div>
    </div>
  </div>
  <div class="panel panel-success">
    <div class="panel-heading ajax_submit" data-target="#panelBodyCollapse-3" id="panelHeading-3" style="cursor: pointer;">
      <div class="row">
        <div class="col-sm-9 panel-heading-text">
          <strong>
            Not in a section
          </strong>
        </div>
        <div class="col-sm-3">
          <div class="pull-right">
            <a class="btn btn-success btn-xs" data-original-title="Collapse or expand all student panels. You can also click on the panel heading to toggle each one individually." data-toggle="tooltip" id="collapse-panels-button-section-2" style="display:none" title="">
              Expand Students
            </a>
             
            <div class="display-icon" style="display:inline;">
              <span class="glyphicon glyphicon-chevron-down">
              </span>
            </div>
          </div>
        </div>
      </div>
      <form action="/page/instructorFeedbackResultsPage" class="seeMoreForm-2" id="seeMore-2" style="display:none;">
        <input name="courseid" type="hidden" value="CFResultsUiT.CS2104">
        <input name="fsname" type="hidden" value="First Session">
        <input name="frgroupbysection" type="hidden" value="None">
        <input name="user" type="hidden" value="CFResultsUiT.instr">
        <input name="frgroupbyteam" type="hidden" value="null">
        <input name="frsorttype" type="hidden" value="recipient-question-giver">
        <input id="showStats-2" name="frshowstats" type="hidden" value="on">
        <input id="mainIndex-2" name="frmainindex" type="hidden" value="on">
      </form>
    </div>
    <div class="panel-collapse collapse" id="panelBodyCollapse-3">
      <div class="panel-body" id="sectionBody-2">
      </div>
    </div>
  </div>
  <div class="panel panel-warning">
    <div class="panel-heading ajax_response_rate_submit" data-target="#panelBodyCollapse-4" id="panelHeading-4" style="cursor: pointer;">
      <form action="/page/instructorFeedbackResultsPage" class="responseRateForm" id="responseRate" style="display:none;">
        <input name="courseid" type="hidden" value="CFResultsUiT.CS2104">
        <input name="fsname" type="hidden" value="First Session">
        <input name="user" type="hidden" value="CFResultsUiT.instr">
        <input name="questionid" type="hidden" value="-1">
      </form>
      <div class="display-icon pull-right">
        <span class="glyphicon glyphicon-chevron-down pull-right">
        </span>
      </div>
      Participants who have not responded to any question
    </div>
    <div class="panel-collapse collapse" id="panelBodyCollapse-4">
    </div>
  </div>
</div><|MERGE_RESOLUTION|>--- conflicted
+++ resolved
@@ -370,13 +370,8 @@
                                 <input class="btn btn-default btn-xs" data-original-title="Edit the responses given by this student" data-toggle="tooltip" title="" type="submit" value="Moderate Response">
                                 <input name="courseid" type="hidden" value="CFResultsUiT.CS2104">
                                 <input name="fsname" type="hidden" value="First Session">
-<<<<<<< HEAD
-                                <input name="moderatedquestion" type="hidden" value="1">
+                                <input name="moderatedquestionid" type="hidden" value="${question.id}">
                                 <input name="moderatedperson" type="hidden" value="drop.out@gmail.tmt">
-=======
-                                <input name="moderatedquestionid" type="hidden" value="${question.id}">
-                                <input name="moderatedstudent" type="hidden" value="drop.out@gmail.tmt">
->>>>>>> ad3f28f4
                               </form>
                             </td>
                           </tr>
@@ -450,13 +445,8 @@
                                 <input class="btn btn-default btn-xs" data-original-title="Edit the responses given by this student" data-toggle="tooltip" title="" type="submit" value="Moderate Response">
                                 <input name="courseid" type="hidden" value="CFResultsUiT.CS2104">
                                 <input name="fsname" type="hidden" value="First Session">
-<<<<<<< HEAD
-                                <input name="moderatedquestion" type="hidden" value="2">
+                                <input name="moderatedquestionid" type="hidden" value="${question.id}">
                                 <input name="moderatedperson" type="hidden" value="CFResultsUiT.alice.b@gmail.tmt">
-=======
-                                <input name="moderatedquestionid" type="hidden" value="${question.id}">
-                                <input name="moderatedstudent" type="hidden" value="CFResultsUiT.alice.b@gmail.tmt">
->>>>>>> ad3f28f4
                               </form>
                             </td>
                           </tr>
@@ -627,13 +617,8 @@
                                 <input class="btn btn-default btn-xs" data-original-title="Edit the responses given by this student" data-toggle="tooltip" title="" type="submit" value="Moderate Response">
                                 <input name="courseid" type="hidden" value="CFResultsUiT.CS2104">
                                 <input name="fsname" type="hidden" value="First Session">
-<<<<<<< HEAD
-                                <input name="moderatedquestion" type="hidden" value="7">
+                                <input name="moderatedquestionid" type="hidden" value="${question.id}">
                                 <input name="moderatedperson" type="hidden" value="CFResultsUiT.alice.b@gmail.tmt">
-=======
-                                <input name="moderatedquestionid" type="hidden" value="${question.id}">
-                                <input name="moderatedstudent" type="hidden" value="CFResultsUiT.alice.b@gmail.tmt">
->>>>>>> ad3f28f4
                               </form>
                             </td>
                           </tr>
@@ -811,13 +796,8 @@
                                 <input class="btn btn-default btn-xs" data-original-title="Edit the responses given by this student" data-toggle="tooltip" title="" type="submit" value="Moderate Response">
                                 <input name="courseid" type="hidden" value="CFResultsUiT.CS2104">
                                 <input name="fsname" type="hidden" value="First Session">
-<<<<<<< HEAD
-                                <input name="moderatedquestion" type="hidden" value="8">
+                                <input name="moderatedquestionid" type="hidden" value="${question.id}">
                                 <input name="moderatedperson" type="hidden" value="CFResultsUiT.alice.b@gmail.tmt">
-=======
-                                <input name="moderatedquestionid" type="hidden" value="${question.id}">
-                                <input name="moderatedstudent" type="hidden" value="CFResultsUiT.alice.b@gmail.tmt">
->>>>>>> ad3f28f4
                               </form>
                             </td>
                           </tr>
@@ -943,13 +923,8 @@
                                 <input class="btn btn-default btn-xs" data-original-title="Edit the responses given by this student" data-toggle="tooltip" title="" type="submit" value="Moderate Response">
                                 <input name="courseid" type="hidden" value="CFResultsUiT.CS2104">
                                 <input name="fsname" type="hidden" value="First Session">
-<<<<<<< HEAD
-                                <input name="moderatedquestion" type="hidden" value="9">
+                                <input name="moderatedquestionid" type="hidden" value="${question.id}">
                                 <input name="moderatedperson" type="hidden" value="CFResultsUiT.alice.b@gmail.tmt">
-=======
-                                <input name="moderatedquestionid" type="hidden" value="${question.id}">
-                                <input name="moderatedstudent" type="hidden" value="CFResultsUiT.alice.b@gmail.tmt">
->>>>>>> ad3f28f4
                               </form>
                             </td>
                           </tr>
@@ -1075,13 +1050,8 @@
                                 <input class="btn btn-default btn-xs" data-original-title="Edit the responses given by this student" data-toggle="tooltip" title="" type="submit" value="Moderate Response">
                                 <input name="courseid" type="hidden" value="CFResultsUiT.CS2104">
                                 <input name="fsname" type="hidden" value="First Session">
-<<<<<<< HEAD
-                                <input name="moderatedquestion" type="hidden" value="10">
+                                <input name="moderatedquestionid" type="hidden" value="${question.id}">
                                 <input name="moderatedperson" type="hidden" value="CFResultsUiT.alice.b@gmail.tmt">
-=======
-                                <input name="moderatedquestionid" type="hidden" value="${question.id}">
-                                <input name="moderatedstudent" type="hidden" value="CFResultsUiT.alice.b@gmail.tmt">
->>>>>>> ad3f28f4
                               </form>
                             </td>
                           </tr>
@@ -1180,13 +1150,8 @@
                                 <input class="btn btn-default btn-xs" data-original-title="Edit the responses given by this student" data-toggle="tooltip" title="" type="submit" value="Moderate Response">
                                 <input name="courseid" type="hidden" value="CFResultsUiT.CS2104">
                                 <input name="fsname" type="hidden" value="First Session">
-<<<<<<< HEAD
-                                <input name="moderatedquestion" type="hidden" value="1">
+                                <input name="moderatedquestionid" type="hidden" value="${question.id}">
                                 <input name="moderatedperson" type="hidden" value="CFResultsUiT.alice.b@gmail.tmt">
-=======
-                                <input name="moderatedquestionid" type="hidden" value="${question.id}">
-                                <input name="moderatedstudent" type="hidden" value="CFResultsUiT.alice.b@gmail.tmt">
->>>>>>> ad3f28f4
                               </form>
                             </td>
                           </tr>
@@ -1213,13 +1178,8 @@
                                 <input class="btn btn-default btn-xs" data-original-title="Edit the responses given by this student" data-toggle="tooltip" title="" type="submit" value="Moderate Response">
                                 <input name="courseid" type="hidden" value="CFResultsUiT.CS2104">
                                 <input name="fsname" type="hidden" value="First Session">
-<<<<<<< HEAD
-                                <input name="moderatedquestion" type="hidden" value="1">
+                                <input name="moderatedquestionid" type="hidden" value="${question.id}">
                                 <input name="moderatedperson" type="hidden" value="drop.out@gmail.tmt">
-=======
-                                <input name="moderatedquestionid" type="hidden" value="${question.id}">
-                                <input name="moderatedstudent" type="hidden" value="drop.out@gmail.tmt">
->>>>>>> ad3f28f4
                               </form>
                             </td>
                           </tr>
@@ -1315,13 +1275,8 @@
                                 <input class="btn btn-default btn-xs" data-original-title="Edit the responses given by this student" data-toggle="tooltip" title="" type="submit" value="Moderate Response">
                                 <input name="courseid" type="hidden" value="CFResultsUiT.CS2104">
                                 <input name="fsname" type="hidden" value="First Session">
-<<<<<<< HEAD
-                                <input name="moderatedquestion" type="hidden" value="8">
+                                <input name="moderatedquestionid" type="hidden" value="${question.id}">
                                 <input name="moderatedperson" type="hidden" value="CFResultsUiT.benny.c@gmail.tmt">
-=======
-                                <input name="moderatedquestionid" type="hidden" value="${question.id}">
-                                <input name="moderatedstudent" type="hidden" value="CFResultsUiT.benny.c@gmail.tmt">
->>>>>>> ad3f28f4
                               </form>
                             </td>
                           </tr>
@@ -1420,13 +1375,8 @@
                                 <input class="btn btn-default btn-xs" data-original-title="Edit the responses given by this student" data-toggle="tooltip" title="" type="submit" value="Moderate Response">
                                 <input name="courseid" type="hidden" value="CFResultsUiT.CS2104">
                                 <input name="fsname" type="hidden" value="First Session">
-<<<<<<< HEAD
-                                <input name="moderatedquestion" type="hidden" value="1">
+                                <input name="moderatedquestionid" type="hidden" value="${question.id}">
                                 <input name="moderatedperson" type="hidden" value="CFResultsUiT.benny.c@gmail.tmt">
-=======
-                                <input name="moderatedquestionid" type="hidden" value="${question.id}">
-                                <input name="moderatedstudent" type="hidden" value="CFResultsUiT.benny.c@gmail.tmt">
->>>>>>> ad3f28f4
                               </form>
                             </td>
                           </tr>
@@ -1525,13 +1475,8 @@
                                 <input class="btn btn-default btn-xs" data-original-title="Edit the responses given by this student" data-toggle="tooltip" title="" type="submit" value="Moderate Response">
                                 <input name="courseid" type="hidden" value="CFResultsUiT.CS2104">
                                 <input name="fsname" type="hidden" value="First Session">
-<<<<<<< HEAD
-                                <input name="moderatedquestion" type="hidden" value="1">
+                                <input name="moderatedquestionid" type="hidden" value="${question.id}">
                                 <input name="moderatedperson" type="hidden" value="CFResultsUiT.benny.c@gmail.tmt">
-=======
-                                <input name="moderatedquestionid" type="hidden" value="${question.id}">
-                                <input name="moderatedstudent" type="hidden" value="CFResultsUiT.benny.c@gmail.tmt">
->>>>>>> ad3f28f4
                               </form>
                             </td>
                           </tr>
@@ -1558,13 +1503,8 @@
                                 <input class="btn btn-default btn-xs" data-original-title="Edit the responses given by this student" data-toggle="tooltip" title="" type="submit" value="Moderate Response">
                                 <input name="courseid" type="hidden" value="CFResultsUiT.CS2104">
                                 <input name="fsname" type="hidden" value="First Session">
-<<<<<<< HEAD
-                                <input name="moderatedquestion" type="hidden" value="1">
+                                <input name="moderatedquestionid" type="hidden" value="${question.id}">
                                 <input name="moderatedperson" type="hidden" value="drop.out@gmail.tmt">
-=======
-                                <input name="moderatedquestionid" type="hidden" value="${question.id}">
-                                <input name="moderatedstudent" type="hidden" value="drop.out@gmail.tmt">
->>>>>>> ad3f28f4
                               </form>
                             </td>
                           </tr>
@@ -1663,13 +1603,8 @@
                                 <input class="btn btn-default btn-xs" data-original-title="Edit the responses given by this student" data-toggle="tooltip" title="" type="submit" value="Moderate Response">
                                 <input name="courseid" type="hidden" value="CFResultsUiT.CS2104">
                                 <input name="fsname" type="hidden" value="First Session">
-<<<<<<< HEAD
-                                <input name="moderatedquestion" type="hidden" value="1">
+                                <input name="moderatedquestionid" type="hidden" value="${question.id}">
                                 <input name="moderatedperson" type="hidden" value="CFResultsUiT.alice.b@gmail.tmt">
-=======
-                                <input name="moderatedquestionid" type="hidden" value="${question.id}">
-                                <input name="moderatedstudent" type="hidden" value="CFResultsUiT.alice.b@gmail.tmt">
->>>>>>> ad3f28f4
                               </form>
                             </td>
                           </tr>
@@ -1840,13 +1775,8 @@
                                 <input class="btn btn-default btn-xs" data-original-title="Edit the responses given by this student" data-toggle="tooltip" title="" type="submit" value="Moderate Response">
                                 <input name="courseid" type="hidden" value="CFResultsUiT.CS2104">
                                 <input name="fsname" type="hidden" value="First Session">
-<<<<<<< HEAD
-                                <input name="moderatedquestion" type="hidden" value="7">
+                                <input name="moderatedquestionid" type="hidden" value="${question.id}">
                                 <input name="moderatedperson" type="hidden" value="drop.out@gmail.tmt">
-=======
-                                <input name="moderatedquestionid" type="hidden" value="${question.id}">
-                                <input name="moderatedstudent" type="hidden" value="drop.out@gmail.tmt">
->>>>>>> ad3f28f4
                               </form>
                             </td>
                           </tr>
@@ -1972,13 +1902,8 @@
                                 <input class="btn btn-default btn-xs" data-original-title="Edit the responses given by this student" data-toggle="tooltip" title="" type="submit" value="Moderate Response">
                                 <input name="courseid" type="hidden" value="CFResultsUiT.CS2104">
                                 <input name="fsname" type="hidden" value="First Session">
-<<<<<<< HEAD
-                                <input name="moderatedquestion" type="hidden" value="10">
+                                <input name="moderatedquestionid" type="hidden" value="${question.id}">
                                 <input name="moderatedperson" type="hidden" value="drop.out@gmail.tmt">
-=======
-                                <input name="moderatedquestionid" type="hidden" value="${question.id}">
-                                <input name="moderatedstudent" type="hidden" value="drop.out@gmail.tmt">
->>>>>>> ad3f28f4
                               </form>
                             </td>
                           </tr>
@@ -2071,13 +1996,8 @@
                                 <input class="btn btn-default btn-xs" data-original-title="Edit the responses given by this student" data-toggle="tooltip" title="" type="submit" value="Moderate Response">
                                 <input name="courseid" type="hidden" value="CFResultsUiT.CS2104">
                                 <input name="fsname" type="hidden" value="First Session">
-<<<<<<< HEAD
-                                <input name="moderatedquestion" type="hidden" value="4">
+                                <input name="moderatedquestionid" type="hidden" value="${question.id}">
                                 <input name="moderatedperson" type="hidden" value="Team 1</td></div>'&quot;">
-=======
-                                <input name="moderatedquestionid" type="hidden" value="${question.id}">
-                                <input name="moderatedstudent" type="hidden" value="Team 1</td></div>'&quot;">
->>>>>>> ad3f28f4
                               </form>
                             </td>
                           </tr>
