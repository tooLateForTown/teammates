--- conflicted
+++ resolved
@@ -933,308 +933,14 @@
             </div>
             
             
-<<<<<<< HEAD
-=======
-            <div class="panel panel-default">
-            
-                <div style="cursor: pointer;" id="panelHeading-11" data-target="#panelBodyCollapse-11" class="panel-heading ajax_submit">
-                    <form style="display:none;" id="seeMore-11" class="seeMoreForm-11" action="/page/instructorFeedbackResultsPage">
-                        <input name="courseid" value="CFResultsUiT.CS2104" type="hidden">
-                        <input name="fsname" value="First Session" type="hidden">
-                        <input name="user" value="CFResultsUiT.instr" type="hidden">
-                        <input name="frgroupbyteam" value="null" type="hidden">
-                        <input name="frsorttype" value="question" type="hidden">
-                        <input name="frshowstats" value="on" id="showStats-11" type="hidden">
-                        <input name="questionnum" value="11" type="hidden">
-                    </form>
-                    <div class="display-icon pull-right">
-                    <span class="glyphicon glyphicon-chevron-down pull-right"></span>
-                    </div>
-                    <strong>Question 11: </strong>
-                    <div class="inline panel-heading-text">
-                        <!--Note: When an element has class text-preserve-space, do not insert and HTML spaces-->
-                        <span class="text-preserve-space">Who are your teammates?&nbsp;<span style=" white-space: normal;">
-    <a href="javascript:;" id="questionAdditionalInfoButton-11-" class="color_gray" onclick="toggleAdditionalQuestionInfo('11-')" data-more="[more]" data-less="[less]">[more]</a>
-    <br>
-    <span id="questionAdditionalInfo-11-" style="display:none;">Multiple-choice (multiple answers) question options:
-<br>The options for this question is automatically generated from the list of all students in this course.</span>
-</span></span>
-                    </div>
-                </div>
-                <div id="panelBodyCollapse-11" class="panel-collapse collapse ">
-                <div class="panel-body padding-0" id="questionBody-10">
-                    
-                        <div class="col-sm-12">
-                            <i class="text-muted">There are no responses for this question.</i>
-                        </div>
-                    
-                </div>
-                </div>
-            </div>
-            
-            
-            <div class="panel panel-default">
-            
-                <div style="cursor: pointer;" id="panelHeading-12" data-target="#panelBodyCollapse-12" class="panel-heading ajax_submit">
-                    <form style="display:none;" id="seeMore-12" class="seeMoreForm-12" action="/page/instructorFeedbackResultsPage">
-                        <input name="courseid" value="CFResultsUiT.CS2104" type="hidden">
-                        <input name="fsname" value="First Session" type="hidden">
-                        <input name="user" value="CFResultsUiT.instr" type="hidden">
-                        <input name="frgroupbyteam" value="null" type="hidden">
-                        <input name="frsorttype" value="question" type="hidden">
-                        <input name="frshowstats" value="on" id="showStats-12" type="hidden">
-                        <input name="questionnum" value="12" type="hidden">
-                    </form>
-                    <div class="display-icon pull-right">
-                    <span class="glyphicon glyphicon-chevron-down pull-right"></span>
-                    </div>
-                    <strong>Question 12: </strong>
-                    <div class="inline panel-heading-text">
-                        <!--Note: When an element has class text-preserve-space, do not insert and HTML spaces-->
-                        <span class="text-preserve-space">Which teams do you like?&nbsp;<span style=" white-space: normal;">
-    <a href="javascript:;" id="questionAdditionalInfoButton-12-" class="color_gray" onclick="toggleAdditionalQuestionInfo('12-')" data-more="[more]" data-less="[less]">[more]</a>
-    <br>
-    <span id="questionAdditionalInfo-12-" style="display:none;">Multiple-choice (multiple answers) question options:
-<br>The options for this question is automatically generated from the list of all teams in this course.</span>
-</span></span>
-                    </div>
-                </div>
-                <div id="panelBodyCollapse-12" class="panel-collapse collapse ">
-                <div class="panel-body padding-0" id="questionBody-11">
-                    
-                        <div class="col-sm-12">
-                            <i class="text-muted">There are no responses for this question.</i>
-                        </div>
-                    
-                </div>
-                </div>
-            </div>
-            
-            
-            <div class="panel panel-default">
-            
-                <div style="cursor: pointer;" id="panelHeading-13" data-target="#panelBodyCollapse-13" class="panel-heading ajax_submit">
-                    <form style="display:none;" id="seeMore-13" class="seeMoreForm-13" action="/page/instructorFeedbackResultsPage">
-                        <input name="courseid" value="CFResultsUiT.CS2104" type="hidden">
-                        <input name="fsname" value="First Session" type="hidden">
-                        <input name="user" value="CFResultsUiT.instr" type="hidden">
-                        <input name="frgroupbyteam" value="null" type="hidden">
-                        <input name="frsorttype" value="question" type="hidden">
-                        <input name="frshowstats" value="on" id="showStats-13" type="hidden">
-                        <input name="questionnum" value="13" type="hidden">
-                    </form>
-                    <div class="display-icon pull-right">
-                    <span class="glyphicon glyphicon-chevron-down pull-right"></span>
-                    </div>
-                    <strong>Question 13: </strong>
-                    <div class="inline panel-heading-text">
-                        <!--Note: When an element has class text-preserve-space, do not insert and HTML spaces-->
-                        <span class="text-preserve-space">Rate our product.&nbsp;<span style=" white-space: normal;">
-    <a href="javascript:;" id="questionAdditionalInfoButton-13-" class="color_gray" onclick="toggleAdditionalQuestionInfo('13-')" data-more="[more]" data-less="[less]">[more]</a>
-    <br>
-    <span id="questionAdditionalInfo-13-" style="display:none;">Numerical-scale question:<br>Minimum value: 1. Increment: 0.5. Maximum value: 5.</span>
-</span></span>
-                    </div>
-                </div>
-                <div id="panelBodyCollapse-13" class="panel-collapse collapse ">
-                <div class="panel-body padding-0" id="questionBody-12">
-                    
-                        <div class="col-sm-12">
-                            <i class="text-muted">There are no responses for this question.</i>
-                        </div>
-                    
-                </div>
-                </div>
-            </div>
-            
-            
-            <div class="panel panel-default">
-            
-                <div style="cursor: pointer;" id="panelHeading-14" data-target="#panelBodyCollapse-14" class="panel-heading ajax_submit">
-                    <form style="display:none;" id="seeMore-14" class="seeMoreForm-14" action="/page/instructorFeedbackResultsPage">
-                        <input name="courseid" value="CFResultsUiT.CS2104" type="hidden">
-                        <input name="fsname" value="First Session" type="hidden">
-                        <input name="user" value="CFResultsUiT.instr" type="hidden">
-                        <input name="frgroupbyteam" value="null" type="hidden">
-                        <input name="frsorttype" value="question" type="hidden">
-                        <input name="frshowstats" value="on" id="showStats-14" type="hidden">
-                        <input name="questionnum" value="14" type="hidden">
-                    </form>
-                    <div class="display-icon pull-right">
-                    <span class="glyphicon glyphicon-chevron-down pull-right"></span>
-                    </div>
-                    <strong>Question 14: </strong>
-                    <div class="inline panel-heading-text">
-                        <!--Note: When an element has class text-preserve-space, do not insert and HTML spaces-->
-                        <span class="text-preserve-space">How important are the following factors to you? Give points accordingly.&nbsp;<span style=" white-space: normal;">
-    <a href="javascript:;" id="questionAdditionalInfoButton-14-" class="color_gray" onclick="toggleAdditionalQuestionInfo('14-')" data-more="[more]" data-less="[less]">[more]</a>
-    <br>
-    <span id="questionAdditionalInfo-14-" style="display:none;">Distribute points (among options) question options:
-<ul style="list-style-type: disc;margin-left: 20px;"><li>Grades</li><li>Fun</li></ul>Total points: 100</span>
-</span></span>
-                    </div>
-                </div>
-                <div id="panelBodyCollapse-14" class="panel-collapse collapse ">
-                <div class="panel-body padding-0" id="questionBody-13">
-                    
-                        <div class="col-sm-12">
-                            <i class="text-muted">There are no responses for this question.</i>
-                        </div>
-                    
-                </div>
-                </div>
-            </div>
-            
-            
-            <div class="panel panel-default">
-            
-                <div style="cursor: pointer;" id="panelHeading-15" data-target="#panelBodyCollapse-15" class="panel-heading ajax_submit">
-                    <form style="display:none;" id="seeMore-15" class="seeMoreForm-15" action="/page/instructorFeedbackResultsPage">
-                        <input name="courseid" value="CFResultsUiT.CS2104" type="hidden">
-                        <input name="fsname" value="First Session" type="hidden">
-                        <input name="user" value="CFResultsUiT.instr" type="hidden">
-                        <input name="frgroupbyteam" value="null" type="hidden">
-                        <input name="frsorttype" value="question" type="hidden">
-                        <input name="frshowstats" value="on" id="showStats-15" type="hidden">
-                        <input name="questionnum" value="15" type="hidden">
-                    </form>
-                    <div class="display-icon pull-right">
-                    <span class="glyphicon glyphicon-chevron-down pull-right"></span>
-                    </div>
-                    <strong>Question 15: </strong>
-                    <div class="inline panel-heading-text">
-                        <!--Note: When an element has class text-preserve-space, do not insert and HTML spaces-->
-                        <span class="text-preserve-space">Split points among the your team members and yourself, according to how much you think each member has contributed.&nbsp;<span style=" white-space: normal;">
-    <a href="javascript:;" id="questionAdditionalInfoButton-15-" class="color_gray" onclick="toggleAdditionalQuestionInfo('15-')" data-more="[more]" data-less="[less]">[more]</a>
-    <br>
-    <span id="questionAdditionalInfo-15-" style="display:none;">Distribute points (among recipients) question<br>Points per recipient: 100</span>
-</span></span>
-                    </div>
-                </div>
-                <div id="panelBodyCollapse-15" class="panel-collapse collapse ">
-                <div class="panel-body padding-0" id="questionBody-14">
-                    
-                        <div class="col-sm-12">
-                            <i class="text-muted">There are no responses for this question.</i>
-                        </div>
-                    
-                </div>
-                </div>
-            </div>
-            
-            
-            <div class="panel panel-default">
-            
-                <div style="cursor: pointer;" id="panelHeading-16" data-target="#panelBodyCollapse-16" class="panel-heading ajax_submit">
-                    <form style="display:none;" id="seeMore-16" class="seeMoreForm-16" action="/page/instructorFeedbackResultsPage">
-                        <input name="courseid" value="CFResultsUiT.CS2104" type="hidden">
-                        <input name="fsname" value="First Session" type="hidden">
-                        <input name="user" value="CFResultsUiT.instr" type="hidden">
-                        <input name="frgroupbyteam" value="null" type="hidden">
-                        <input name="frsorttype" value="question" type="hidden">
-                        <input name="frshowstats" value="on" id="showStats-16" type="hidden">
-                        <input name="questionnum" value="16" type="hidden">
-                    </form>
-                    <div class="display-icon pull-right">
-                    <span class="glyphicon glyphicon-chevron-down pull-right"></span>
-                    </div>
-                    <strong>Question 16: </strong>
-                    <div class="inline panel-heading-text">
-                        <!--Note: When an element has class text-preserve-space, do not insert and HTML spaces-->
-                        <span class="text-preserve-space">Rate the contribution of yourself and your team members towards the latest project.&nbsp;<span style=" white-space: normal;">
-    <a href="javascript:;" id="questionAdditionalInfoButton-16-" class="color_gray" onclick="toggleAdditionalQuestionInfo('16-')" data-more="[more]" data-less="[less]">[more]</a>
-    <br>
-    <span id="questionAdditionalInfo-16-" style="display:none;">Team contribution question</span>
-</span></span>
-                    </div>
-                </div>
-                <div id="panelBodyCollapse-16" class="panel-collapse collapse ">
-                <div class="panel-body padding-0" id="questionBody-15">
-                    
-                        <div class="col-sm-12">
-                            <i class="text-muted">There are no responses for this question.</i>
-                        </div>
-                    
-                </div>
-                </div>
-            </div>
-            
-            
-            <div class="panel panel-default">
-            
-                <div style="cursor: pointer;" id="panelHeading-17" data-target="#panelBodyCollapse-17" class="panel-heading ajax_submit">
-                    <form style="display:none;" id="seeMore-17" class="seeMoreForm-17" action="/page/instructorFeedbackResultsPage">
-                        <input name="courseid" value="CFResultsUiT.CS2104" type="hidden">
-                        <input name="fsname" value="First Session" type="hidden">
-                        <input name="user" value="CFResultsUiT.instr" type="hidden">
-                        <input name="frgroupbyteam" value="null" type="hidden">
-                        <input name="frsorttype" value="question" type="hidden">
-                        <input name="frshowstats" value="on" id="showStats-17" type="hidden">
-                        <input name="questionnum" value="17" type="hidden">
-                    </form>
-                    <div class="display-icon pull-right">
-                    <span class="glyphicon glyphicon-chevron-down pull-right"></span>
-                    </div>
-                    <strong>Question 17: </strong>
-                    <div class="inline panel-heading-text">
-                        <!--Note: When an element has class text-preserve-space, do not insert and HTML spaces-->
-                        <span class="text-preserve-space">Rate you and your team members work.&nbsp;<span style=" white-space: normal;">
-    <a href="javascript:;" id="questionAdditionalInfoButton-17-" class="color_gray" onclick="toggleAdditionalQuestionInfo('17-')" data-more="[more]" data-less="[less]">[more]</a>
-    <br>
-    <span id="questionAdditionalInfo-17-" style="display:none;">Numerical-scale question:<br>Minimum value: 1. Increment: 0.5. Maximum value: 5.</span>
-</span></span>
-                    </div>
-                </div>
-                <div id="panelBodyCollapse-17" class="panel-collapse collapse ">
-                <div class="panel-body padding-0" id="questionBody-16">
-                    
-                        <div class="col-sm-12">
-                            <i class="text-muted">There are no responses for this question.</i>
-                        </div>
-                    
-                </div>
-                </div>
-            </div>
-            
-            
-            <div class="panel panel-default">
-            
-                <div style="cursor: pointer;" id="panelHeading-18" data-target="#panelBodyCollapse-18" class="panel-heading ajax_submit">
-                    <form style="display:none;" id="seeMore-18" class="seeMoreForm-18" action="/page/instructorFeedbackResultsPage">
-                        <input name="courseid" value="CFResultsUiT.CS2104" type="hidden">
-                        <input name="fsname" value="First Session" type="hidden">
-                        <input name="user" value="CFResultsUiT.instr" type="hidden">
-                        <input name="frgroupbyteam" value="null" type="hidden">
-                        <input name="frsorttype" value="question" type="hidden">
-                        <input name="frshowstats" value="on" id="showStats-18" type="hidden">
-                        <input name="questionnum" value="18" type="hidden">
-                    </form>
-                    <div class="display-icon pull-right">
-                    <span class="glyphicon glyphicon-chevron-down pull-right"></span>
-                    </div>
-                    <strong>Question 18: </strong>
-                    <div class="inline panel-heading-text">
-                        <!--Note: When an element has class text-preserve-space, do not insert and HTML spaces-->
-                        <span class="text-preserve-space">Rate the class&nbsp;<span style=" white-space: normal;">
-    <a href="javascript:;" id="questionAdditionalInfoButton-18-" class="color_gray" onclick="toggleAdditionalQuestionInfo('18-')" data-more="[more]" data-less="[less]">[more]</a>
-    <br>
-    <span id="questionAdditionalInfo-18-" style="display:none;">Numerical-scale question:<br>Minimum value: -5. Increment: 0.25. Maximum value: 5.</span>
-</span></span>
-                    </div>
-                </div>
-                <div id="panelBodyCollapse-18" class="panel-collapse collapse ">
-                <div class="panel-body padding-0" id="questionBody-17">
-                    
-                        <div class="col-sm-12">
-                            <i class="text-muted">There are no responses for this question.</i>
-                        </div>
-                    
-                </div>
-                </div>
-            </div>
-            
-            
->>>>>>> c6509fe8
+                        <!--Note: When an element has class text-preserve-space, do not insert and HTML spaces-->
+                        <!--Note: When an element has class text-preserve-space, do not insert and HTML spaces-->
+                        <!--Note: When an element has class text-preserve-space, do not insert and HTML spaces-->
+                        <!--Note: When an element has class text-preserve-space, do not insert and HTML spaces-->
+                        <!--Note: When an element has class text-preserve-space, do not insert and HTML spaces-->
+                        <!--Note: When an element has class text-preserve-space, do not insert and HTML spaces-->
+                        <!--Note: When an element has class text-preserve-space, do not insert and HTML spaces-->
+                        <!--Note: When an element has class text-preserve-space, do not insert and HTML spaces-->
 
 
 
