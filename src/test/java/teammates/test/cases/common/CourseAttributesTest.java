package teammates.test.cases.common;

import static teammates.common.util.Const.EOL;
import static teammates.common.util.FieldValidator.*;

import org.testng.annotations.AfterClass;
import org.testng.annotations.BeforeClass;
import org.testng.annotations.Test;

import teammates.common.datatransfer.CourseAttributes;
import teammates.common.util.StringHelper;
import teammates.test.cases.BaseTestCase;

public class CourseAttributesTest extends BaseTestCase {

    //TODO: add test for constructor
    
    @BeforeClass
    public static void setupClass() throws Exception {
        printTestClassHeader();
    }

    @Test
    public void testValidate() {
        
        CourseAttributes validCourse = generateValidCourseAttributesObject();
        
        assertTrue("valid value", validCourse.isValid());
        
        
        String veryLongId = StringHelper.generateStringOfLength(COURSE_ID_MAX_LENGTH + 1);
        String emptyName = "";
        CourseAttributes invalidCourse = new CourseAttributes(veryLongId, emptyName);
        
        assertFalse("invalid value", invalidCourse.isValid());
        String errorMessage = 
<<<<<<< HEAD
                String.format(COURSE_ID_ERROR_MESSAGE, c.id, REASON_TOO_LONG) + EOL
                + String.format(COURSE_NAME_ERROR_MESSAGE, c.name, REASON_EMPTY);
        assertEquals("invalid value", errorMessage, StringHelper.toString(c.getInvalidityInfo()));
=======
                String.format(COURSE_ID_ERROR_MESSAGE, invalidCourse.getId(), REASON_TOO_LONG) + EOL +
                String.format(COURSE_NAME_ERROR_MESSAGE, invalidCourse.getName(), REASON_EMPTY);
        assertEquals("invalid value", errorMessage, StringHelper.toString(invalidCourse.getInvalidityInfo()));
>>>>>>> 3cae49fe
    }

    @Test
    public void testGetValidityInfo() {
        //already tested in testValidate() above
    }
    
    @Test
    public void testIsValid() {
        //already tested in testValidate() above
    }
    
    @Test
    public void testToString() {
        CourseAttributes c = generateValidCourseAttributesObject();
        assertEquals("valid value", "[CourseAttributes] id: valid-id-$_abc name: valid-name isArchived: false", c.toString());
    }
    
    public static CourseAttributes generateValidCourseAttributesObject() {
        CourseAttributes c;
        c = new CourseAttributes("valid-id-$_abc", "valid-name");
        return c;
    }

    @AfterClass
    public static void tearDown() {
        printTestClassFooter();
    }

}<|MERGE_RESOLUTION|>--- conflicted
+++ resolved
@@ -34,15 +34,9 @@
         
         assertFalse("invalid value", invalidCourse.isValid());
         String errorMessage = 
-<<<<<<< HEAD
-                String.format(COURSE_ID_ERROR_MESSAGE, c.id, REASON_TOO_LONG) + EOL
-                + String.format(COURSE_NAME_ERROR_MESSAGE, c.name, REASON_EMPTY);
-        assertEquals("invalid value", errorMessage, StringHelper.toString(c.getInvalidityInfo()));
-=======
-                String.format(COURSE_ID_ERROR_MESSAGE, invalidCourse.getId(), REASON_TOO_LONG) + EOL +
-                String.format(COURSE_NAME_ERROR_MESSAGE, invalidCourse.getName(), REASON_EMPTY);
+                String.format(COURSE_ID_ERROR_MESSAGE, invalidCourse.getId(), REASON_TOO_LONG) + EOL 
+                + String.format(COURSE_NAME_ERROR_MESSAGE, invalidCourse.getName(), REASON_EMPTY);
         assertEquals("invalid value", errorMessage, StringHelper.toString(invalidCourse.getInvalidityInfo()));
->>>>>>> 3cae49fe
     }
 
     @Test
