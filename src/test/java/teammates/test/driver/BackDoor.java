package teammates.test.driver;

import java.io.BufferedReader;
import java.io.IOException;
import java.io.InputStreamReader;
import java.io.OutputStreamWriter;
import java.io.UnsupportedEncodingException;
import java.net.MalformedURLException;
import java.net.URL;
import java.net.URLConnection;
import java.net.URLEncoder;
import java.util.Arrays;
import java.util.HashMap;
import java.util.Map;

import teammates.common.Common;
import teammates.common.datatransfer.AccountData;
import teammates.common.datatransfer.InstructorData;
import teammates.common.datatransfer.CourseData;
import teammates.common.datatransfer.DataBundle;
import teammates.common.datatransfer.EvaluationData;
import teammates.common.datatransfer.StudentData;
import teammates.common.datatransfer.SubmissionData;
import teammates.common.exception.EntityDoesNotExistException;
import teammates.common.exception.NotImplementedException;
import teammates.logic.backdoor.BackDoorServlet;

import com.google.gson.Gson;

/**
 * Used to access the datastore without going through the UI. The main use of
 * this class is for the test suite to prepare test data. <br>
 * It works only if the test.backdoor.key in test.properties matches the
 * app.backdoor.key in build.properties of the deployed app. Using this
 * mechanism we can limit back door access to only the person who deployed the
 * application.
 * 
 */
public class BackDoor {

	@SuppressWarnings("unused")
	private void ____SYSTEM_level_methods______________________________() {
	}

	/**
	 * This persists the given data if no such data already exists in the
	 * datastore.
	 * 
	 * @param dataBundleJason
	 * @return
	 */
	public static String persistNewDataBundle(String dataBundleJason) {
		HashMap<String, Object> params = createParamMap(BackDoorServlet.OPERATION_PERSIST_DATABUNDLE);
		params.put(BackDoorServlet.PARAMETER_DATABUNDLE_JSON, dataBundleJason);
		String status = makePOSTRequest(params);
		return status;
	}

	/**
	 * Persists given data. If given entities already exist in the data store,
	 * they will be overwritten.
	 * 
	 * @param dataBundleJason
	 * @return
	 */
	public static String restoreDataBundle(String dataBundleJason) {
		deleteInstructors(dataBundleJason);
		return persistNewDataBundle(dataBundleJason);
	}

	/**
	 * Deletes instructors contained in the jsonString
	 * 
	 * @param jsonString
	 */
	public static void deleteInstructors(String jsonString) {
		Gson gson = Common.getTeammatesGson();
		DataBundle data = gson.fromJson(jsonString, DataBundle.class);
		HashMap<String, InstructorData> instructors = data.instructors;
		for (InstructorData instructor : instructors.values()) {
			deleteInstructor(instructor.googleId);
		}
	}
	
	/**
	 * Deletes COURSES contained in the jsonString
	 * 
	 * This should recursively delete all INSTRUCTORS, EVALUATIONS, SUBMISSIONS and STUDENTS related
	 * 
	 * @param jsonString
	 */
	public static void deleteCourses(String jsonString) {
		Gson gson = Common.getTeammatesGson();
		DataBundle data = gson.fromJson(jsonString, DataBundle.class);
		HashMap<String, CourseData> courses = data.courses;
		for (CourseData course : courses.values()) {
			deleteCourse(course.id);
		}
	}
	
	//====================================================================================
	
	@SuppressWarnings("unused")
	private void ____ACCOUNT_level_methods______________________________() {
	}
	
	public static String createAccount(AccountData account) {
		DataBundle dataBundle = new DataBundle();
		dataBundle.accounts.put(account.googleId, account);
		return persistNewDataBundle(Common.getTeammatesGson()
				.toJson(dataBundle));
	}
	
	public static String getAccountAsJson(String googleId) {
		HashMap<String, Object> params = createParamMap(BackDoorServlet.OPERATION_GET_ACCOUNT_AS_JSON);
		params.put(BackDoorServlet.PARAMETER_GOOGLE_ID, googleId);
		String instructorJsonString = makePOSTRequest(params);
		return instructorJsonString;
	}

	public static String editAccount(AccountData account) {
		HashMap<String, Object> params = createParamMap(BackDoorServlet.OPERATION_EDIT_ACCOUNT);
		params.put(BackDoorServlet.PARAMETER_JASON_STRING, Common
				.getTeammatesGson().toJson(account));
		String status = makePOSTRequest(params);
		return status;
	}

	public static String deleteAccount(String googleId) {
		HashMap<String, Object> params = createParamMap(BackDoorServlet.OPERATION_DELETE_ACCOUNT);
		params.put(BackDoorServlet.PARAMETER_GOOGLE_ID, googleId);
		String status = makePOSTRequest(params);
		return status;
	}
	
	@SuppressWarnings("unused")
	private void ____INSTRUCTOR_level_methods______________________________() {
	}

	public static String createInstructor(InstructorData instructor) {
		DataBundle dataBundle = new DataBundle();
		dataBundle.instructors.put(instructor.googleId, instructor);
		return persistNewDataBundle(Common.getTeammatesGson()
				.toJson(dataBundle));
	}

	public static String getInstructorAsJson(String instructorId, String courseId) {
		HashMap<String, Object> params = createParamMap(BackDoorServlet.OPERATION_GET_INSTRUCTOR_AS_JSON);
		params.put(BackDoorServlet.PARAMETER_INSTRUCTOR_ID, instructorId);
		params.put(BackDoorServlet.PARAMETER_COURSE_ID, courseId);
		String instructorJsonString = makePOSTRequest(params);
		return instructorJsonString;
	}

	public static String editInstructor(InstructorData instructor)
			throws NotImplementedException {
		throw new NotImplementedException(
				"Not implemented because editing instructors is not currently allowed");
	}

	public static String deleteInstructor(String instructorId) {
		HashMap<String, Object> params = createParamMap(BackDoorServlet.OPERATION_DELETE_INSTRUCTOR);
		params.put(BackDoorServlet.PARAMETER_INSTRUCTOR_ID, instructorId);
		String status = makePOSTRequest(params);
		return status;
	}
	

	

	public static String[] getCoursesByInstructorId(String instructorId) {

		HashMap<String, Object> params = createParamMap(BackDoorServlet.OPERATION_GET_COURSES_BY_INSTRUCTOR);
		params.put(BackDoorServlet.PARAMETER_INSTRUCTOR_ID, instructorId);
		String courseString = makePOSTRequest(params);
		String[] coursesArray = {};
		if (Common.isWhiteSpace(courseString)) {
			return coursesArray;
		}
		coursesArray = courseString.trim().split(" ");
		Arrays.sort(coursesArray);
		return coursesArray;
	}

	@SuppressWarnings("unused")
	private void ____COURSE_level_methods______________________________() {
	}

	public static String createCourse(CourseData course) {
		DataBundle dataBundle = new DataBundle();
		dataBundle.courses.put("dummy-key", course);
		return persistNewDataBundle(Common.getTeammatesGson()
				.toJson(dataBundle));
	}

	public static String getCourseAsJson(String courseId) {
		HashMap<String, Object> params = createParamMap(BackDoorServlet.OPERATION_GET_COURSE_AS_JSON);
		params.put(BackDoorServlet.PARAMETER_COURSE_ID, courseId);
		String courseJsonString = makePOSTRequest(params);
		return courseJsonString;
	}

	public static String editCourse(CourseData course)
			throws NotImplementedException {
		throw new NotImplementedException(
				"Not implemented because editing courses is not currently allowed");
	}

	public static String deleteCourse(String courseId) {
		HashMap<String, Object> params = createParamMap(BackDoorServlet.OPERATION_DELETE_COURSE);
		params.put(BackDoorServlet.PARAMETER_COURSE_ID, courseId);
		String status = makePOSTRequest(params);
		return status;
	}

	@SuppressWarnings("unused")
	private void ____STUDENT_level_methods______________________________() {
	}

	public static String createStudent(StudentData student) {
		DataBundle dataBundle = new DataBundle();
		dataBundle.students.put("dummy-key", student);
		return persistNewDataBundle(Common.getTeammatesGson()
				.toJson(dataBundle));
	}

	public static String getStudentAsJson(String courseId, String studentEmail) {
		HashMap<String, Object> params = createParamMap(BackDoorServlet.OPERATION_GET_STUDENT_AS_JSON);
		params.put(BackDoorServlet.PARAMETER_COURSE_ID, courseId);
		params.put(BackDoorServlet.PARAMETER_STUDENT_EMAIL, studentEmail);
		String studentJson = makePOSTRequest(params);
		return studentJson;
	}

	public static String getKeyForStudent(String courseId, String studentEmail) {
		HashMap<String, Object> params = createParamMap(BackDoorServlet.OPERATION_GET_KEY_FOR_STUDENT);
		params.put(BackDoorServlet.PARAMETER_COURSE_ID, courseId);
		params.put(BackDoorServlet.PARAMETER_STUDENT_EMAIL, studentEmail);
		String regKey = makePOSTRequest(params);
		return regKey;

	}

	public static String editStudent(String originalEmail, StudentData student) {
		HashMap<String, Object> params = createParamMap(BackDoorServlet.OPERATION_EDIT_STUDENT);
		params.put(BackDoorServlet.PARAMETER_STUDENT_EMAIL, originalEmail);
		params.put(BackDoorServlet.PARAMETER_JASON_STRING, Common
				.getTeammatesGson().toJson(student));
		String status = makePOSTRequest(params);
		return status;
	}

	public static String deleteStudent(String courseId, String studentEmail) {
		HashMap<String, Object> params = createParamMap(BackDoorServlet.OPERATION_DELETE_STUDENT);
		params.put(BackDoorServlet.PARAMETER_COURSE_ID, courseId);
		params.put(BackDoorServlet.PARAMETER_STUDENT_EMAIL, studentEmail);
		String status = makePOSTRequest(params);
		return status;
	}

	@SuppressWarnings("unused")
	private void ____EVALUATION_level_methods______________________________() {
	}

	public static String createEvaluation(EvaluationData evaluation) {
		DataBundle dataBundle = new DataBundle();
		dataBundle.evaluations.put("dummy-key", evaluation);
		return persistNewDataBundle(Common.getTeammatesGson()
				.toJson(dataBundle));
	}

	public static String getEvaluationAsJson(String courseID,
			String evaluationName) {
		HashMap<String, Object> params = createParamMap(BackDoorServlet.OPERATION_GET_EVALUATION_AS_JSON);
		params.put(BackDoorServlet.PARAMETER_COURSE_ID, courseID);
		params.put(BackDoorServlet.PARAMETER_EVALUATION_NAME, evaluationName);
		String evaluationJson = makePOSTRequest(params);
		return evaluationJson;
	}

	public static String editEvaluation(EvaluationData evaluation) {
		HashMap<String, Object> params = createParamMap(BackDoorServlet.OPERATION_EDIT_EVALUATION);
		params.put(BackDoorServlet.PARAMETER_JASON_STRING, Common
				.getTeammatesGson().toJson(evaluation));
		String status = makePOSTRequest(params);
		return status;
	}

	public static String deleteEvaluation(String courseID, String evaluationName) {
		HashMap<String, Object> params = createParamMap(BackDoorServlet.OPERATION_DELETE_EVALUATION);
		params.put(BackDoorServlet.PARAMETER_COURSE_ID, courseID);
		params.put(BackDoorServlet.PARAMETER_EVALUATION_NAME, evaluationName);
		String status = makePOSTRequest(params);
		return status;
	}

	@SuppressWarnings("unused")
	private void ____SUBMISSION_level_methods______________________________() {
	}

	public static String createSubmission(SubmissionData submission)
			throws NotImplementedException {
		throw new NotImplementedException(
				"Not implemented because creating submissions is automatically done");
	}

	public static String getSubmissionAsJson(String courseID,
			String evaluationName, String reviewerEmail, String revieweeEmail) {
		HashMap<String, Object> params = createParamMap(BackDoorServlet.OPERATION_GET_SUBMISSION_AS_JSON);
		params.put(BackDoorServlet.PARAMETER_COURSE_ID, courseID);
		params.put(BackDoorServlet.PARAMETER_EVALUATION_NAME, evaluationName);
		params.put(BackDoorServlet.PARAMETER_REVIEWER_EMAIL, reviewerEmail);
		params.put(BackDoorServlet.PARAMETER_REVIEWEE_EMAIL, revieweeEmail);
		String submissionJson = makePOSTRequest(params);
		return submissionJson;
	}

	public static String editSubmission(SubmissionData submission) {
		HashMap<String, Object> params = createParamMap(BackDoorServlet.OPERATION_EDIT_SUBMISSION);
		params.put(BackDoorServlet.PARAMETER_JASON_STRING, Common
				.getTeammatesGson().toJson(submission));
		String status = makePOSTRequest(params);
		return status;
	}

	public static String deleteSubmission(String courseID,
			String evaluationName, String reviewerEmail, String revieweeEmail)
			throws NotImplementedException {
		throw new NotImplementedException(
				"not implemented yet because submissions do not need to be deleted via the API");
	}
<<<<<<< HEAD
	
	public static String appendTimestampForAccount() {
		HashMap<String, Object> params = createParamMap(BackDoorServlet.OPERATION_APPEND_TIMESTAMP_FOR_ACCOUNT);
		String status = makePOSTRequest(params);
		return status;
	}
=======
>>>>>>> 32e758f3

	@SuppressWarnings("unused")
	private void ____helper_methods______________________________() {
	}

	private static HashMap<String, Object> createParamMap(String operation) {
		HashMap<String, Object> map = new HashMap<String, Object>();
		map.put(BackDoorServlet.PARAMETER_BACKDOOR_OPERATION, operation);

		// For Authentication
		map.put(BackDoorServlet.PARAMETER_BACKDOOR_KEY,
				TestProperties.inst().BACKDOOR_KEY);

		return map;
	}

	private static String makePOSTRequest(HashMap<String, Object> map) {
		try {
			String paramString = encodeParameters(map);
			String urlString = TestProperties.inst().TEAMMATES_URL
					+ Common.PAGE_BACKDOOR;
			URLConnection conn = getConnectionToUrl(urlString);
			sendRequest(paramString, conn);
			return readResponse(conn);
		} catch (Exception e) {
			return Common.stackTraceToString(e);
		}
	}

	private static String readResponse(URLConnection conn) throws IOException {
		BufferedReader rd = new BufferedReader(new InputStreamReader(
				conn.getInputStream()));
		StringBuffer sb = new StringBuffer();
		String line;
		while ((line = rd.readLine()) != null) {
			sb.append(line);
		}
		rd.close();
		return sb.toString();
	}

	private static void sendRequest(String paramString, URLConnection conn)
			throws IOException {
		OutputStreamWriter wr = new OutputStreamWriter(conn.getOutputStream());
		wr.write(paramString);
		wr.flush();
		wr.close();
	}

	private static URLConnection getConnectionToUrl(String urlString)
			throws MalformedURLException, IOException {
		URL url = new URL(urlString);
		URLConnection conn = url.openConnection();
		conn.setDoOutput(true);
		return conn;
	}

	private static String encodeParameters(HashMap<String, Object> map)
			throws UnsupportedEncodingException {
		StringBuilder dataStringBuilder = new StringBuilder();
		for (Map.Entry<String, Object> e : map.entrySet()) {
			dataStringBuilder.append(URLEncoder.encode(e.getKey(), "UTF-8")
					+ "=" + URLEncoder.encode(e.getValue().toString(), "UTF-8")
					+ "&");
		}
		String data = dataStringBuilder.toString();
		return data;
	}
}
<|MERGE_RESOLUTION|>--- conflicted
+++ resolved
@@ -1,409 +1,406 @@
-package teammates.test.driver;
-
-import java.io.BufferedReader;
-import java.io.IOException;
-import java.io.InputStreamReader;
-import java.io.OutputStreamWriter;
-import java.io.UnsupportedEncodingException;
-import java.net.MalformedURLException;
-import java.net.URL;
-import java.net.URLConnection;
-import java.net.URLEncoder;
-import java.util.Arrays;
-import java.util.HashMap;
-import java.util.Map;
-
-import teammates.common.Common;
-import teammates.common.datatransfer.AccountData;
-import teammates.common.datatransfer.InstructorData;
-import teammates.common.datatransfer.CourseData;
-import teammates.common.datatransfer.DataBundle;
-import teammates.common.datatransfer.EvaluationData;
-import teammates.common.datatransfer.StudentData;
-import teammates.common.datatransfer.SubmissionData;
-import teammates.common.exception.EntityDoesNotExistException;
-import teammates.common.exception.NotImplementedException;
-import teammates.logic.backdoor.BackDoorServlet;
-
-import com.google.gson.Gson;
-
-/**
- * Used to access the datastore without going through the UI. The main use of
- * this class is for the test suite to prepare test data. <br>
- * It works only if the test.backdoor.key in test.properties matches the
- * app.backdoor.key in build.properties of the deployed app. Using this
- * mechanism we can limit back door access to only the person who deployed the
- * application.
- * 
- */
-public class BackDoor {
-
-	@SuppressWarnings("unused")
-	private void ____SYSTEM_level_methods______________________________() {
-	}
-
-	/**
-	 * This persists the given data if no such data already exists in the
-	 * datastore.
-	 * 
-	 * @param dataBundleJason
-	 * @return
-	 */
-	public static String persistNewDataBundle(String dataBundleJason) {
-		HashMap<String, Object> params = createParamMap(BackDoorServlet.OPERATION_PERSIST_DATABUNDLE);
-		params.put(BackDoorServlet.PARAMETER_DATABUNDLE_JSON, dataBundleJason);
-		String status = makePOSTRequest(params);
-		return status;
-	}
-
-	/**
-	 * Persists given data. If given entities already exist in the data store,
-	 * they will be overwritten.
-	 * 
-	 * @param dataBundleJason
-	 * @return
-	 */
-	public static String restoreDataBundle(String dataBundleJason) {
-		deleteInstructors(dataBundleJason);
-		return persistNewDataBundle(dataBundleJason);
-	}
-
-	/**
-	 * Deletes instructors contained in the jsonString
-	 * 
-	 * @param jsonString
-	 */
-	public static void deleteInstructors(String jsonString) {
-		Gson gson = Common.getTeammatesGson();
-		DataBundle data = gson.fromJson(jsonString, DataBundle.class);
-		HashMap<String, InstructorData> instructors = data.instructors;
-		for (InstructorData instructor : instructors.values()) {
-			deleteInstructor(instructor.googleId);
-		}
-	}
-	
-	/**
-	 * Deletes COURSES contained in the jsonString
-	 * 
-	 * This should recursively delete all INSTRUCTORS, EVALUATIONS, SUBMISSIONS and STUDENTS related
-	 * 
-	 * @param jsonString
-	 */
-	public static void deleteCourses(String jsonString) {
-		Gson gson = Common.getTeammatesGson();
-		DataBundle data = gson.fromJson(jsonString, DataBundle.class);
-		HashMap<String, CourseData> courses = data.courses;
-		for (CourseData course : courses.values()) {
-			deleteCourse(course.id);
-		}
-	}
-	
-	//====================================================================================
-	
-	@SuppressWarnings("unused")
-	private void ____ACCOUNT_level_methods______________________________() {
-	}
-	
-	public static String createAccount(AccountData account) {
-		DataBundle dataBundle = new DataBundle();
-		dataBundle.accounts.put(account.googleId, account);
-		return persistNewDataBundle(Common.getTeammatesGson()
-				.toJson(dataBundle));
-	}
-	
-	public static String getAccountAsJson(String googleId) {
-		HashMap<String, Object> params = createParamMap(BackDoorServlet.OPERATION_GET_ACCOUNT_AS_JSON);
-		params.put(BackDoorServlet.PARAMETER_GOOGLE_ID, googleId);
-		String instructorJsonString = makePOSTRequest(params);
-		return instructorJsonString;
-	}
-
-	public static String editAccount(AccountData account) {
-		HashMap<String, Object> params = createParamMap(BackDoorServlet.OPERATION_EDIT_ACCOUNT);
-		params.put(BackDoorServlet.PARAMETER_JASON_STRING, Common
-				.getTeammatesGson().toJson(account));
-		String status = makePOSTRequest(params);
-		return status;
-	}
-
-	public static String deleteAccount(String googleId) {
-		HashMap<String, Object> params = createParamMap(BackDoorServlet.OPERATION_DELETE_ACCOUNT);
-		params.put(BackDoorServlet.PARAMETER_GOOGLE_ID, googleId);
-		String status = makePOSTRequest(params);
-		return status;
-	}
-	
-	@SuppressWarnings("unused")
-	private void ____INSTRUCTOR_level_methods______________________________() {
-	}
-
-	public static String createInstructor(InstructorData instructor) {
-		DataBundle dataBundle = new DataBundle();
-		dataBundle.instructors.put(instructor.googleId, instructor);
-		return persistNewDataBundle(Common.getTeammatesGson()
-				.toJson(dataBundle));
-	}
-
-	public static String getInstructorAsJson(String instructorId, String courseId) {
-		HashMap<String, Object> params = createParamMap(BackDoorServlet.OPERATION_GET_INSTRUCTOR_AS_JSON);
-		params.put(BackDoorServlet.PARAMETER_INSTRUCTOR_ID, instructorId);
-		params.put(BackDoorServlet.PARAMETER_COURSE_ID, courseId);
-		String instructorJsonString = makePOSTRequest(params);
-		return instructorJsonString;
-	}
-
-	public static String editInstructor(InstructorData instructor)
-			throws NotImplementedException {
-		throw new NotImplementedException(
-				"Not implemented because editing instructors is not currently allowed");
-	}
-
-	public static String deleteInstructor(String instructorId) {
-		HashMap<String, Object> params = createParamMap(BackDoorServlet.OPERATION_DELETE_INSTRUCTOR);
-		params.put(BackDoorServlet.PARAMETER_INSTRUCTOR_ID, instructorId);
-		String status = makePOSTRequest(params);
-		return status;
-	}
-	
-
-	
-
-	public static String[] getCoursesByInstructorId(String instructorId) {
-
-		HashMap<String, Object> params = createParamMap(BackDoorServlet.OPERATION_GET_COURSES_BY_INSTRUCTOR);
-		params.put(BackDoorServlet.PARAMETER_INSTRUCTOR_ID, instructorId);
-		String courseString = makePOSTRequest(params);
-		String[] coursesArray = {};
-		if (Common.isWhiteSpace(courseString)) {
-			return coursesArray;
-		}
-		coursesArray = courseString.trim().split(" ");
-		Arrays.sort(coursesArray);
-		return coursesArray;
-	}
-
-	@SuppressWarnings("unused")
-	private void ____COURSE_level_methods______________________________() {
-	}
-
-	public static String createCourse(CourseData course) {
-		DataBundle dataBundle = new DataBundle();
-		dataBundle.courses.put("dummy-key", course);
-		return persistNewDataBundle(Common.getTeammatesGson()
-				.toJson(dataBundle));
-	}
-
-	public static String getCourseAsJson(String courseId) {
-		HashMap<String, Object> params = createParamMap(BackDoorServlet.OPERATION_GET_COURSE_AS_JSON);
-		params.put(BackDoorServlet.PARAMETER_COURSE_ID, courseId);
-		String courseJsonString = makePOSTRequest(params);
-		return courseJsonString;
-	}
-
-	public static String editCourse(CourseData course)
-			throws NotImplementedException {
-		throw new NotImplementedException(
-				"Not implemented because editing courses is not currently allowed");
-	}
-
-	public static String deleteCourse(String courseId) {
-		HashMap<String, Object> params = createParamMap(BackDoorServlet.OPERATION_DELETE_COURSE);
-		params.put(BackDoorServlet.PARAMETER_COURSE_ID, courseId);
-		String status = makePOSTRequest(params);
-		return status;
-	}
-
-	@SuppressWarnings("unused")
-	private void ____STUDENT_level_methods______________________________() {
-	}
-
-	public static String createStudent(StudentData student) {
-		DataBundle dataBundle = new DataBundle();
-		dataBundle.students.put("dummy-key", student);
-		return persistNewDataBundle(Common.getTeammatesGson()
-				.toJson(dataBundle));
-	}
-
-	public static String getStudentAsJson(String courseId, String studentEmail) {
-		HashMap<String, Object> params = createParamMap(BackDoorServlet.OPERATION_GET_STUDENT_AS_JSON);
-		params.put(BackDoorServlet.PARAMETER_COURSE_ID, courseId);
-		params.put(BackDoorServlet.PARAMETER_STUDENT_EMAIL, studentEmail);
-		String studentJson = makePOSTRequest(params);
-		return studentJson;
-	}
-
-	public static String getKeyForStudent(String courseId, String studentEmail) {
-		HashMap<String, Object> params = createParamMap(BackDoorServlet.OPERATION_GET_KEY_FOR_STUDENT);
-		params.put(BackDoorServlet.PARAMETER_COURSE_ID, courseId);
-		params.put(BackDoorServlet.PARAMETER_STUDENT_EMAIL, studentEmail);
-		String regKey = makePOSTRequest(params);
-		return regKey;
-
-	}
-
-	public static String editStudent(String originalEmail, StudentData student) {
-		HashMap<String, Object> params = createParamMap(BackDoorServlet.OPERATION_EDIT_STUDENT);
-		params.put(BackDoorServlet.PARAMETER_STUDENT_EMAIL, originalEmail);
-		params.put(BackDoorServlet.PARAMETER_JASON_STRING, Common
-				.getTeammatesGson().toJson(student));
-		String status = makePOSTRequest(params);
-		return status;
-	}
-
-	public static String deleteStudent(String courseId, String studentEmail) {
-		HashMap<String, Object> params = createParamMap(BackDoorServlet.OPERATION_DELETE_STUDENT);
-		params.put(BackDoorServlet.PARAMETER_COURSE_ID, courseId);
-		params.put(BackDoorServlet.PARAMETER_STUDENT_EMAIL, studentEmail);
-		String status = makePOSTRequest(params);
-		return status;
-	}
-
-	@SuppressWarnings("unused")
-	private void ____EVALUATION_level_methods______________________________() {
-	}
-
-	public static String createEvaluation(EvaluationData evaluation) {
-		DataBundle dataBundle = new DataBundle();
-		dataBundle.evaluations.put("dummy-key", evaluation);
-		return persistNewDataBundle(Common.getTeammatesGson()
-				.toJson(dataBundle));
-	}
-
-	public static String getEvaluationAsJson(String courseID,
-			String evaluationName) {
-		HashMap<String, Object> params = createParamMap(BackDoorServlet.OPERATION_GET_EVALUATION_AS_JSON);
-		params.put(BackDoorServlet.PARAMETER_COURSE_ID, courseID);
-		params.put(BackDoorServlet.PARAMETER_EVALUATION_NAME, evaluationName);
-		String evaluationJson = makePOSTRequest(params);
-		return evaluationJson;
-	}
-
-	public static String editEvaluation(EvaluationData evaluation) {
-		HashMap<String, Object> params = createParamMap(BackDoorServlet.OPERATION_EDIT_EVALUATION);
-		params.put(BackDoorServlet.PARAMETER_JASON_STRING, Common
-				.getTeammatesGson().toJson(evaluation));
-		String status = makePOSTRequest(params);
-		return status;
-	}
-
-	public static String deleteEvaluation(String courseID, String evaluationName) {
-		HashMap<String, Object> params = createParamMap(BackDoorServlet.OPERATION_DELETE_EVALUATION);
-		params.put(BackDoorServlet.PARAMETER_COURSE_ID, courseID);
-		params.put(BackDoorServlet.PARAMETER_EVALUATION_NAME, evaluationName);
-		String status = makePOSTRequest(params);
-		return status;
-	}
-
-	@SuppressWarnings("unused")
-	private void ____SUBMISSION_level_methods______________________________() {
-	}
-
-	public static String createSubmission(SubmissionData submission)
-			throws NotImplementedException {
-		throw new NotImplementedException(
-				"Not implemented because creating submissions is automatically done");
-	}
-
-	public static String getSubmissionAsJson(String courseID,
-			String evaluationName, String reviewerEmail, String revieweeEmail) {
-		HashMap<String, Object> params = createParamMap(BackDoorServlet.OPERATION_GET_SUBMISSION_AS_JSON);
-		params.put(BackDoorServlet.PARAMETER_COURSE_ID, courseID);
-		params.put(BackDoorServlet.PARAMETER_EVALUATION_NAME, evaluationName);
-		params.put(BackDoorServlet.PARAMETER_REVIEWER_EMAIL, reviewerEmail);
-		params.put(BackDoorServlet.PARAMETER_REVIEWEE_EMAIL, revieweeEmail);
-		String submissionJson = makePOSTRequest(params);
-		return submissionJson;
-	}
-
-	public static String editSubmission(SubmissionData submission) {
-		HashMap<String, Object> params = createParamMap(BackDoorServlet.OPERATION_EDIT_SUBMISSION);
-		params.put(BackDoorServlet.PARAMETER_JASON_STRING, Common
-				.getTeammatesGson().toJson(submission));
-		String status = makePOSTRequest(params);
-		return status;
-	}
-
-	public static String deleteSubmission(String courseID,
-			String evaluationName, String reviewerEmail, String revieweeEmail)
-			throws NotImplementedException {
-		throw new NotImplementedException(
-				"not implemented yet because submissions do not need to be deleted via the API");
-	}
-<<<<<<< HEAD
-	
-	public static String appendTimestampForAccount() {
-		HashMap<String, Object> params = createParamMap(BackDoorServlet.OPERATION_APPEND_TIMESTAMP_FOR_ACCOUNT);
-		String status = makePOSTRequest(params);
-		return status;
-	}
-=======
->>>>>>> 32e758f3
-
-	@SuppressWarnings("unused")
-	private void ____helper_methods______________________________() {
-	}
-
-	private static HashMap<String, Object> createParamMap(String operation) {
-		HashMap<String, Object> map = new HashMap<String, Object>();
-		map.put(BackDoorServlet.PARAMETER_BACKDOOR_OPERATION, operation);
-
-		// For Authentication
-		map.put(BackDoorServlet.PARAMETER_BACKDOOR_KEY,
-				TestProperties.inst().BACKDOOR_KEY);
-
-		return map;
-	}
-
-	private static String makePOSTRequest(HashMap<String, Object> map) {
-		try {
-			String paramString = encodeParameters(map);
-			String urlString = TestProperties.inst().TEAMMATES_URL
-					+ Common.PAGE_BACKDOOR;
-			URLConnection conn = getConnectionToUrl(urlString);
-			sendRequest(paramString, conn);
-			return readResponse(conn);
-		} catch (Exception e) {
-			return Common.stackTraceToString(e);
-		}
-	}
-
-	private static String readResponse(URLConnection conn) throws IOException {
-		BufferedReader rd = new BufferedReader(new InputStreamReader(
-				conn.getInputStream()));
-		StringBuffer sb = new StringBuffer();
-		String line;
-		while ((line = rd.readLine()) != null) {
-			sb.append(line);
-		}
-		rd.close();
-		return sb.toString();
-	}
-
-	private static void sendRequest(String paramString, URLConnection conn)
-			throws IOException {
-		OutputStreamWriter wr = new OutputStreamWriter(conn.getOutputStream());
-		wr.write(paramString);
-		wr.flush();
-		wr.close();
-	}
-
-	private static URLConnection getConnectionToUrl(String urlString)
-			throws MalformedURLException, IOException {
-		URL url = new URL(urlString);
-		URLConnection conn = url.openConnection();
-		conn.setDoOutput(true);
-		return conn;
-	}
-
-	private static String encodeParameters(HashMap<String, Object> map)
-			throws UnsupportedEncodingException {
-		StringBuilder dataStringBuilder = new StringBuilder();
-		for (Map.Entry<String, Object> e : map.entrySet()) {
-			dataStringBuilder.append(URLEncoder.encode(e.getKey(), "UTF-8")
-					+ "=" + URLEncoder.encode(e.getValue().toString(), "UTF-8")
-					+ "&");
-		}
-		String data = dataStringBuilder.toString();
-		return data;
-	}
-}
+package teammates.test.driver;
+
+import java.io.BufferedReader;
+import java.io.IOException;
+import java.io.InputStreamReader;
+import java.io.OutputStreamWriter;
+import java.io.UnsupportedEncodingException;
+import java.net.MalformedURLException;
+import java.net.URL;
+import java.net.URLConnection;
+import java.net.URLEncoder;
+import java.util.Arrays;
+import java.util.HashMap;
+import java.util.Map;
+
+import teammates.common.Common;
+import teammates.common.datatransfer.AccountData;
+import teammates.common.datatransfer.InstructorData;
+import teammates.common.datatransfer.CourseData;
+import teammates.common.datatransfer.DataBundle;
+import teammates.common.datatransfer.EvaluationData;
+import teammates.common.datatransfer.StudentData;
+import teammates.common.datatransfer.SubmissionData;
+import teammates.common.exception.EntityDoesNotExistException;
+import teammates.common.exception.NotImplementedException;
+import teammates.logic.backdoor.BackDoorServlet;
+
+import com.google.gson.Gson;
+
+/**
+ * Used to access the datastore without going through the UI. The main use of
+ * this class is for the test suite to prepare test data. <br>
+ * It works only if the test.backdoor.key in test.properties matches the
+ * app.backdoor.key in build.properties of the deployed app. Using this
+ * mechanism we can limit back door access to only the person who deployed the
+ * application.
+ * 
+ */
+public class BackDoor {
+
+	@SuppressWarnings("unused")
+	private void ____SYSTEM_level_methods______________________________() {
+	}
+
+	/**
+	 * This persists the given data if no such data already exists in the
+	 * datastore.
+	 * 
+	 * @param dataBundleJason
+	 * @return
+	 */
+	public static String persistNewDataBundle(String dataBundleJason) {
+		HashMap<String, Object> params = createParamMap(BackDoorServlet.OPERATION_PERSIST_DATABUNDLE);
+		params.put(BackDoorServlet.PARAMETER_DATABUNDLE_JSON, dataBundleJason);
+		String status = makePOSTRequest(params);
+		return status;
+	}
+
+	/**
+	 * Persists given data. If given entities already exist in the data store,
+	 * they will be overwritten.
+	 * 
+	 * @param dataBundleJason
+	 * @return
+	 */
+	public static String restoreDataBundle(String dataBundleJason) {
+		deleteInstructors(dataBundleJason);
+		return persistNewDataBundle(dataBundleJason);
+	}
+
+	/**
+	 * Deletes instructors contained in the jsonString
+	 * 
+	 * @param jsonString
+	 */
+	public static void deleteInstructors(String jsonString) {
+		Gson gson = Common.getTeammatesGson();
+		DataBundle data = gson.fromJson(jsonString, DataBundle.class);
+		HashMap<String, InstructorData> instructors = data.instructors;
+		for (InstructorData instructor : instructors.values()) {
+			deleteInstructor(instructor.googleId);
+		}
+	}
+	
+	/**
+	 * Deletes COURSES contained in the jsonString
+	 * 
+	 * This should recursively delete all INSTRUCTORS, EVALUATIONS, SUBMISSIONS and STUDENTS related
+	 * 
+	 * @param jsonString
+	 */
+	public static void deleteCourses(String jsonString) {
+		Gson gson = Common.getTeammatesGson();
+		DataBundle data = gson.fromJson(jsonString, DataBundle.class);
+		HashMap<String, CourseData> courses = data.courses;
+		for (CourseData course : courses.values()) {
+			deleteCourse(course.id);
+		}
+	}
+	
+	//====================================================================================
+	
+	@SuppressWarnings("unused")
+	private void ____ACCOUNT_level_methods______________________________() {
+	}
+	
+	public static String createAccount(AccountData account) {
+		DataBundle dataBundle = new DataBundle();
+		dataBundle.accounts.put(account.googleId, account);
+		return persistNewDataBundle(Common.getTeammatesGson()
+				.toJson(dataBundle));
+	}
+	
+	public static String getAccountAsJson(String googleId) {
+		HashMap<String, Object> params = createParamMap(BackDoorServlet.OPERATION_GET_ACCOUNT_AS_JSON);
+		params.put(BackDoorServlet.PARAMETER_GOOGLE_ID, googleId);
+		String instructorJsonString = makePOSTRequest(params);
+		return instructorJsonString;
+	}
+
+	public static String editAccount(AccountData account) {
+		HashMap<String, Object> params = createParamMap(BackDoorServlet.OPERATION_EDIT_ACCOUNT);
+		params.put(BackDoorServlet.PARAMETER_JASON_STRING, Common
+				.getTeammatesGson().toJson(account));
+		String status = makePOSTRequest(params);
+		return status;
+	}
+
+	public static String deleteAccount(String googleId) {
+		HashMap<String, Object> params = createParamMap(BackDoorServlet.OPERATION_DELETE_ACCOUNT);
+		params.put(BackDoorServlet.PARAMETER_GOOGLE_ID, googleId);
+		String status = makePOSTRequest(params);
+		return status;
+	}
+	
+	@SuppressWarnings("unused")
+	private void ____INSTRUCTOR_level_methods______________________________() {
+	}
+
+	public static String createInstructor(InstructorData instructor) {
+		DataBundle dataBundle = new DataBundle();
+		dataBundle.instructors.put(instructor.googleId, instructor);
+		return persistNewDataBundle(Common.getTeammatesGson()
+				.toJson(dataBundle));
+	}
+
+	public static String getInstructorAsJson(String instructorId, String courseId) {
+		HashMap<String, Object> params = createParamMap(BackDoorServlet.OPERATION_GET_INSTRUCTOR_AS_JSON);
+		params.put(BackDoorServlet.PARAMETER_INSTRUCTOR_ID, instructorId);
+		params.put(BackDoorServlet.PARAMETER_COURSE_ID, courseId);
+		String instructorJsonString = makePOSTRequest(params);
+		return instructorJsonString;
+	}
+
+	public static String editInstructor(InstructorData instructor)
+			throws NotImplementedException {
+		throw new NotImplementedException(
+				"Not implemented because editing instructors is not currently allowed");
+	}
+
+	public static String deleteInstructor(String instructorId) {
+		HashMap<String, Object> params = createParamMap(BackDoorServlet.OPERATION_DELETE_INSTRUCTOR);
+		params.put(BackDoorServlet.PARAMETER_INSTRUCTOR_ID, instructorId);
+		String status = makePOSTRequest(params);
+		return status;
+	}
+	
+
+	
+
+	public static String[] getCoursesByInstructorId(String instructorId) {
+
+		HashMap<String, Object> params = createParamMap(BackDoorServlet.OPERATION_GET_COURSES_BY_INSTRUCTOR);
+		params.put(BackDoorServlet.PARAMETER_INSTRUCTOR_ID, instructorId);
+		String courseString = makePOSTRequest(params);
+		String[] coursesArray = {};
+		if (Common.isWhiteSpace(courseString)) {
+			return coursesArray;
+		}
+		coursesArray = courseString.trim().split(" ");
+		Arrays.sort(coursesArray);
+		return coursesArray;
+	}
+
+	@SuppressWarnings("unused")
+	private void ____COURSE_level_methods______________________________() {
+	}
+
+	public static String createCourse(CourseData course) {
+		DataBundle dataBundle = new DataBundle();
+		dataBundle.courses.put("dummy-key", course);
+		return persistNewDataBundle(Common.getTeammatesGson()
+				.toJson(dataBundle));
+	}
+
+	public static String getCourseAsJson(String courseId) {
+		HashMap<String, Object> params = createParamMap(BackDoorServlet.OPERATION_GET_COURSE_AS_JSON);
+		params.put(BackDoorServlet.PARAMETER_COURSE_ID, courseId);
+		String courseJsonString = makePOSTRequest(params);
+		return courseJsonString;
+	}
+
+	public static String editCourse(CourseData course)
+			throws NotImplementedException {
+		throw new NotImplementedException(
+				"Not implemented because editing courses is not currently allowed");
+	}
+
+	public static String deleteCourse(String courseId) {
+		HashMap<String, Object> params = createParamMap(BackDoorServlet.OPERATION_DELETE_COURSE);
+		params.put(BackDoorServlet.PARAMETER_COURSE_ID, courseId);
+		String status = makePOSTRequest(params);
+		return status;
+	}
+
+	@SuppressWarnings("unused")
+	private void ____STUDENT_level_methods______________________________() {
+	}
+
+	public static String createStudent(StudentData student) {
+		DataBundle dataBundle = new DataBundle();
+		dataBundle.students.put("dummy-key", student);
+		return persistNewDataBundle(Common.getTeammatesGson()
+				.toJson(dataBundle));
+	}
+
+	public static String getStudentAsJson(String courseId, String studentEmail) {
+		HashMap<String, Object> params = createParamMap(BackDoorServlet.OPERATION_GET_STUDENT_AS_JSON);
+		params.put(BackDoorServlet.PARAMETER_COURSE_ID, courseId);
+		params.put(BackDoorServlet.PARAMETER_STUDENT_EMAIL, studentEmail);
+		String studentJson = makePOSTRequest(params);
+		return studentJson;
+	}
+
+	public static String getKeyForStudent(String courseId, String studentEmail) {
+		HashMap<String, Object> params = createParamMap(BackDoorServlet.OPERATION_GET_KEY_FOR_STUDENT);
+		params.put(BackDoorServlet.PARAMETER_COURSE_ID, courseId);
+		params.put(BackDoorServlet.PARAMETER_STUDENT_EMAIL, studentEmail);
+		String regKey = makePOSTRequest(params);
+		return regKey;
+
+	}
+
+	public static String editStudent(String originalEmail, StudentData student) {
+		HashMap<String, Object> params = createParamMap(BackDoorServlet.OPERATION_EDIT_STUDENT);
+		params.put(BackDoorServlet.PARAMETER_STUDENT_EMAIL, originalEmail);
+		params.put(BackDoorServlet.PARAMETER_JASON_STRING, Common
+				.getTeammatesGson().toJson(student));
+		String status = makePOSTRequest(params);
+		return status;
+	}
+
+	public static String deleteStudent(String courseId, String studentEmail) {
+		HashMap<String, Object> params = createParamMap(BackDoorServlet.OPERATION_DELETE_STUDENT);
+		params.put(BackDoorServlet.PARAMETER_COURSE_ID, courseId);
+		params.put(BackDoorServlet.PARAMETER_STUDENT_EMAIL, studentEmail);
+		String status = makePOSTRequest(params);
+		return status;
+	}
+
+	@SuppressWarnings("unused")
+	private void ____EVALUATION_level_methods______________________________() {
+	}
+
+	public static String createEvaluation(EvaluationData evaluation) {
+		DataBundle dataBundle = new DataBundle();
+		dataBundle.evaluations.put("dummy-key", evaluation);
+		return persistNewDataBundle(Common.getTeammatesGson()
+				.toJson(dataBundle));
+	}
+
+	public static String getEvaluationAsJson(String courseID,
+			String evaluationName) {
+		HashMap<String, Object> params = createParamMap(BackDoorServlet.OPERATION_GET_EVALUATION_AS_JSON);
+		params.put(BackDoorServlet.PARAMETER_COURSE_ID, courseID);
+		params.put(BackDoorServlet.PARAMETER_EVALUATION_NAME, evaluationName);
+		String evaluationJson = makePOSTRequest(params);
+		return evaluationJson;
+	}
+
+	public static String editEvaluation(EvaluationData evaluation) {
+		HashMap<String, Object> params = createParamMap(BackDoorServlet.OPERATION_EDIT_EVALUATION);
+		params.put(BackDoorServlet.PARAMETER_JASON_STRING, Common
+				.getTeammatesGson().toJson(evaluation));
+		String status = makePOSTRequest(params);
+		return status;
+	}
+
+	public static String deleteEvaluation(String courseID, String evaluationName) {
+		HashMap<String, Object> params = createParamMap(BackDoorServlet.OPERATION_DELETE_EVALUATION);
+		params.put(BackDoorServlet.PARAMETER_COURSE_ID, courseID);
+		params.put(BackDoorServlet.PARAMETER_EVALUATION_NAME, evaluationName);
+		String status = makePOSTRequest(params);
+		return status;
+	}
+
+	@SuppressWarnings("unused")
+	private void ____SUBMISSION_level_methods______________________________() {
+	}
+
+	public static String createSubmission(SubmissionData submission)
+			throws NotImplementedException {
+		throw new NotImplementedException(
+				"Not implemented because creating submissions is automatically done");
+	}
+
+	public static String getSubmissionAsJson(String courseID,
+			String evaluationName, String reviewerEmail, String revieweeEmail) {
+		HashMap<String, Object> params = createParamMap(BackDoorServlet.OPERATION_GET_SUBMISSION_AS_JSON);
+		params.put(BackDoorServlet.PARAMETER_COURSE_ID, courseID);
+		params.put(BackDoorServlet.PARAMETER_EVALUATION_NAME, evaluationName);
+		params.put(BackDoorServlet.PARAMETER_REVIEWER_EMAIL, reviewerEmail);
+		params.put(BackDoorServlet.PARAMETER_REVIEWEE_EMAIL, revieweeEmail);
+		String submissionJson = makePOSTRequest(params);
+		return submissionJson;
+	}
+
+	public static String editSubmission(SubmissionData submission) {
+		HashMap<String, Object> params = createParamMap(BackDoorServlet.OPERATION_EDIT_SUBMISSION);
+		params.put(BackDoorServlet.PARAMETER_JASON_STRING, Common
+				.getTeammatesGson().toJson(submission));
+		String status = makePOSTRequest(params);
+		return status;
+	}
+
+	public static String deleteSubmission(String courseID,
+			String evaluationName, String reviewerEmail, String revieweeEmail)
+			throws NotImplementedException {
+		throw new NotImplementedException(
+				"not implemented yet because submissions do not need to be deleted via the API");
+	}
+
+	public static String appendTimestampForAccount() {
+		HashMap<String, Object> params = createParamMap(BackDoorServlet.OPERATION_APPEND_TIMESTAMP_FOR_ACCOUNT);
+		String status = makePOSTRequest(params);
+		return status;
+	}
+
+	@SuppressWarnings("unused")
+	private void ____helper_methods______________________________() {
+	}
+
+	private static HashMap<String, Object> createParamMap(String operation) {
+		HashMap<String, Object> map = new HashMap<String, Object>();
+		map.put(BackDoorServlet.PARAMETER_BACKDOOR_OPERATION, operation);
+
+		// For Authentication
+		map.put(BackDoorServlet.PARAMETER_BACKDOOR_KEY,
+				TestProperties.inst().BACKDOOR_KEY);
+
+		return map;
+	}
+
+	private static String makePOSTRequest(HashMap<String, Object> map) {
+		try {
+			String paramString = encodeParameters(map);
+			String urlString = TestProperties.inst().TEAMMATES_URL
+					+ Common.PAGE_BACKDOOR;
+			URLConnection conn = getConnectionToUrl(urlString);
+			sendRequest(paramString, conn);
+			return readResponse(conn);
+		} catch (Exception e) {
+			return Common.stackTraceToString(e);
+		}
+	}
+
+	private static String readResponse(URLConnection conn) throws IOException {
+		BufferedReader rd = new BufferedReader(new InputStreamReader(
+				conn.getInputStream()));
+		StringBuffer sb = new StringBuffer();
+		String line;
+		while ((line = rd.readLine()) != null) {
+			sb.append(line);
+		}
+		rd.close();
+		return sb.toString();
+	}
+
+	private static void sendRequest(String paramString, URLConnection conn)
+			throws IOException {
+		OutputStreamWriter wr = new OutputStreamWriter(conn.getOutputStream());
+		wr.write(paramString);
+		wr.flush();
+		wr.close();
+	}
+
+	private static URLConnection getConnectionToUrl(String urlString)
+			throws MalformedURLException, IOException {
+		URL url = new URL(urlString);
+		URLConnection conn = url.openConnection();
+		conn.setDoOutput(true);
+		return conn;
+	}
+
+	private static String encodeParameters(HashMap<String, Object> map)
+			throws UnsupportedEncodingException {
+		StringBuilder dataStringBuilder = new StringBuilder();
+		for (Map.Entry<String, Object> e : map.entrySet()) {
+			dataStringBuilder.append(URLEncoder.encode(e.getKey(), "UTF-8")
+					+ "=" + URLEncoder.encode(e.getValue().toString(), "UTF-8")
+					+ "&");
+		}
+		String data = dataStringBuilder.toString();
+		return data;
+	}
+}