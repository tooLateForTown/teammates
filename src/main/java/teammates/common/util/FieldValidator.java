--- conflicted
+++ resolved
@@ -38,11 +38,6 @@
         SESSION_VISIBLE_TIME,
         RESULTS_VISIBLE_TIME,
         FEEDBACK_SESSION_TIME_FRAME,
-<<<<<<< HEAD
-        FEEDBACK_QUESTION_TEXT,
-=======
-        ADMIN_EMAIL_RECEIVER,
->>>>>>> e93ebab2
         EMAIL_SUBJECT,
         EMAIL_CONTENT
     }
@@ -72,20 +67,9 @@
     public static final String PERSON_NAME_FIELD_NAME = "a person name";
     public static final int PERSON_NAME_MAX_LENGTH = 100;
     public static final String PERSON_NAME_ERROR_MESSAGE = 
-<<<<<<< HEAD
-            "\"%s\" is not acceptable to TEAMMATES as " + PERSON_NAME_FIELD_NAME + " because it %s. " +
-            "The value of " + PERSON_NAME_FIELD_NAME + " should be no longer than " +
-            PERSON_NAME_MAX_LENGTH + " characters. It should not be empty.";
-=======
             "\"%s\" is not acceptable to TEAMMATES as " + PERSON_NAME_FIELD_NAME + " because it %s. " 
             + "The value of " + PERSON_NAME_FIELD_NAME + " should be no longer than " 
             + PERSON_NAME_MAX_LENGTH + " characters. It should not be empty.";
-    
-    /*
-     * =======================================================================
-     * Field: Time zone 
-     */
->>>>>>> e93ebab2
 
     // ////////////////////////////////////////////////////////////////////////
     // ////////////////// Specific types //////////////////////////////////////
