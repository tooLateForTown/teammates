--- conflicted
+++ resolved
@@ -395,15 +395,11 @@
         String csv = "";
         
         //Header
-<<<<<<< HEAD
-        csv += "Team, Name, Email, CC, PC, Ratings Recieved" + Const.EOL;
-=======
         csv += "In the points given below, an equal share is equal to 100 points. ";
         csv += "e.g. 80 means \"Equal share - 20%\" and 110 means \"Equal share + 10%\"." + Const.EOL;
         csv += "Claimed Contribution (CC) = the contribution claimed by the student." + Const.EOL;
         csv += "Perceived Contribution (PC) = the average value of student's contribution as perceived by the team members." + Const.EOL;
-        csv += "Team, Name, CC, PC, Ratings Recieved" + Const.EOL;
->>>>>>> 4073b3d0
+        csv += "Team, Name, Email, CC, PC, Ratings Recieved" + Const.EOL;
         //Data
         csv += contribFragments + Const.EOL;
 
