package teammates.storage.entity;

import javax.jdo.annotations.IdGeneratorStrategy;
import javax.jdo.annotations.PersistenceCapable;
import javax.jdo.annotations.Persistent;
import javax.jdo.annotations.PrimaryKey;

import com.google.appengine.api.datastore.Text;

/**
 * Represents permission for an instructor
 *
 */
@PersistenceCapable
public class InstructorPermission {
    
    @PrimaryKey
    @Persistent(valueStrategy = IdGeneratorStrategy.IDENTITY)
<<<<<<< HEAD
    private Long id;
=======
    private transient Long id;
>>>>>>> 6d935bed
    
    /** The email of instructor */
    @Persistent
    private String instructorEmail;
    
    /** The Id of course */
    @Persistent
    private String courseId;
    
    /** The role of this instructor */
    @Persistent
    private String role;
    
    /** The text representing of privileges */
    @Persistent
    private Text instructorPrvilegesAsText;
    
    /**
     * @param instrEmail
     * @param courseId
     * @param instrRole
     * @param contradiction
     */
    public InstructorPermission(String instrEmail, String courseId, String instrRole, Text access) {
        this.instructorEmail = instrEmail;
        this.courseId = courseId;
        this.role = instrRole;
        this.instructorPrvilegesAsText = access;
    }

    /**
     * @return The ID of the entity
     */
    public Long getId() {
        return id;
    }

    /**
     * @return the instructorEmail
     */
    public String getInstructorEmail() {
        return instructorEmail;
    }

    /**
     * @param instructorEmail the instructorEmail to set
     */
    public void setInstructorEmail(String instructorEmail) {
        this.instructorEmail = instructorEmail;
    }

    /**
     * @return the courseId
     */
    public String getCourseId() {
        return courseId;
    }

    /**
     * @param courseId the courseId to set
     */
    public void setCourseId(String courseId) {
        this.courseId = courseId;
    }

    /**
     * @return the role
     */
    public String getRole() {
        return role;
    }

    /**
     * @param role the role to set
     */
    public void setRole(String role) {
        this.role = role;
    }

    /**
     * @return instructorPrvilegesAsText
     */
    public Text getInstructorPrvilegesAsText() {
        return instructorPrvilegesAsText;
    }

    /**
     * @param instructorPrvilegesAsText
     */
    public void setInstructorPrvilegesAsText(Text instructorPrvilegesAsText) {
        this.instructorPrvilegesAsText = instructorPrvilegesAsText;
    }

}<|MERGE_RESOLUTION|>--- conflicted
+++ resolved
@@ -16,11 +16,7 @@
     
     @PrimaryKey
     @Persistent(valueStrategy = IdGeneratorStrategy.IDENTITY)
-<<<<<<< HEAD
-    private Long id;
-=======
     private transient Long id;
->>>>>>> 6d935bed
     
     /** The email of instructor */
     @Persistent
