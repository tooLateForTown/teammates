--- conflicted
+++ resolved
@@ -1523,48 +1523,6 @@
         return feedbackQuestionsLogic.getFeedbackQuestion(feedbackQuestionId);
     }
     
-<<<<<<< HEAD
-    
-=======
-    /**
-     * Preconditions: <br>
-     * * All parameters are non-null. <br>
-     * 
-     */
-    public FeedbackQuestionBundle getFeedbackQuestionBundleForInstructor(String feedbackSessionName,
-                                                                         String courseId, 
-                                                                         String feedbackQuestionId, 
-                                                                         String userEmail)
-            throws EntityDoesNotExistException {
-        Assumption.assertNotNull(ERROR_NULL_PARAMETER, feedbackSessionName);
-        Assumption.assertNotNull(ERROR_NULL_PARAMETER, courseId);
-        Assumption.assertNotNull(ERROR_NULL_PARAMETER, feedbackQuestionId);
-        Assumption.assertNotNull(ERROR_NULL_PARAMETER, userEmail);
-        
-        return feedbackQuestionsLogic.getFeedbackQuestionBundleForInstructor(feedbackSessionName, courseId, feedbackQuestionId, userEmail);
-    }
-    
-    /**
-     * Preconditions: <br>
-     * * All parameters are non-null. <br>
-     * 
-     */
-    public FeedbackQuestionBundle getFeedbackQuestionBundleForStudent(String feedbackSessionName,
-                                                                      String courseId, 
-                                                                      String feedbackQuestionId, 
-                                                                      String userEmail)
-            throws EntityDoesNotExistException {
-        Assumption.assertNotNull(ERROR_NULL_PARAMETER, feedbackSessionName);
-        Assumption.assertNotNull(ERROR_NULL_PARAMETER, courseId);
-        Assumption.assertNotNull(ERROR_NULL_PARAMETER, feedbackQuestionId);
-        Assumption.assertNotNull(ERROR_NULL_PARAMETER, userEmail);
-        
-        return feedbackQuestionsLogic.getFeedbackQuestionBundleForStudent(feedbackSessionName, 
-                                                                          courseId, 
-                                                                          feedbackQuestionId, 
-                                                                          userEmail);
-    }
->>>>>>> 9a3edf52
     
     /**
      * Generates summary results (without comments) in CSV format. <br>
