package teammates.ui.controller;

import java.util.ArrayList;
import java.util.Collections;
import java.util.HashMap;
import java.util.LinkedHashMap;
import java.util.List;
import java.util.Map;

import teammates.common.datatransfer.CommentAttributes;
import teammates.common.datatransfer.CourseAttributes;
import teammates.common.datatransfer.CourseRoster;
import teammates.common.datatransfer.FeedbackQuestionAttributes;
import teammates.common.datatransfer.FeedbackResponseAttributes;
import teammates.common.datatransfer.FeedbackResponseCommentAttributes;
import teammates.common.datatransfer.FeedbackSessionAttributes;
import teammates.common.datatransfer.FeedbackSessionResultsBundle;
import teammates.common.datatransfer.SessionAttributes;
import teammates.common.datatransfer.StudentAttributes;
import teammates.common.exception.EntityDoesNotExistException;
import teammates.common.exception.UnauthorizedAccessException;
import teammates.common.util.Const;
import teammates.logic.api.GateKeeper;

/**
 * Action: Showing the StudentCommentsPage for a student
 */
public class StudentCommentsPageAction extends Action {
    
    private StudentCommentsPageData data;
    private String courseId;
    private String studentEmail;
    
    @Override
    protected ActionResult execute() throws EntityDoesNotExistException {

        //check accessibility without courseId
        verifyBasicAccessibility();
        
        //COURSE_ID can be null, if viewed by default
        courseId = getRequestParamValue(Const.ParamsNames.COURSE_ID);
        
        List<CourseAttributes> courses = logic.getCoursesForStudentAccount(account.googleId);
        
        Collections.sort(courses);
        
        if (courseId == null && !courses.isEmpty()) {
            // if courseId not provided, select the newest course
            courseId = courses.get(0).id;
        }
        
        String courseName = getSelectedCourseName(courses);
        if (courseName.isEmpty()) {
            throw new EntityDoesNotExistException("Trying to access a course that does not exist.");
        }
        
        //check accessibility with courseId
        if (!isJoinedCourse(courseId)) {
            return createPleaseJoinCourseResponse(courseId);
        }
        verifyAccessible();
        
        List<String> coursePaginationList = getCoursePaginationList(courses); 
        
        studentEmail = logic.getStudentForGoogleId(courseId, account.googleId).email;
        CourseRoster roster = null;
        Map<String, FeedbackSessionResultsBundle> feedbackResultBundles = 
                new HashMap<String, FeedbackSessionResultsBundle>();
        List<CommentAttributes> comments = new ArrayList<CommentAttributes>();
        if (coursePaginationList.size() > 0) {
            roster = new CourseRoster(
                    logic.getStudentsForCourse(courseId),
                    logic.getInstructorsForCourse(courseId));

            //Prepare comments data
            StudentAttributes student = roster.getStudentForEmail(studentEmail);
            comments = logic.getCommentsForStudent(student);
            feedbackResultBundles = getFeedbackResultBundles(roster);
        }
        
        data = new StudentCommentsPageData(account);
        data.init(courseId, courseName, coursePaginationList, comments, roster,
                  studentEmail, feedbackResultBundles);
        
        statusToAdmin = "studentComments Page Load<br>" + 
                "Viewing <span class=\"bold\">" + account.googleId + "'s</span> comment records " +
                "for Course <span class=\"bold\">[" + courseId + "]</span>";

        return createShowPageResult(Const.ViewURIs.STUDENT_COMMENTS, data);
    }
    
    private void verifyBasicAccessibility() {
        new GateKeeper().verifyLoggedInUserPrivileges();
        if (regkey != null) { 
            // unregistered users cannot view the page
            throw new UnauthorizedAccessException("User is not registered");
        }
    }
    
    private void verifyAccessible() {
        new GateKeeper().verifyAccessible(
                logic.getStudentForGoogleId(courseId, account.googleId),
                logic.getCourse(courseId));
    }

    private List<String> getCoursePaginationList(List<CourseAttributes> sortedCourses) 
            throws EntityDoesNotExistException {
<<<<<<< HEAD
        String courseName = "";
        List<CourseAttributes> courses = logic.getCoursesForStudentAccount(account.googleId);
        Collections.sort(courses);
        for (int i = 0; i < courses.size(); i++) {
            CourseAttributes course = courses.get(i);
            coursePaginationList.add(course.getId());
            if (courseId.isEmpty()) {
                //if courseId not provided, select the newest course
                courseId = course.getId();
            }
            if (course.getId().equals(courseId)) {
                courseName = course.getId() + " : " + course.getName();
=======
        List<String> coursePaginationList = new ArrayList<>();

        for (CourseAttributes course : sortedCourses) {
            coursePaginationList.add(course.id);
        }
        
        return coursePaginationList;
    }
    
    private String getSelectedCourseName(List<CourseAttributes> sortedCourses) {
        for (CourseAttributes course : sortedCourses) {
            if (course.id.equals(courseId)) {
                return course.id + " : " + course.name;
>>>>>>> 5313e26a
            }
        }
        return "";
    }
    
    /*
     * Returns a sorted map(LinkedHashMap) of FeedbackSessionResultsBundle,
     * where the sessions are sorted in descending order of their endTime
     */
    private Map<String, FeedbackSessionResultsBundle> getFeedbackResultBundles(CourseRoster roster)
            throws EntityDoesNotExistException {
        Map<String, FeedbackSessionResultsBundle> feedbackResultBundles = 
                new LinkedHashMap<String, FeedbackSessionResultsBundle>();
        List<FeedbackSessionAttributes> fsList = logic.getFeedbackSessionsForCourse(courseId);
        Collections.sort(fsList, SessionAttributes.DESCENDING_ORDER);
        for (FeedbackSessionAttributes fs : fsList) {
            if (!fs.isPublished()) {
                continue;
            }
            
            FeedbackSessionResultsBundle bundle = 
                    logic.getFeedbackSessionResultsForStudent(
                                  fs.feedbackSessionName, courseId, studentEmail, roster);
            if (bundle != null) {
                removeQuestionsAndResponsesWithoutFeedbackResponseComment(bundle);
                if (bundle.questions.size() != 0) {
                    feedbackResultBundles.put(fs.feedbackSessionName, bundle);
                }
            }
        }
        return feedbackResultBundles;
    }

    private void removeQuestionsAndResponsesWithoutFeedbackResponseComment(FeedbackSessionResultsBundle bundle) {
        List<FeedbackResponseAttributes> responsesWithFeedbackResponseComment = 
                new ArrayList<FeedbackResponseAttributes>();
        for (FeedbackResponseAttributes fr: bundle.responses) {
            List<FeedbackResponseCommentAttributes> frComment = bundle.responseComments.get(fr.getId());
            if (frComment != null && frComment.size() != 0) {
                responsesWithFeedbackResponseComment.add(fr);
            }
        }
        Map<String, FeedbackQuestionAttributes> questionsWithFeedbackResponseComment = 
                new HashMap<String, FeedbackQuestionAttributes>();
        for (FeedbackResponseAttributes fr: responsesWithFeedbackResponseComment) {
            FeedbackQuestionAttributes qn = bundle.questions.get(fr.feedbackQuestionId);
            if (questionsWithFeedbackResponseComment.get(qn.getId()) == null) {
                questionsWithFeedbackResponseComment.put(qn.getId(), qn);
            }
        }
        bundle.questions = questionsWithFeedbackResponseComment;
        bundle.responses = responsesWithFeedbackResponseComment;
    }
}<|MERGE_RESOLUTION|>--- conflicted
+++ resolved
@@ -46,7 +46,7 @@
         
         if (courseId == null && !courses.isEmpty()) {
             // if courseId not provided, select the newest course
-            courseId = courses.get(0).id;
+            courseId = courses.get(0).getId();
         }
         
         String courseName = getSelectedCourseName(courses);
@@ -105,24 +105,10 @@
 
     private List<String> getCoursePaginationList(List<CourseAttributes> sortedCourses) 
             throws EntityDoesNotExistException {
-<<<<<<< HEAD
-        String courseName = "";
-        List<CourseAttributes> courses = logic.getCoursesForStudentAccount(account.googleId);
-        Collections.sort(courses);
-        for (int i = 0; i < courses.size(); i++) {
-            CourseAttributes course = courses.get(i);
-            coursePaginationList.add(course.getId());
-            if (courseId.isEmpty()) {
-                //if courseId not provided, select the newest course
-                courseId = course.getId();
-            }
-            if (course.getId().equals(courseId)) {
-                courseName = course.getId() + " : " + course.getName();
-=======
         List<String> coursePaginationList = new ArrayList<>();
 
         for (CourseAttributes course : sortedCourses) {
-            coursePaginationList.add(course.id);
+            coursePaginationList.add(course.getId());
         }
         
         return coursePaginationList;
@@ -130,9 +116,8 @@
     
     private String getSelectedCourseName(List<CourseAttributes> sortedCourses) {
         for (CourseAttributes course : sortedCourses) {
-            if (course.id.equals(courseId)) {
-                return course.id + " : " + course.name;
->>>>>>> 5313e26a
+            if (course.getId().equals(courseId)) {
+                return course.getId() + " : " + course.getName();
             }
         }
         return "";
