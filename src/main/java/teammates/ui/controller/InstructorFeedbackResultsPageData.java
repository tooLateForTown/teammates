package teammates.ui.controller;

import java.util.ArrayList;
import java.util.Collection;
import java.util.Collections;
import java.util.HashMap;
import java.util.HashSet;
import java.util.LinkedHashMap;
import java.util.List;
import java.util.Map;
import java.util.Set;

import teammates.common.datatransfer.AccountAttributes;
import teammates.common.datatransfer.FeedbackParticipantType;
import teammates.common.datatransfer.FeedbackQuestionAttributes;
import teammates.common.datatransfer.FeedbackQuestionDetails;
import teammates.common.datatransfer.FeedbackResponseAttributes;
import teammates.common.datatransfer.FeedbackSessionResultsBundle;
import teammates.common.datatransfer.InstructorAttributes;
import teammates.common.util.Assumption;
import teammates.common.util.Const;
import teammates.common.util.FieldValidator;
import teammates.common.util.StringHelper;
import teammates.common.util.Url;
import teammates.ui.template.InstructorFeedbackResultsFilterPanel;
import teammates.ui.template.InstructorFeedbackResultsGroupByParticipantPanel;
import teammates.ui.template.InstructorFeedbackResultsResponsePanel;
import teammates.ui.template.InstructorFeedbackResultsSecondaryParticipantPanelBody;
import teammates.ui.template.InstructorFeedbackResultsSessionPanel;
import teammates.ui.template.InstructorResultsParticipantPanel;
import teammates.ui.template.InstructorFeedbackResultsGroupByQuestionPanel;
import teammates.ui.template.InstructorFeedbackResultsSectionPanel;
import teammates.ui.template.FeedbackSessionPublishButton;
import teammates.ui.template.ElementTag;
import teammates.ui.template.InstructorResultsQuestionTable;
import teammates.ui.template.InstructorResultsResponseRow;
import teammates.ui.template.InstructorResultsModerationButton;

public class InstructorFeedbackResultsPageData extends PageData {
    private static final String DISPLAY_NAME_FOR_DEFAULT_SECTION = "Not in a section";

    // TODO find out why it's 500
    private static final int RESPONSE_LIMIT_FOR_COLLAPSING_PANEL = 500;

    public static final String EXCEEDING_RESPONSES_ERROR_MESSAGE = "Sorry, we could not retrieve results. "
                                                                 + "Please try again in a few minutes. If you continue to see this message, it could be because the report you are trying to display contains too much data to display in one page. e.g. more than 2,500 entries."
                                                                 + "<ul><li>If that is the case, you can still use the 'By question' report to view responses. You can also download the results as a spreadsheet. If you would like to see the responses in other formats (e.g. 'Group by - Giver'), you can try to divide the course into smaller sections so that we can display responses one section at a time.</li>"
                                                                 + "<li>If you believe the report you are trying to view is unlikely to have more than 2,500 entries, please contact us at <a href='mailto:teammates@comp.nus.edu.sg'>teammates@comp.nus.edu.sg</a> so that we can investigate.</li></ul>";

    
    public FeedbackSessionResultsBundle bundle = null;
    public InstructorAttributes instructor = null;
    public List<String> sections = null;
    public String selectedSection = null;
    public String sortType = null;
    public String groupByTeam = null;
    public String showStats = null;
    public int startIndex;
    private boolean isPanelsCollapsed;
    
    private FieldValidator validator = new FieldValidator();

    // used for html table ajax loading
    public String courseId = null;
    public String feedbackSessionName = null;
    public String ajaxStatus = null;
    public String sessionResultsHtmlTableAsString = null;
    

    // for question view
    List<InstructorResultsQuestionTable> questionPanels;
    // for giver > question > recipient, recipient > question > giver...
    LinkedHashMap<String, InstructorFeedbackResultsSectionPanel> sectionPanels;
    
    // TODO multiple page data classes inheriting this for each view type, 
    // rather than an enum determining behaviour in many methods
    ViewType viewType;
    enum ViewType {
        QUESTION, GIVER_QUESTION_RECIPIENT, RECIPIENT_QUESTION_GIVER, RECIPIENT_GIVER_QUESTION;
        
        public String toString() {
            return name().toLowerCase().replaceAll("_", "-");
        }
        
        public boolean isFirstGroupedByGiver() {
            return this == GIVER_QUESTION_RECIPIENT;
        }
        
        public boolean isGroupedBySecondaryParticipant() {
            return this == RECIPIENT_GIVER_QUESTION;
        }
        
    }
    
    
    public InstructorFeedbackResultsPageData(AccountAttributes account) {
        super(account);
        startIndex = -1;
    }
    
    public void initForViewByQuestion(InstructorAttributes instructor, 
                                      String selectedSection, String showStats, 
                                      String groupByTeam) {
        viewType = ViewType.QUESTION;
        
        this.instructor = instructor;
        this.selectedSection = selectedSection;
        this.showStats = showStats;
        this.groupByTeam = groupByTeam;
        
        Map<FeedbackQuestionAttributes, List<FeedbackResponseAttributes>> questionToResponseMap = bundle.getQuestionResponseMap();
        questionPanels = new ArrayList<InstructorResultsQuestionTable>();
        
        for (Map.Entry<FeedbackQuestionAttributes, List<FeedbackResponseAttributes>> entry : questionToResponseMap.entrySet()) {
            FeedbackQuestionAttributes question = entry.getKey();
            List<FeedbackResponseAttributes> responses = entry.getValue();
            
            questionPanels.add(buildQuestionTableAndResponseRows(question, responses, ""));
        }
        
    }
    
    /**
     * Creates {@code InstructorFeedbackResultsSectionPanel}s for sectionPanels.
     * 
     * Iterates through the responses and creates panels and questions for them. Keeps track 
     * of missing sections, teams and participants who do not have responses 
     * and create panels for these missing sections, teams and participants.
     * 
     * TODO: simplify the logic in this method
     */
    public void initForViewByGiverQuestionRecipient(InstructorAttributes instructor, 
                                    String selectedSection, String showStats, 
                                    String groupByTeam) {
        this.instructor = instructor;
        this.selectedSection = selectedSection;
        this.showStats = showStats;
        this.groupByTeam = groupByTeam;
        
        if (!bundle.isComplete) {
            // results page to be loaded by ajax instead 
            buildSectionPanelsForForAjaxLoading(sections);
            return;
        }
        
        // Note that if the page needs to load by ajax, then responses will be empty too,
        // therefore the check whether the bundle needs to come before this
        if (bundle.responses.isEmpty()) {
            // no responses, nothing to initialize
            return;
        }
        
        setShouldCollapsed(bundle.responses.size() > RESPONSE_LIMIT_FOR_COLLAPSING_PANEL);
        
        Map<String, Map<FeedbackQuestionAttributes, List<FeedbackResponseAttributes>>> sortedResponses 
                     = bundle.getResponsesSortedByGiverQuestionRecipient(true);
        
        buildSectionPanelsForGiverQuestionRecipient(sortedResponses);
    }
    
    /**
     * Creates {@code InstructorFeedbackResultsSectionPanel}s for sectionPanels.
     * 
     * Iterates through the responses and creates panels and questions for them. Keeps track 
     * of missing sections, teams and participants who do not have responses 
     * and create panels for these missing sections, teams and participants.
     * 
     * TODO: simplify the logic in this method
     */
    public void initForViewByRecipientQuestionGiver(InstructorAttributes instructor, 
                                    String selectedSection, String showStats, 
                                    String groupByTeam) {
        
        this.instructor = instructor;
        this.selectedSection = selectedSection;
        this.showStats = showStats;
        this.groupByTeam = groupByTeam;
        
        if (!bundle.isComplete) {
            // results page to be loaded by ajax instead 
            buildSectionPanelsForForAjaxLoading(sections);
            return;
        }
        
        // Note that if the page needs to load by ajax, then responses will be empty too,
        // therefore the check whether the bundle needs to come before this
        if (bundle.responses.isEmpty()) {
            // no responses, nothing to initialize
            return;
        }
        
        setShouldCollapsed(bundle.responses.size() > RESPONSE_LIMIT_FOR_COLLAPSING_PANEL);
        
        Map<String, Map<FeedbackQuestionAttributes, List<FeedbackResponseAttributes>>> sortedResponses 
                     = bundle.getResponsesSortedByRecipientQuestionGiver(true);
       
        buildSectionPanelsForRecipientQuestionGiver(sortedResponses);
    }
    
<<<<<<< HEAD
    public void initForViewByRecipientGiverQuestion(InstructorAttributes instructor, 
                                    String selectedSection, String showStats, 
                                    String groupByTeam) {
        
        this.instructor = instructor;
        this.selectedSection = selectedSection;
        this.showStats = showStats;
        this.groupByTeam = groupByTeam;
        
        if (!bundle.isComplete) {
            // results page to be loaded by ajax instead 
            buildSectionPanelsForForAjaxLoading(sections);
            return;
        }
        
        // Note that if the page needs to load by ajax, then responses will be empty too,
        // therefore the check whether the bundle needs to come before this
        if (bundle.responses.isEmpty()) {
            // no responses, nothing to initialize
            return;
        }
        
        setShouldCollapsed(bundle.responses.size() > RESPONSE_LIMIT_FOR_COLLAPSING_PANEL);
        
        Map<String, Map<String, List<FeedbackResponseAttributes>>> sortedResponses 
                     = bundle.getResponsesSortedByRecipient(true);
        
        buildResponsesPanelsForRecipientGiverQuestion(sortedResponses);
        
    }

        

    private void buildResponsesPanelsForGiverQuestionRecipient(
=======
    /**
     * Constructs section panels for every section.
     * 
     * TODO reduce code duplication across the build.*Panels.* methods 
     * @param sortedResponses
     */
    private void buildSectionPanelsForGiverQuestionRecipient(
>>>>>>> 0668ab8a
                                    Map<String, Map<FeedbackQuestionAttributes, List<FeedbackResponseAttributes>>> sortedResponses) {
        viewType = ViewType.GIVER_QUESTION_RECIPIENT;
        final String additionalInfoId = "giver-%s-question-%s";
        
        LinkedHashMap<String, Map<FeedbackQuestionAttributes, List<FeedbackResponseAttributes>>> responsesGroupedByTeam 
                = bundle.getQuestionResponseMapByGiverTeam();
        
        
        sectionPanels = new LinkedHashMap<String, InstructorFeedbackResultsSectionPanel>();
        InstructorFeedbackResultsSectionPanel sectionPanel = new InstructorFeedbackResultsSectionPanel();
        
        // Maintain previous section and previous team while iterating through the loop
        // initialize the previous section to "None"
        String prevSection = Const.DEFAULT_SECTION;
        String prevTeam = "";
        
        // Used for displaying sections without responses for the course at the end
        Set<String> sectionsWithResponses = new HashSet<String>();
        // Used for displaying teams without responses for every section
        Set<String> teamsWithResponses = new HashSet<String>();
        // Used for displaying participants without responses for every team
        Set<String> teamMembersWithResponses = new HashSet<String>();                                
        
        int giverIndex = this.startIndex;
        // Iterates through the response givers
        for (Map.Entry<String, Map<FeedbackQuestionAttributes, List<FeedbackResponseAttributes>>> responsesFromGiver : 
                                                                    sortedResponses.entrySet()) {
            giverIndex += 1;
            String giverIdentifier = responsesFromGiver.getKey();
            
            String currentTeam = getCurrentTeam(bundle, giverIdentifier);
            String currentSection = getCurrentSection(responsesFromGiver);
            
            boolean isChangeOfTeam = !prevTeam.equals(currentTeam);
            boolean isChangeOfSection = !prevSection.equals(currentSection);

            // handle a change of team by building panels for missing participants
            // and setting the sectionPanel's flags for teams with responses
            if (isChangeOfTeam) {
                boolean isFirstTeam = prevTeam.isEmpty();
                if (!isFirstTeam) {
                    buildMissingParticipantPanelsWithModerationButtonForTeam(
                                                    sectionPanel, prevTeam, teamMembersWithResponses);
                    teamMembersWithResponses.clear(); 
                }
                
                teamsWithResponses.add(currentTeam);
                if (!isChangeOfSection) {
                    sectionPanel.getIsTeamWithResponses().put(currentTeam, true);
                }
            }
            
            // Change in section
            if (isChangeOfSection) {
                boolean isFirstSection = sectionPanel.getParticipantPanels().isEmpty();
                if (!isFirstSection) {
                    // Finalize building of section panel,
                    finaliseBuildingSectionPanel(sectionPanel, prevSection, responsesGroupedByTeam,
                                                 teamsWithResponses);
                    
                    // add sectionPanel to sectionPanels
                    buildMissingTeamAndParticipantPanelsWithModerationButtonForSection(sectionPanel, prevSection, 
                                                    teamsWithResponses, currentTeam);
                    sectionPanels.put(prevSection, sectionPanel);
                    sectionsWithResponses.add(prevSection);
                    
                    // and set up for next section
                    teamsWithResponses.clear();
                    teamsWithResponses.add(currentTeam);
                    
                    sectionPanel = new InstructorFeedbackResultsSectionPanel();
                }
                
                sectionPanel.getIsTeamWithResponses().put(currentTeam, true);
            }
            
            // For the current giver, constructs a panel 
            InstructorFeedbackResultsGroupByQuestionPanel giverPanel 
                    = buildParticipantGroupByQuestionPanel(giverIdentifier, responsesFromGiver,
                                                           additionalInfoId, giverIndex);
            
            // add constructed InstructorFeedbackResultsGroupByQuestionPanel into section's participantPanels            
            addParticipantPanelToSectionPanel(sectionPanel, currentTeam, giverPanel);
            teamMembersWithResponses.add(giverIdentifier);
            
            prevTeam = currentTeam;
            prevSection = currentSection;
        }
        
        finaliseBuildingSectionPanel(sectionPanel, prevSection, responsesGroupedByTeam, teamsWithResponses);
        sectionPanels.put(prevSection, sectionPanel);
        teamsWithResponses.add(prevTeam);
        sectionsWithResponses.add(prevSection);
        
        buildMissingTeamAndParticipantPanelsForLastSectionWithResponses(sectionPanel, prevSection, prevTeam,
                                                                        teamsWithResponses, teamMembersWithResponses);

        // TODO introduce enums for this, because this causes problems if there is a section named "All"
        if (selectedSection.equals("All")) {
            buildSectionPanelsForMissingSections(sectionsWithResponses);
        }
    }

    private void buildSectionPanelsForRecipientQuestionGiver(
                                    Map<String, Map<FeedbackQuestionAttributes, List<FeedbackResponseAttributes>>> sortedResponses) {
        viewType = ViewType.RECIPIENT_QUESTION_GIVER;
        final String additionalInfoId = "recipient-%s-question-%s";
        
        LinkedHashMap<String, Map<FeedbackQuestionAttributes, List<FeedbackResponseAttributes>>> responsesGroupedByTeam 
                = bundle.getQuestionResponseMapByRecipientTeam();
        
        sectionPanels = new LinkedHashMap<String, InstructorFeedbackResultsSectionPanel>();
        InstructorFeedbackResultsSectionPanel sectionPanel = new InstructorFeedbackResultsSectionPanel();
        
        // Maintain previous section and previous team while iterating through the loop
        // initialize the previous section to "None"
        String prevSection = Const.DEFAULT_SECTION;
        String prevTeam = "";
        
        // Used for displaying sections without responses for the course at the end
        Set<String> sectionsWithResponses = new HashSet<String>();
        // Used for displaying teams without responses for every section
        Set<String> teamsWithResponses = new HashSet<String>();
        // Used for displaying participants without responses for every team
        Set<String> teamMembersWithResponses = new HashSet<String>();       
        
        int recipientIndex = this.startIndex;
  
        // Iterate through the recipients
        for (Map.Entry<String, Map<FeedbackQuestionAttributes, List<FeedbackResponseAttributes>>> responsesToRecipient : 
                                                                    sortedResponses.entrySet()) {
            recipientIndex += 1;
            String recipientIdentifier = responsesToRecipient.getKey();
            
            String currentTeam = getCurrentTeam(bundle, recipientIdentifier);
            String currentSection = getCurrentSection(responsesToRecipient);
            
            boolean isChangeOfTeam = !prevTeam.equals(currentTeam);
            boolean isChangeOfSection = !prevSection.equals(currentSection);

            // handle a change of team by building panels for missing participants
            // and setting the sectionPanel's flags for teams with responses
            if (isChangeOfTeam) {
                boolean isFirstTeam = prevTeam.isEmpty();
                if (!isFirstTeam) {
                    buildMissingParticipantPanelsWithoutModerationButtonForTeam(
                                                    sectionPanel, prevTeam, teamMembersWithResponses);
                    teamMembersWithResponses.clear(); 
                }
                
                teamsWithResponses.add(currentTeam);
                if (!isChangeOfSection) {
                    sectionPanel.getIsTeamWithResponses().put(currentTeam, true);
                }
            }
            
            // Change in section
            if (isChangeOfSection) {
                boolean isFirstSection = sectionPanel.getParticipantPanels().isEmpty();
                if (!isFirstSection) {
                    // Finalize building of section panel,
                    finaliseBuildingSectionPanel(sectionPanel, prevSection, responsesGroupedByTeam,
                                                 teamsWithResponses);
                    
                    // add to sectionPanels
                    buildMissingTeamAndParticipantPanelsWithoutModerationButtonForSection(
                                                    sectionPanel, prevSection, teamsWithResponses, currentTeam);
                    sectionPanels.put(prevSection, sectionPanel);
                    
                    sectionsWithResponses.add(prevSection);
                    
                    // and set up for next section 
                    teamsWithResponses.clear();
                    teamsWithResponses.add(currentTeam);
                    
                    sectionPanel = new InstructorFeedbackResultsSectionPanel();
                }
                
                sectionPanel.getIsTeamWithResponses().put(currentTeam, true);
            }
            // Construct panel for the current recipient
            InstructorFeedbackResultsGroupByQuestionPanel recipientPanel = buildParticipantGroupByQuestionPanel(
                                                                              recipientIdentifier, responsesToRecipient,
                                                                              additionalInfoId, recipientIndex);
            
            
            // add constructed InstructorFeedbackResultsGroupByQuestionPanel into section's participantPanels            
            addParticipantPanelToSectionPanel(sectionPanel, currentTeam, recipientPanel);
            teamMembersWithResponses.add(recipientIdentifier);
            
            prevTeam = currentTeam;
            prevSection = currentSection;
        }
        
        finaliseBuildingSectionPanel(sectionPanel, prevSection, responsesGroupedByTeam, teamsWithResponses);
        sectionPanels.put(prevSection, sectionPanel);
        teamsWithResponses.add(prevTeam);
        sectionsWithResponses.add(prevSection);
        buildMissingTeamAndParticipantPanelsForLastSectionWithResponses(
                                        sectionPanel, prevSection, prevTeam,
                                        teamsWithResponses, teamMembersWithResponses);

        // TODO introduce enums for this, because this causes problems if there is a section named "All"
        if (selectedSection.equals("All")) {
            buildSectionPanelsForMissingSections(sectionsWithResponses);
        }
    }
    
    private void buildResponsesPanelsForRecipientGiverQuestion(
                                    Map<String, Map<String, List<FeedbackResponseAttributes>>> sortedResponses) {
        viewType = ViewType.RECIPIENT_GIVER_QUESTION;
        final String additionalInfoId = "giver-%s-recipient-%s";
        
        sectionPanels = new LinkedHashMap<String, InstructorFeedbackResultsSectionPanel>();
        InstructorFeedbackResultsSectionPanel sectionPanel = new InstructorFeedbackResultsSectionPanel();
        sectionPanel.setDisplayingTeamStatistics(false);
        
        
        // Maintain previous section and previous team while iterating through the recipients
        // initialize the previous section to "None"
        String prevSection = Const.DEFAULT_SECTION;
        String prevTeam = "";
        
        Set<String> sectionsWithResponses = new HashSet<String>();
        Set<String> teamsWithResponses = new HashSet<String>();
        Set<String> teamMembersWithResponses = new HashSet<String>();      
        
        int recipientIndex = this.startIndex;
  
        // Iterate through the recipients
        for (Map.Entry<String, Map<String, List<FeedbackResponseAttributes>>> recipientToGiverToResponsesMap : 
                                                                              sortedResponses.entrySet()) {
            recipientIndex += 1;
             
            String recipientIdentifier = recipientToGiverToResponsesMap.getKey();
            
            String currentTeam = getCurrentTeam(bundle, recipientIdentifier);
            String currentSection = getCurrentSection(recipientToGiverToResponsesMap);
            
            boolean isChangeOfTeam = !prevTeam.equals(currentTeam);
            boolean isChangeOfSection = !prevSection.equals(currentSection);
            // Change in team
            if (isChangeOfTeam) {
                boolean isFirstTeam = prevTeam.isEmpty();
                if (!isFirstTeam) {
                    // construct missing participant panels
                    buildMissingParticipantPanelsWithoutModerationButtonForTeam(
                        sectionPanel, prevTeam, teamMembersWithResponses);
                    teamMembersWithResponses.clear(); 
                }
                
                teamsWithResponses.add(currentTeam);
                if (!isChangeOfSection) {
                    sectionPanel.getIsTeamWithResponses().put(currentTeam, true);
                }
            }
            
            // Change in section
            if (isChangeOfSection) {
                boolean isFirstSection = sectionPanel.getParticipantPanels().isEmpty();
                if (!isFirstSection) {
                    // Finalize building of section panel,
                    finaliseBuildingSectionPanel(sectionPanel, prevSection, null, teamsWithResponses);
                    buildMissingTeamAndParticipantPanelsWithoutModerationButtonForSection(
                                                    sectionPanel, prevSection, teamsWithResponses, currentTeam);
                    
                    // add to sectionPanels,
                    sectionPanels.put(prevSection, sectionPanel);
                    sectionsWithResponses.add(prevSection);
                    
                    // setup for next section
                    teamsWithResponses.clear();
                    teamsWithResponses.add(currentTeam);
                    
                    sectionPanel = new InstructorFeedbackResultsSectionPanel();
                }
                sectionPanel.getIsTeamWithResponses().put(currentTeam, true);
            }
            
            //Build recipient panel for the current response's recipient
            InstructorFeedbackResultsGroupByParticipantPanel recipientPanel = buildGroupByParticipantPanel(
                                            recipientIdentifier, currentTeam, additionalInfoId, recipientIndex,
                                            recipientToGiverToResponsesMap);
            
            // add constructed InstructorFeedbackResultsGroupByParticipantPanel into section's participantPanels            
            addParticipantPanelToSectionPanel(sectionPanel, currentTeam, recipientPanel);
            
            teamMembersWithResponses.add(recipientIdentifier);
            
            prevTeam = currentTeam;
            prevSection = currentSection;
        }
        
        // for the last section
        finaliseBuildingSectionPanel(sectionPanel, prevSection, null, null);
        sectionPanels.put(prevSection, sectionPanel);
        
        teamsWithResponses.add(prevTeam);
        sectionsWithResponses.add(prevSection);
        
        buildMissingTeamAndParticipantPanelsForLastSectionWithResponses(sectionPanel, prevSection, prevTeam,
                                                     teamsWithResponses, teamMembersWithResponses);

        if (selectedSection.equals("All")) {
            // display missing sections
            buildSectionPanelsForMissingSections(sectionsWithResponses);
        }
    }

    private InstructorFeedbackResultsGroupByParticipantPanel buildGroupByParticipantPanel(
                                    String recipientIdentifier, String currentTeam,
                                    String additionalInfoId, int recipientIndex,
                                    Map.Entry<String, Map<String, List<FeedbackResponseAttributes>>> recipientToGiverToResponsesMap) {
        // first build giver panels for the recipient panel
        Map<String, List<FeedbackResponseAttributes>> giverToResponsesMap = recipientToGiverToResponsesMap.getValue();
        List<InstructorFeedbackResultsSecondaryParticipantPanelBody> secondaryParticipantPanels 
                             = buildSecondaryParticipantPanels(
                                        additionalInfoId, recipientIndex, giverToResponsesMap);
        
        // construct the recipient panel
        String recipientNameWithTeamNameAppended = bundle.appendTeamNameToName(bundle.getNameForEmail(recipientIdentifier), bundle.getTeamNameForEmail(recipientIdentifier));
        InstructorFeedbackResultsGroupByParticipantPanel recipientPanel 
                = buildInstructorFeedbackResultsGroupBySecondaryParticipantPanel(
                                        recipientIdentifier, recipientNameWithTeamNameAppended, 
                                        secondaryParticipantPanels, null, false);
        
        return recipientPanel;
    }

    private List<InstructorFeedbackResultsSecondaryParticipantPanelBody> buildSecondaryParticipantPanels(
                                    String additionalInfoId, int recipientIndex,
                                    Map<String, List<FeedbackResponseAttributes>> giverToResponsesMap) {
        List<InstructorFeedbackResultsSecondaryParticipantPanelBody> secondaryParticipantPanels = new ArrayList<InstructorFeedbackResultsSecondaryParticipantPanelBody>();
        
        int giverIndex = 0;
        for (Map.Entry<String, List<FeedbackResponseAttributes>> giverResponses : giverToResponsesMap.entrySet()) {
            String giverIdentifier = giverResponses.getKey();
            String giverDisplayableName = bundle.getNameForEmail(giverIdentifier); 
            
            boolean isEmail = validator.getInvalidityInfo(FieldValidator.FieldType.EMAIL, giverIdentifier).isEmpty();
            if (isEmail && !bundle.getTeamNameForEmail(giverIdentifier).isEmpty()) {
                giverDisplayableName += " (" + bundle.getTeamNameForEmail(giverIdentifier)
                                            + ")";
            }
            List<InstructorFeedbackResultsResponsePanel> responsePanels 
                                     = buildResponsePanels(
                                            additionalInfoId, recipientIndex, giverIndex, giverResponses);
            
            InstructorFeedbackResultsSecondaryParticipantPanelBody secondaryParticipantPanel 
                     = new InstructorFeedbackResultsSecondaryParticipantPanelBody(
                                        giverIdentifier, giverDisplayableName, 
                                        responsePanels, 
                                        validator.getInvalidityInfo(FieldValidator.FieldType.EMAIL, 
                                                                    giverIdentifier)
                                                                    .isEmpty());
            
            secondaryParticipantPanel.setProfilePictureLink(getProfilePictureLink(giverIdentifier));
            secondaryParticipantPanel.setModerationButton(buildModerationButtonForGiver(
                                                              null, giverIdentifier, 
                                                              "btn btn-default btn-xs", "Moderate Responses"));
            secondaryParticipantPanel.setModerationButtonDisplayed(true);
            secondaryParticipantPanels.add(secondaryParticipantPanel);
            
            giverIndex += 1;
        }
        return secondaryParticipantPanels;
    }

    private List<InstructorFeedbackResultsResponsePanel> buildResponsePanels(final String additionalInfoId,
                                    int recipientIndex, int giverIndex,
                                    Map.Entry<String, List<FeedbackResponseAttributes>> giverResponses) {
        List<InstructorFeedbackResultsResponsePanel> responsePanels = new ArrayList<InstructorFeedbackResultsResponsePanel>();
        
        for (FeedbackResponseAttributes response : giverResponses.getValue()) {
            String questionId = response.feedbackQuestionId;
            FeedbackQuestionAttributes question = bundle.questions.get(questionId);
            String questionText = bundle.getQuestionText(questionId);
            String additionalInfoText = question.getQuestionDetails().getQuestionAdditionalInfoHtml(
                                                                          question.getQuestionNumber(), 
                                                                          String.format(additionalInfoId, giverIndex, recipientIndex));
            ElementTag rowAttributes = null;
            String displayableResponse = bundle.getResponseAnswerHtml(response, question);
            InstructorFeedbackResultsResponsePanel responsePanel = new InstructorFeedbackResultsResponsePanel(
                                            question, questionText,
                                            additionalInfoText, rowAttributes,
                                            displayableResponse );
            
            responsePanels.add(responsePanel);
        }
        return responsePanels;
    }

    private InstructorFeedbackResultsGroupByQuestionPanel buildParticipantGroupByQuestionPanel(
                                    String participantIdentifier,
                                    Map.Entry<String, Map<FeedbackQuestionAttributes, List<FeedbackResponseAttributes>>> responsesForParticipant,
                                    String additionalInfoId, int participantIndex) {
        List<InstructorResultsQuestionTable> questionTables = new ArrayList<InstructorResultsQuestionTable>();
        
        int questionIndex = 0;
        for (Map.Entry<FeedbackQuestionAttributes, List<FeedbackResponseAttributes>> responsesForParticipantForQuestion : 
                                                                                     responsesForParticipant.getValue().entrySet()) {
            if (responsesForParticipantForQuestion.getValue().isEmpty()) {
                // participant has no responses for the current question
                continue;
            }
            
            questionIndex += 1;
            
            FeedbackQuestionAttributes currentQuestion = responsesForParticipantForQuestion.getKey();
            List<FeedbackResponseAttributes> responsesForQuestion = responsesForParticipantForQuestion.getValue();

            InstructorResultsQuestionTable questionTable 
                = buildQuestionTableAndResponseRows(currentQuestion, responsesForQuestion,
                                                    String.format(additionalInfoId, participantIndex, questionIndex), 
                                                    participantIdentifier, true);
            questionTable.setBoldQuestionNumber(false);
            questionTables.add(questionTable);
      
        }
        
        InstructorResultsQuestionTable.sortByQuestionNumber(questionTables);
        InstructorFeedbackResultsGroupByQuestionPanel participantPanel;
        // Moderation button on the participant panels are only shown is the panel is a giver panel,
        // and if the participant is a student
        if (viewType.isFirstGroupedByGiver() && bundle.isParticipantIdentifierStudent(participantIdentifier)) {
            // Construct InstructorFeedbackResultsGroupByQuestionPanel for the current giver
            InstructorResultsModerationButton moderationButton 
                                                   = buildModerationButtonForGiver(
                                                         null, participantIdentifier, "btn btn-primary btn-xs", 
                                                         "Moderate Responses");
            participantPanel = InstructorFeedbackResultsGroupByQuestionPanel.buildInstructorFeedbackResultsGroupByQuestionPanelWithModerationButton(
                                            participantIdentifier, bundle.getNameForEmail(participantIdentifier),
                                            questionTables, getProfilePictureLink(participantIdentifier), 
                                            true, moderationButton);
        } else {
            participantPanel = InstructorFeedbackResultsGroupByQuestionPanel.buildInstructorFeedbackResultsGroupByQuestionPanelWithoutModerationButton(
                                            questionTables, getProfilePictureLink(participantIdentifier), 
                                            viewType.isFirstGroupedByGiver(), participantIdentifier, bundle.getNameForEmail(participantIdentifier));
        }
        
        return participantPanel;
    }
    
    
    private void finaliseBuildingSectionPanel(
                         InstructorFeedbackResultsSectionPanel sectionPanel, String sectionName,
                         LinkedHashMap<String, Map<FeedbackQuestionAttributes, List<FeedbackResponseAttributes>>> responsesGroupedByTeam,
                         Set<String> teamsWithResponses) {
        switch (viewType) {
            case GIVER_QUESTION_RECIPIENT:
            case RECIPIENT_QUESTION_GIVER:
                prepareHeadersForTeamPanelsInSectionPanel(sectionPanel);
                if (responsesGroupedByTeam != null && !responsesGroupedByTeam.isEmpty()) {
                    buildTeamsStatisticsTableForSectionPanel(sectionPanel, responsesGroupedByTeam, 
                                                             teamsWithResponses);
                }
                sectionPanel.setSectionName(sectionName);
                sectionPanel.setSectionNameForDisplay(sectionName.equals(Const.DEFAULT_SECTION) ? DISPLAY_NAME_FOR_DEFAULT_SECTION 
                                                                                                : sectionName);
                sectionPanel.setDisplayingTeamStatistics(true);
                break;
            case RECIPIENT_GIVER_QUESTION:
                sectionPanel.setSectionName(sectionName);
                sectionPanel.setSectionNameForDisplay(sectionName.equals(Const.DEFAULT_SECTION) ? "Not in a section" 
                                                                                                : sectionName);
                sectionPanel.setDisplayingTeamStatistics(false);
                break;
            default:
                Assumption.fail();
                break;
        }
    }
    

    private void buildMissingTeamAndParticipantPanelsWithoutModerationButtonForSection(
                                    InstructorFeedbackResultsSectionPanel sectionPanel, String section,
                                    Set<String> receivingTeams, String currentTeam) {
        buildMissingTeamAndParticipantPanelsForSection(sectionPanel, section, receivingTeams, currentTeam, 
                                                       false);
    }
    
    private void buildMissingTeamAndParticipantPanelsWithModerationButtonForSection(
                                    InstructorFeedbackResultsSectionPanel sectionPanel, String section,
                                    Set<String> receivingTeams, String currentTeam) {
        buildMissingTeamAndParticipantPanelsForSection(sectionPanel, section, receivingTeams, currentTeam, 
                                                       true);
    }
    
    private void buildMissingTeamAndParticipantPanelsForSection(
                                    InstructorFeedbackResultsSectionPanel sectionPanel, String sectionName,
                                    Set<String> receivingTeams, String currentTeam, 
                                    boolean isWithModerationButton) {

        // update the teams for the previous section
        Set<String> teamsInSection = bundle.getTeamsInSectionFromRoster(sectionName);
        Set<String> teamsWithoutResponses = new HashSet<String>(teamsInSection);
        teamsWithoutResponses.removeAll(receivingTeams);
        
        // create for every remaining team in the section, participantResultsPanels for every team member
        for (String teamWithoutResponses : teamsWithoutResponses) {
            List<String> teamMembersOfTeam = new ArrayList<String>(bundle.getTeamMembersFromRoster(teamWithoutResponses));
            Collections.sort(teamMembersOfTeam);
            if (isWithModerationButton) {
                addMissingParticipantsForTeamToSectionPanelWithModerationButton(sectionPanel, teamWithoutResponses, teamMembersOfTeam);
            } else {
                addMissingParticipantsForTeamToSectionPanelWithoutModerationButton(sectionPanel, teamWithoutResponses, teamMembersOfTeam);
            }
        }
        
    }

    private void buildMissingTeamAndParticipantPanelsForLastSectionWithResponses(
                                    InstructorFeedbackResultsSectionPanel sectionPanel, String sectionName,
                                    String teamName, Set<String> teamsWithResponses, 
                                    Set<String> teamMembersWithResponses) {
        
        // printing the participants without responses in the last response participant's team 
        Set<String> teamMembersWithoutResponses = new HashSet<String>(bundle.getTeamMembersFromRoster(teamName));
        teamMembersWithoutResponses.removeAll(teamMembersWithResponses);
        
        List<String> sortedTeamMembersWithoutResponses = new ArrayList<String>(teamMembersWithoutResponses);
        Collections.sort(sortedTeamMembersWithoutResponses);
        
        if (viewType.isFirstGroupedByGiver()) {
            addMissingParticipantsForTeamToSectionPanelWithModerationButton(sectionPanel, teamName,
                                                        sortedTeamMembersWithoutResponses);
        } else {
            addMissingParticipantsForTeamToSectionPanelWithoutModerationButton(sectionPanel, teamName,
                                            sortedTeamMembersWithoutResponses);
        }
        
        teamsWithResponses.add(teamName);
        
        // for printing the teams without responses in last section having responses
        Set<String> teamsInSection = bundle.getTeamsInSectionFromRoster(sectionName);
        Set<String> teamsWithoutResponses = new HashSet<String>(teamsInSection);
        teamsWithoutResponses.removeAll(teamsWithResponses);
        
        for (String teamWithoutResponses : teamsWithoutResponses) {
            List<String> teamMembersOfTeam = new ArrayList<String>(bundle.getTeamMembersFromRoster(teamWithoutResponses));
            Collections.sort(teamMembersOfTeam);
            
            if (viewType.isFirstGroupedByGiver()) {
                addMissingParticipantsForTeamToSectionPanelWithModerationButton(sectionPanel, teamWithoutResponses, 
                                                                                teamMembersOfTeam);
            } else {
                addMissingParticipantsForTeamToSectionPanelWithoutModerationButton(sectionPanel, teamWithoutResponses, 
                                                                                   teamMembersOfTeam);
            }
        }
    }

    private String getCurrentTeam(FeedbackSessionResultsBundle bundle, String giverIdentifier) {
        String currentTeam;
        if (bundle.isParticipantIdentifierInstructor(giverIdentifier)) {
            currentTeam = Const.USER_TEAM_FOR_INSTRUCTOR;
        } else {
            currentTeam = bundle.getTeamNameForEmail(giverIdentifier);
            if (currentTeam.equals("")) {
                currentTeam = bundle.getNameForEmail(giverIdentifier);
            }
        }
        
        return currentTeam;
    }

    /**
     * Uses the first response to get the current section
     * @param responses
     */
    private <K> String getCurrentSection(
                        Map.Entry<String, Map<K, List<FeedbackResponseAttributes>>> responses) {
        String currentSection = Const.DEFAULT_SECTION;
        // update current section
        // retrieve section from the first response of this user
        // TODO simplify by introducing more data structures into bundle
        for (Map.Entry<K, List<FeedbackResponseAttributes>> responsesFromGiverForQuestion : 
                                                            responses.getValue().entrySet()) {
            if (responsesFromGiverForQuestion.getValue().isEmpty()) {
                continue;
            }
            FeedbackResponseAttributes firstResponse = responsesFromGiverForQuestion.getValue().get(0);
            currentSection = viewType.isFirstGroupedByGiver() ? firstResponse.giverSection 
                                                              : firstResponse.recipientSection;
            break;
        }
        
        return currentSection;
    }

    private void buildMissingParticipantPanelsWithModerationButtonForTeam(
                                            InstructorFeedbackResultsSectionPanel sectionPanel, String teamName,
                                            Set<String> teamMembersWithResponses) {
        buildMissingParticipantPanelsForTeam(sectionPanel, teamName, teamMembersWithResponses, 
                                             true);
    }
    
    private void buildMissingParticipantPanelsWithoutModerationButtonForTeam(
                                    InstructorFeedbackResultsSectionPanel sectionPanel, String teamName,
                                    Set<String> teamMembersWithResponses) {
        buildMissingParticipantPanelsForTeam(sectionPanel, teamName, teamMembersWithResponses, 
                                             false);
    }    
    
    private void buildMissingParticipantPanelsForTeam(
                                    InstructorFeedbackResultsSectionPanel sectionPanel, String teamName,
                                    Set<String> teamMembersWithResponses,
                                    boolean isDisplayingModerationButton) {
        
        Set<String> teamMembersEmail = new HashSet<String>();
        teamMembersEmail.addAll(bundle.getTeamMembersFromRoster(teamName));
        
        Set<String> teamMembersWithoutResponses = new HashSet<String>(teamMembersEmail);
        teamMembersWithoutResponses.removeAll(teamMembersWithResponses);
        
        // Create missing participants panels for the previous team
        List<String> sortedTeamMembersWithoutResponses = new ArrayList<String>(teamMembersWithoutResponses);
        Collections.sort(sortedTeamMembersWithoutResponses);
        
        if (isDisplayingModerationButton) {
            addMissingParticipantsForTeamToSectionPanelWithModerationButton(sectionPanel, 
                                                        teamName, sortedTeamMembersWithoutResponses);
        } else {
            addMissingParticipantsForTeamToSectionPanelWithoutModerationButton(sectionPanel, 
                                                        teamName, sortedTeamMembersWithoutResponses);
        }
        
    }

    private void buildSectionPanelsForMissingSections(Set<String> receivingSections) {
        Set<String> sectionsInCourse = bundle.rosterSectionTeamNameTable.keySet();
        Set<String> sectionsWithNoResponseReceived = new HashSet<String>(sectionsInCourse);
        sectionsWithNoResponseReceived.removeAll(receivingSections);
        
        List<String> sectionsWithoutResponsesList = new ArrayList<String>(sectionsWithNoResponseReceived);
        Collections.sort(sectionsWithoutResponsesList);
        
        InstructorFeedbackResultsSectionPanel sectionPanel;
        for (String sectionWithoutResponses: sectionsWithoutResponsesList) {
            sectionPanel = new InstructorFeedbackResultsSectionPanel();
            finaliseBuildingSectionPanel(sectionPanel, sectionWithoutResponses, null, null);
            sectionPanels.put(sectionWithoutResponses, sectionPanel);
            
            Set<String> teamsInSection = bundle.getTeamsInSectionFromRoster(sectionWithoutResponses);
            List<String> teamsInSectionAsList = new ArrayList<String>(teamsInSection);
            
            Collections.sort(teamsInSectionAsList);
            
            for (String teamInMissingSection : teamsInSectionAsList) {
                List<String> teamMembers = new ArrayList<String>(bundle.getTeamMembersFromRoster(teamInMissingSection));
                Collections.sort(teamMembers);
                
                if (viewType.isFirstGroupedByGiver()) {
                    addMissingParticipantsForTeamToSectionPanelWithModerationButton(
                                                    sectionPanel, teamInMissingSection, teamMembers);
                } else {
                    addMissingParticipantsForTeamToSectionPanelWithoutModerationButton(
                                                    sectionPanel, teamInMissingSection, teamMembers);
                }
            }
        }
    }

    private void buildSectionPanelsForForAjaxLoading(List<String> sections) {
        setShouldCollapsed(true);
        
        // TODO 
        // Abstract out "All" sections into a boolean or enum instead. Otherwise this will cause problems in future
        // if there is ever a section named "All"
        if (selectedSection.equals("All")) {
            sectionPanels = new LinkedHashMap<String, InstructorFeedbackResultsSectionPanel>();
            
            for (String section : sections) {
                InstructorFeedbackResultsSectionPanel sectionPanel = new InstructorFeedbackResultsSectionPanel();
                sectionPanel.setSectionName(section);
                sectionPanel.setSectionNameForDisplay(section);
                sectionPanel.setLoadSectionResponsesByAjax(true);
                
                sectionPanels.put(section, sectionPanel);
            }
            
            InstructorFeedbackResultsSectionPanel sectionPanel = new InstructorFeedbackResultsSectionPanel();
            sectionPanel.setSectionName(Const.DEFAULT_SECTION);
            sectionPanel.setSectionNameForDisplay(DISPLAY_NAME_FOR_DEFAULT_SECTION);
            sectionPanel.setLoadSectionResponsesByAjax(true);
            
            sectionPanels.put(Const.DEFAULT_SECTION, sectionPanel);
            
        } else {
            sectionPanels = new LinkedHashMap<String, InstructorFeedbackResultsSectionPanel>();
            
            InstructorFeedbackResultsSectionPanel sectionPanel = new InstructorFeedbackResultsSectionPanel();
            sectionPanel.setSectionName(selectedSection);
            sectionPanel.setSectionNameForDisplay(selectedSection);
            sectionPanel.setLoadSectionResponsesByAjax(true);
            
            sectionPanels.put(selectedSection, sectionPanel);
        }
    }

    private void addMissingParticipantsForTeamToSectionPanelWithModerationButton(
                                                             InstructorFeedbackResultsSectionPanel sectionPanel, 
                                                             String teamName, List<String> teamMembers) {
        for (String teamMember : teamMembers) {
            InstructorResultsModerationButton moderationButton 
                                                   = buildModerationButtonForGiver(null, teamMember, "btn btn-default btn-xs",
                                                                                   "Moderate Responses");
            InstructorResultsParticipantPanel giverPanel;
            
            if (!viewType.isGroupedBySecondaryParticipant()) {
                giverPanel 
                    = InstructorFeedbackResultsGroupByQuestionPanel.buildInstructorFeedbackResultsGroupByQuestionPanelWithModerationButton(
                                                    teamMember, bundle.getFullNameFromRoster(teamMember),
                                                    new ArrayList<InstructorResultsQuestionTable>(), getProfilePictureLink(teamMember), 
                                                    viewType.isFirstGroupedByGiver(), moderationButton);
            } else {
                giverPanel = 
                    buildInstructorFeedbackResultsGroupBySecondaryParticipantPanel(
                                                    teamMember, bundle.getFullNameFromRoster(teamMember) + "(" + bundle.getTeamNameForEmail(teamMember) + ")", 
                                                    new ArrayList<InstructorFeedbackResultsSecondaryParticipantPanelBody>(), 
                                                    moderationButton, true);
                                                                       
            }

            giverPanel.setHasResponses(false);
            addParticipantPanelToSectionPanel(sectionPanel, teamName, giverPanel);
        }
    }
    
    private void addMissingParticipantsForTeamToSectionPanelWithoutModerationButton(
                                    InstructorFeedbackResultsSectionPanel sectionPanel, 
                                    String teamName, List<String> teamMembers) {
        for (String teamMember : teamMembers) {
            
            InstructorResultsParticipantPanel giverPanel;
            
            if (!viewType.isGroupedBySecondaryParticipant()) {
                giverPanel = 
                InstructorFeedbackResultsGroupByQuestionPanel.buildInstructorFeedbackResultsGroupByQuestionPanelWithoutModerationButton(
                    new ArrayList<InstructorResultsQuestionTable>(), getProfilePictureLink(teamMember), 
                    viewType.isFirstGroupedByGiver(), teamMember, bundle.getFullNameFromRoster(teamMember));
                
            } else {
                giverPanel = buildInstructorFeedbackResultsGroupBySecondaryParticipantPanel(
                                                                  teamMember, bundle.getFullNameFromRoster(teamMember) + " (" + bundle.getTeamNameFromRoster(teamMember) + ")",
                                                                  new ArrayList<InstructorFeedbackResultsSecondaryParticipantPanelBody>(), 
                                                                  null, false);
            }
            giverPanel.setHasResponses(false);
            
            addParticipantPanelToSectionPanel(sectionPanel, teamName, giverPanel);
        }
    }
    

    private void addParticipantPanelToSectionPanel(
                                    InstructorFeedbackResultsSectionPanel sectionPanel, String currentTeam,
                                    InstructorResultsParticipantPanel giverPanel) {
        List<InstructorResultsParticipantPanel> teamsMembersPanels;
        
        if (sectionPanel.getParticipantPanels().containsKey(currentTeam)) {
            teamsMembersPanels = sectionPanel.getParticipantPanels().get(currentTeam);
        } else {
            teamsMembersPanels = new ArrayList<InstructorResultsParticipantPanel>();
        }
        
        teamsMembersPanels.add(giverPanel);
        sectionPanel.getParticipantPanels().put(currentTeam, teamsMembersPanels);
    }

    /**
     * 
     * 
     * @param sectionPanel
     * @param questions
     * @param responsesGroupedByTeam
     * @param teamsInSection
     */
    private void buildTeamsStatisticsTableForSectionPanel(
                     InstructorFeedbackResultsSectionPanel sectionPanel, 
                     LinkedHashMap<String, Map<FeedbackQuestionAttributes, List<FeedbackResponseAttributes>>> responsesGroupedByTeam,
                     Collection<String> teamsInSection) {
        Map<String, List<InstructorResultsQuestionTable>> teamToStatisticsTables = new HashMap<String, List<InstructorResultsQuestionTable>>();
        for (String team : teamsInSection) {
            if (!responsesGroupedByTeam.containsKey(team)) {
                continue;
            }
            
            List<InstructorResultsQuestionTable> statisticsTablesForTeam = new ArrayList<InstructorResultsQuestionTable>();
            
            for (FeedbackQuestionAttributes question : bundle.questions.values()) {
                if (!responsesGroupedByTeam.get(team).containsKey(question)) {
                    continue;
                }
                
                List<FeedbackResponseAttributes> responsesGivenTeamAndQuestion = responsesGroupedByTeam.get(team).get(question);
        
                InstructorResultsQuestionTable statsTable = buildQuestionTableWithoutResponseRows(question, 
                                                                               responsesGivenTeamAndQuestion,
                                                                               "");
                statsTable.setCollapsible(false);
                
                if (!statsTable.getQuestionStatisticsTable().isEmpty()) {
                    statisticsTablesForTeam.add(statsTable);
                }
            }
        
            InstructorResultsQuestionTable.sortByQuestionNumber(statisticsTablesForTeam);
            teamToStatisticsTables.put(team, statisticsTablesForTeam);
        }
        
        sectionPanel.setTeamStatisticsTable(teamToStatisticsTables);
    }

    private void prepareHeadersForTeamPanelsInSectionPanel(
                                    InstructorFeedbackResultsSectionPanel sectionPanel) {
        switch (viewType) {
            case GIVER_QUESTION_RECIPIENT:
                sectionPanel.setStatisticsHeaderText("Statistics for Given Responses");
                sectionPanel.setDetailedResponsesHeaderText("Detailed Responses");
                break;
            case RECIPIENT_QUESTION_GIVER:
                sectionPanel.setStatisticsHeaderText("Received Responses Statistics");
                sectionPanel.setDetailedResponsesHeaderText("Detailed Responses");
                break;
            default:
                sectionPanel.setDetailedResponsesHeaderText("");
        }
    }

    
    private InstructorResultsQuestionTable buildQuestionTableAndResponseRows(
                                    FeedbackQuestionAttributes question,
                                    List<FeedbackResponseAttributes> responses,
                                    String additionalInfoId) {
        return buildQuestionTableAndResponseRows(
                                        question, responses,
                                        additionalInfoId, 
                                        null, true);   
    }
    
    /**
     * Builds question tables without response rows, but with stats
     * @param question
     * @param responses  responses to compute statistics for
     * @param additionalInfoId
     */
    private InstructorResultsQuestionTable buildQuestionTableWithoutResponseRows(
                                    FeedbackQuestionAttributes question,
                                    List<FeedbackResponseAttributes> responses,
                                    String additionalInfoId) {
        return buildQuestionTableAndResponseRows(
                                        question, responses,
                                        additionalInfoId, 
                                        null, false);   
    }
                                    
    /**
     * Builds a question table for given question, and response rows for the given responses.
     *  
     * @param question
     * @param responses
     * @param additionalInfoId
     * @param participantIdentifier  for viewTypes * > Question > *, constructs missing response rows
     *                               only for the given participant
     * @param isShowingResponseRows  if false, hides the response rows 
     */
    private InstructorResultsQuestionTable buildQuestionTableAndResponseRows(
                                                              FeedbackQuestionAttributes question,
                                                              List<FeedbackResponseAttributes> responses,
                                                              String additionalInfoId, 
                                                              String participantIdentifier, boolean isShowingResponseRows) {
        FeedbackQuestionDetails questionDetails = question.getQuestionDetails();
        String statisticsTable = questionDetails.getQuestionResultStatisticsHtml(responses, question, this, 
                                                                                 bundle, viewType.toString());

        List<ElementTag> columnTags = new ArrayList<ElementTag>();
        Map<String, Boolean> isSortable = new HashMap<String, Boolean>();
        boolean isCollapsible = true;
        List<InstructorResultsResponseRow> responseRows = null;
        
        if (isShowingResponseRows) {
            switch (viewType) {
                case QUESTION:
                    buildTableColumnHeaderForQuestionView(columnTags, isSortable);
                    responseRows = buildResponseRowsForQuestion(question, responses);
                    break;
                case GIVER_QUESTION_RECIPIENT:
                    buildTableColumnHeaderForGiverQuestionRecipientView(columnTags, isSortable);
                    responseRows = buildResponseRowsForQuestionForSingleGiver(question, responses, 
                                                                              participantIdentifier);
                    isCollapsible = false;
                    break;
                case RECIPIENT_QUESTION_GIVER:
                    buildTableColumnHeaderForRecipientQuestionGiverView(columnTags, isSortable);
                    responseRows = buildResponseRowsForQuestionForSingleRecipient(question, responses, 
                                                                                  participantIdentifier);
                    isCollapsible = false;
                    break;
                default:
                    Assumption.fail("View type should not involve question tables");
            }
        }
        
        InstructorResultsQuestionTable questionTable = new InstructorResultsQuestionTable(this, 
                                                            responses, statisticsTable, 
                                                            responseRows, question, additionalInfoId, 
                                                            columnTags, isSortable);
        questionTable.setShowResponseRows(isShowingResponseRows);
        questionTable.setCollapsible(isCollapsible);
        questionTable.setColumns(columnTags);
        
        return questionTable;
    }

    private void buildTableColumnHeaderForQuestionView(List<ElementTag> columnTags, 
                                                       Map<String, Boolean> isSortable) {
        ElementTag giverElement = new ElementTag("Giver", "id", "button_sortFromName", "class", "button-sort-none", "onclick", "toggleSort(this,1)", "style", "width: 15%;");
        ElementTag giverTeamElement = new ElementTag("Team", "id", "button_sortFromTeam", "class", "button-sort-none", "onclick", "toggleSort(this,2)", "style", "width: 15%;");
        ElementTag recipientElement = new ElementTag("Recipient", "id", "button_sortToName", "class", "button-sort-none", "onclick", "toggleSort(this,3)", "style", "width: 15%;");
        ElementTag recipientTeamElement = new ElementTag("Team", "id", "button_sortToTeam", "class", "button-sort-ascending", "onclick", "toggleSort(this,4)", "style", "width: 15%;");
        ElementTag responseElement = new ElementTag("Feedback", "id", "button_sortFeedback", "class", "button-sort-none", "onclick", "toggleSort(this,5)");
        ElementTag actionElement = new ElementTag("Actions");
        
        columnTags.add(giverElement);
        columnTags.add(giverTeamElement);
        columnTags.add(recipientElement);
        columnTags.add(recipientTeamElement);
        columnTags.add(responseElement);
        columnTags.add(actionElement);
        
        isSortable.put(giverElement.getContent(), true);
        isSortable.put(giverTeamElement.getContent(), true);
        isSortable.put(recipientElement.getContent(), true);
        isSortable.put(responseElement.getContent(), true);
        isSortable.put(actionElement.getContent(), false);
    }
    
    private void buildTableColumnHeaderForGiverQuestionRecipientView(List<ElementTag> columnTags,
                                                                     Map<String, Boolean> isSortable) {
        ElementTag photoElement = new ElementTag("Photo");
        ElementTag recipientElement = new ElementTag("Recipient", "id", "button_sortTo", "class", "button-sort-none", "onclick", "toggleSort(this,2)", "style", "width: 15%;");
        ElementTag recipientTeamElement = new ElementTag("Team", "id", "button_sortFromTeam", "class", "button-sort-ascending", "onclick", "toggleSort(this,3)", "style", "width: 15%;");
        ElementTag responseElement = new ElementTag("Feedback", "id", "button_sortFeedback", "class", "button-sort-none", "onclick", "toggleSort(this,4)");

        columnTags.add(photoElement);
        columnTags.add(recipientElement);
        columnTags.add(recipientTeamElement);
        columnTags.add(responseElement);
        
        isSortable.put(photoElement.getContent(), false);
        isSortable.put(recipientTeamElement.getContent(), true);
        isSortable.put(recipientElement.getContent(), true);
        isSortable.put(responseElement.getContent(), true);

    }
    
    private void buildTableColumnHeaderForRecipientQuestionGiverView(List<ElementTag> columnTags,
                                    Map<String, Boolean> isSortable) {
        ElementTag photoElement = new ElementTag("Photo");
        ElementTag giverElement = new ElementTag("Giver", "id", "button_sortFromName", "class", "button-sort-none", "onclick", "toggleSort(this,2)", "style", "width: 15%;");
        ElementTag giverTeamElement = new ElementTag("Team", "id", "button_sortFromTeam", "class", "button-sort-ascending", "onclick", "toggleSort(this,3)", "style", "width: 15%;");
        ElementTag responseElement = new ElementTag("Feedback", "id", "button_sortFeedback", "class", "button-sort-none", "onclick", "toggleSort(this,4)");
        ElementTag actionElement = new ElementTag("Actions");
        
        columnTags.add(photoElement);
        columnTags.add(giverElement);
        columnTags.add(giverTeamElement);
        columnTags.add(responseElement);
        columnTags.add(actionElement);
        
        isSortable.put(photoElement.getContent(), false);
        isSortable.put(giverTeamElement.getContent(), true);
        isSortable.put(giverElement.getContent(), true);
        isSortable.put(responseElement.getContent(), true);
        isSortable.put(actionElement.getContent(), false);
    }
    
    /**
     * Builds response rows for a given question. This not only builds response rows for existing responses, but includes 
     * the missing responses between pairs of givers and recipients.
     * @param question
     * @param responses  existing responses for the question
     * 
     * @see configureResponseRowForViewType
     */
    private List<InstructorResultsResponseRow> buildResponseRowsForQuestion(FeedbackQuestionAttributes question,
                                                                            List<FeedbackResponseAttributes> responses) {
        List<InstructorResultsResponseRow> responseRows = new ArrayList<InstructorResultsResponseRow>();
        
        List<String> possibleGiversWithoutResponses = bundle.getPossibleGivers(question);
        List<String> possibleReceiversWithoutResponsesForGiver = new ArrayList<String>();

        String prevGiver = "";
        
        for (FeedbackResponseAttributes response : responses) {
            if (!bundle.isGiverVisible(response) || !bundle.isRecipientVisible(response)) {
                possibleGiversWithoutResponses.clear();
                possibleReceiversWithoutResponsesForGiver.clear();
            }
            
            // keep track of possible givers who did not give a response
            removeParticipantIdentifierFromList(question.giverType, possibleGiversWithoutResponses, 
                                                response.giverEmail);
            
            boolean isNewGiver = !prevGiver.equals(response.giverEmail); 
            if (isNewGiver) {
                responseRows.addAll(buildMissingResponseRowsBetweenGiverAndPossibleRecipients(
                                    question, possibleReceiversWithoutResponsesForGiver, prevGiver, 
                                    bundle.getNameForEmail(prevGiver), bundle.getTeamNameForEmail(prevGiver)));
                
                String giverIdentifier = (question.giverType == FeedbackParticipantType.TEAMS) ? 
                                         bundle.getFullNameFromRoster(response.giverEmail) :
                                         response.giverEmail;
                            
                possibleReceiversWithoutResponsesForGiver = bundle.getPossibleRecipients(question, giverIdentifier);
            }
            
            // keep track of possible recipients without a response from the current giver
            removeParticipantIdentifierFromList(question.recipientType, possibleReceiversWithoutResponsesForGiver, response.recipientEmail);
            prevGiver = response.giverEmail;
            
            InstructorResultsModerationButton moderationButton = buildModerationButtonForExistingResponse(question, response);
            
            InstructorResultsResponseRow responseRow = new InstructorResultsResponseRow(
                                                               bundle.getGiverNameForResponse(question, response), bundle.getTeamNameForEmail(response.giverEmail), 
                                                               bundle.getRecipientNameForResponse(question, response), bundle.getTeamNameForEmail(response.recipientEmail), 
                                                               bundle.getResponseAnswerHtml(response, question), 
                                                               bundle.isGiverVisible(response), moderationButton);
            configureResponseRow(question, prevGiver, response.recipientEmail, responseRow);
            responseRows.add(responseRow);
        }
        
        responseRows.addAll(getRemainingMissingResponseRows(question, possibleGiversWithoutResponses, 
                                                            possibleReceiversWithoutResponsesForGiver, 
                                                            prevGiver, viewType));
        
        return responseRows;
    }
    
    private List<InstructorResultsResponseRow> buildResponseRowsForQuestionForSingleGiver(FeedbackQuestionAttributes question,
                                                                                          List<FeedbackResponseAttributes> responses,
                                                                                          String giverIdentifier) {
        return buildResponseRowsForQuestionForSingleParticipant(question, responses, giverIdentifier, true);
    }
    
    private List<InstructorResultsResponseRow> buildResponseRowsForQuestionForSingleRecipient(FeedbackQuestionAttributes question,
                                                                                              List<FeedbackResponseAttributes> responses,
                                                                                              String recipientIdentifier) {
        return buildResponseRowsForQuestionForSingleParticipant(question, responses, recipientIdentifier, false);
    }
    
    private List<InstructorResultsResponseRow> buildResponseRowsForQuestionForSingleParticipant(
                                    FeedbackQuestionAttributes question,
                                    List<FeedbackResponseAttributes> responses,
                                    String participantIdentifier, boolean isFirstGroupedByGiver) {
        List<InstructorResultsResponseRow> responseRows = new ArrayList<InstructorResultsResponseRow>();
        
        List<String> possibleParticipantsWithoutResponses = isFirstGroupedByGiver ? bundle.getPossibleRecipients(question, participantIdentifier)
                                                                    : bundle.getPossibleGivers(question, participantIdentifier);
        
        for (FeedbackResponseAttributes response : responses) {
            if (!bundle.isGiverVisible(response) || !bundle.isRecipientVisible(response)) {
                possibleParticipantsWithoutResponses.clear();
            }
            
            // keep track of possible participant who did not give/receive a response to/from the participantIdentifier 
            String participantWithResponse =          isFirstGroupedByGiver ? response.recipientEmail : response.giverEmail;
            FeedbackParticipantType participantType = isFirstGroupedByGiver ? question.recipientType  : question.giverType; 
            removeParticipantIdentifierFromList(participantType, possibleParticipantsWithoutResponses, 
                                                participantWithResponse);
            
            InstructorResultsModerationButton moderationButton = buildModerationButtonForExistingResponse(question, response);
            
            InstructorResultsResponseRow responseRow = new InstructorResultsResponseRow(
                                   bundle.getGiverNameForResponse(question, response), bundle.getTeamNameForEmail(response.giverEmail), 
                                   bundle.getRecipientNameForResponse(question, response), bundle.getTeamNameForEmail(response.recipientEmail), 
                                   bundle.getResponseAnswerHtml(response, question), 
                                   bundle.isGiverVisible(response), moderationButton);
            
            configureResponseRow(question, response.giverEmail, response.recipientEmail, responseRow);
                        
            responseRows.add(responseRow);
        }

        if (isFirstGroupedByGiver) {
            responseRows.addAll(buildMissingResponseRowsBetweenGiverAndPossibleRecipients(
                                            question, possibleParticipantsWithoutResponses, participantIdentifier, 
                                            bundle.getNameForEmail(participantIdentifier), 
                                            bundle.getTeamNameForEmail(participantIdentifier)));
        } else {
            responseRows.addAll(buildMissingResponseRowsBetweenRecipientAndPossibleGivers(
                                            question, possibleParticipantsWithoutResponses, participantIdentifier, 
                                            bundle.getNameForEmail(participantIdentifier),
                                            bundle.getTeamNameForEmail(participantIdentifier)));
        }
        
        
        return responseRows;
    }
    

    private void configureResponseRow(FeedbackQuestionAttributes question,
                                                 String giver, String recipient,
                                                 InstructorResultsResponseRow responseRow) {
        
        switch (viewType) {
            case QUESTION:
                responseRow.setGiverProfilePictureDisplayed(validator.getInvalidityInfo(FieldValidator.FieldType.EMAIL, giver).isEmpty());
                responseRow.setGiverProfilePictureLink(new Url(getProfilePictureLink(giver)));
                
                responseRow.setRecipientProfilePictureDisplayed(validator.getInvalidityInfo(FieldValidator.FieldType.EMAIL, recipient).isEmpty());
                responseRow.setRecipientProfilePictureLink(new Url(getProfilePictureLink(recipient)));
                responseRow.setActionsDisplayed(true);
                break;
            case GIVER_QUESTION_RECIPIENT:
                responseRow.setGiverDisplayed(false);
                responseRow.setGiverProfilePictureDisplayed(false);
                
                responseRow.setRecipientProfilePictureAColumn(true);
                responseRow.setRecipientProfilePictureDisplayed(validator.getInvalidityInfo(FieldValidator.FieldType.EMAIL, recipient).isEmpty());
                responseRow.setRecipientProfilePictureLink(new Url(getProfilePictureLink(recipient)));
                responseRow.setActionsDisplayed(false);
                break;
            case RECIPIENT_QUESTION_GIVER:
                responseRow.setRecipientDisplayed(false);
                responseRow.setRecipientProfilePictureDisplayed(false);
                
                responseRow.setGiverProfilePictureAColumn(true);
                responseRow.setGiverProfilePictureDisplayed(validator.getInvalidityInfo(FieldValidator.FieldType.EMAIL, giver).isEmpty());
                responseRow.setGiverProfilePictureLink(new Url(getProfilePictureLink(giver)));
                responseRow.setActionsDisplayed(true);
                break;
            default:
                Assumption.fail();            
        }
    }
    
    /**
     * Construct missing response rows between the giver identified by {@code giverIdentifier} and 
     * {@code possibleReceivers}. The response rows are configured using 
     * {@code configureResponseRowForViewType(viewType)}. 
     *  
     * @see configureResponseRowForViewType
     */
    private List<InstructorResultsResponseRow> buildMissingResponseRowsBetweenGiverAndPossibleRecipients(
                                                                    FeedbackQuestionAttributes question, 
                                                                    List<String> possibleReceivers, 
                                                                    String giverIdentifier,
                                                                    String giverName, String giverTeam) {
        List<InstructorResultsResponseRow> missingResponses = new ArrayList<InstructorResultsResponseRow>();
        FeedbackQuestionDetails questionDetails = question.getQuestionDetails();
        
        for (String possibleRecipient : possibleReceivers) {
            String possibleRecipientName = bundle.getFullNameFromRoster(possibleRecipient);
            String possibleRecipientTeam = bundle.getTeamNameFromRoster(possibleRecipient);
            
            String textToDisplay = questionDetails.getNoResponseTextInHtml(giverIdentifier, possibleRecipient, bundle, question);
            
            if (questionDetails.shouldShowNoResponseText(giverIdentifier, possibleRecipient, question)) {
                InstructorResultsModerationButton moderationButton = buildModerationButtonForGiver(
                                                                         question, giverIdentifier, 
                                                                         "btn btn-default btn-xs", "Moderate Response");
                InstructorResultsResponseRow missingResponse = new InstructorResultsResponseRow(giverName, giverTeam, 
                                                                                                possibleRecipientName, possibleRecipientTeam, 
                                                                                                textToDisplay, true, moderationButton, true);
                
                missingResponse.setRowAttributes(new ElementTag("class", "pending_response_row"));
                configureResponseRow(question, giverIdentifier, possibleRecipient, missingResponse);
                missingResponses.add(missingResponse);
            }
        }
        
        return missingResponses;
    }
    
    /**
     * Construct missing response rows between the recipient identified by {@code recipientIdentifier} and 
     * {@code possibleGivers}. The response rows are configured using 
     * {@code configureResponseRowForViewType(viewType)}. 
     *  
     * @see configureResponseRowForViewType
     */
    private List<InstructorResultsResponseRow> buildMissingResponseRowsBetweenRecipientAndPossibleGivers(
                                    FeedbackQuestionAttributes question, 
                                    List<String> possibleGivers, String recipientIdentifier,
                                    String recipientName, String recipientTeam) {
        List<InstructorResultsResponseRow> missingResponses = new ArrayList<InstructorResultsResponseRow>();
        FeedbackQuestionDetails questionDetails = question.getQuestionDetails();
        
        for (String possibleGiver : possibleGivers) {
            String possibleGiverName = bundle.getFullNameFromRoster(possibleGiver);
            String possibleGiverTeam = bundle.getTeamNameFromRoster(possibleGiver);
            
            String textToDisplay = questionDetails.getNoResponseTextInHtml(recipientIdentifier, possibleGiver, bundle, question);
            
            if (questionDetails.shouldShowNoResponseText(possibleGiver, recipientIdentifier, question)) {
                InstructorResultsModerationButton moderationButton = buildModerationButtonForGiver(
                                                                         question, possibleGiver, "btn btn-default btn-xs", 
                                                                         "Moderate Response");
                InstructorResultsResponseRow missingResponse = new InstructorResultsResponseRow(possibleGiverName, possibleGiverTeam, 
                                                                                                recipientName, recipientTeam, 
                                                                                                textToDisplay, true, moderationButton, true);
                missingResponse.setRowAttributes(new ElementTag("class", "pending_response_row"));
                configureResponseRow(question, possibleGiver, recipientIdentifier, missingResponse);
                
                missingResponses.add(missingResponse);
            }
        }
        
        return missingResponses;
    }

    /**
     * Given a participantIdentifier, remove it from participantIdentifierList. 
     * 
     * Before removal, FeedbackSessionResultsBundle.getNameFromRoster is used to 
     * convert the identifier into a canonical form if the participantIdentifierType is TEAMS. 
     *  
     * @param participantIdentifierType
     * @param participantIdentifierList
     * @param participantIdentifier
     */
    private void removeParticipantIdentifierFromList(
            FeedbackParticipantType participantIdentifierType,
            List<String> participantIdentifierList, String participantIdentifier) {
        if (participantIdentifierType == FeedbackParticipantType.TEAMS) {
            participantIdentifierList.remove(bundle.getFullNameFromRoster(participantIdentifier)); 
        } else {
            participantIdentifierList.remove(participantIdentifier);
        }
    }
    
    private List<InstructorResultsResponseRow> getRemainingMissingResponseRows(
                                                FeedbackQuestionAttributes question,
                                                List<String> remainingPossibleGivers, List<String> possibleRecipientsForGiver, 
                                                String prevGiver, ViewType viewType) {
        List<InstructorResultsResponseRow> responseRows = new ArrayList<InstructorResultsResponseRow>();
        
        if (possibleRecipientsForGiver != null) {
            responseRows.addAll(buildMissingResponseRowsBetweenGiverAndPossibleRecipients(question, possibleRecipientsForGiver,
                                                                                   prevGiver, 
                                                                                   bundle.getNameForEmail(prevGiver), 
                                                                                   bundle.getTeamNameForEmail(prevGiver)));
            
        }
        
        removeParticipantIdentifierFromList(question.giverType, remainingPossibleGivers, prevGiver);
            
        for (String possibleGiverWithNoResponses : remainingPossibleGivers) {
            if (!selectedSection.equals("All") && !bundle.getSectionFromRoster(possibleGiverWithNoResponses).equals(selectedSection)) {
                continue;
            }
            possibleRecipientsForGiver = bundle.getPossibleRecipients(question, possibleGiverWithNoResponses);
            
            responseRows.addAll(buildMissingResponseRowsBetweenGiverAndPossibleRecipients(
                                    question, possibleRecipientsForGiver, possibleGiverWithNoResponses, 
                                    bundle.getFullNameFromRoster(possibleGiverWithNoResponses),
                                    bundle.getTeamNameFromRoster(possibleGiverWithNoResponses)));
        }
        
        return responseRows;
    }
    

    private InstructorResultsModerationButton buildModerationButtonForExistingResponse(FeedbackQuestionAttributes question,
                                                                      FeedbackResponseAttributes response) {
        return buildModerationButtonForGiver(question, response.giverEmail, "btn btn-default btn-xs", "Moderate Response");
    }
    
    private InstructorResultsModerationButton buildModerationButtonForGiver(FeedbackQuestionAttributes question,
                                                                            String giverEmail, String className,
                                                                            String buttonText) {
        boolean isAllowedToModerate = instructor.isAllowedForPrivilege(bundle.getSectionFromRoster(giverEmail), 
                                                     getFeedbackSessionName(), 
                                                     Const.ParamsNames.INSTRUCTOR_PERMISSION_MODIFY_SESSION_COMMENT_IN_SECTIONS);
        boolean isDisabled = !isAllowedToModerate;
        
        String giverIdentifier = giverEmail;
        if (question != null) {
            giverIdentifier = question.giverType.isTeam() ? giverEmail.replace(Const.TEAM_OF_EMAIL_OWNER,"") 
                                                          : giverIdentifier;
        }
        
        InstructorResultsModerationButton moderationButton = new InstructorResultsModerationButton(isAllowedToModerate, isDisabled,
                                                                 className, giverIdentifier, 
                                                                 getCourseId(), getFeedbackSessionName(), 
                                                                 question, buttonText);
        return moderationButton;
   }
    


   
   private InstructorFeedbackResultsGroupByParticipantPanel buildInstructorFeedbackResultsGroupBySecondaryParticipantPanel(
                                   String participantIdentifier, String participantName, 
                                   List<InstructorFeedbackResultsSecondaryParticipantPanelBody> secondaryParticipantPanels, 
                                   InstructorResultsModerationButton moderationButton, 
                                   boolean isModerationButtonDisplayed) {
        boolean isEmailValid = validator.getInvalidityInfo(FieldValidator.FieldType.EMAIL, participantIdentifier).isEmpty();
        Url profilePictureLink = new Url(getProfilePictureLink(participantIdentifier));
        
      
        InstructorFeedbackResultsGroupByParticipantPanel bySecondaryParticipantPanel = 
                                        new InstructorFeedbackResultsGroupByParticipantPanel(secondaryParticipantPanels);
        bySecondaryParticipantPanel.setParticipantIdentifier(participantIdentifier);
        bySecondaryParticipantPanel.setName(participantName);
        bySecondaryParticipantPanel.setGiver(viewType.isFirstGroupedByGiver());
        
        bySecondaryParticipantPanel.setEmailValid(isEmailValid);
        bySecondaryParticipantPanel.setProfilePictureLink(profilePictureLink.toString());
        
        bySecondaryParticipantPanel.setModerationButton(moderationButton);
        bySecondaryParticipantPanel.setModerationButtonDisplayed(isModerationButtonDisplayed);
        
        bySecondaryParticipantPanel.setHasResponses(true);
        
        return bySecondaryParticipantPanel;
    }
    /* 
     * getInstructorFeedbackSessionPublishAndUnpublishAction()
     * is not covered in action test, but covered in UI tests.
     */

    private FeedbackSessionPublishButton getInstructorFeedbackSessionPublishAndUnpublishAction() {
        boolean isHome = false;
        return new FeedbackSessionPublishButton(this,
                                                bundle.feedbackSession,
                                                isHome,
                                                instructor,
                                                "btn-primary btn-block");
    }
    
    // TODO remove this entirely and use PageData method directly
    public String getProfilePictureLink(String studentEmail) {
        return getStudentProfilePictureLink(StringHelper.encrypt(studentEmail),
                                            StringHelper.encrypt(instructor.courseId));
    }

    public static String getExceedingResponsesErrorMessage() {
        return EXCEEDING_RESPONSES_ERROR_MESSAGE;
    }

    public void setBundle(FeedbackSessionResultsBundle bundle) {
        this.bundle = bundle;
    }
    
    public FeedbackSessionResultsBundle getBundle() {
        return bundle;
    }

    public InstructorAttributes getInstructor() {
        return instructor;
    }

    public List<String> getSections() {
        return sections;
    }

    public String getSelectedSection() {
        return selectedSection;
    }

    public String getSortType() {
        return sortType;
    }

    @Deprecated
    public String getGroupByTeam() {
        return groupByTeam != null? groupByTeam : "null";
    }
    
    // TODO: swap groupByTeam to a normal boolean
    public boolean isGroupedByTeam() {
        return "on".equals(groupByTeam); 
    }

    // TODO: swap showStats to a normal boolean
    private boolean isStatsShown() {
        return showStats != null;
    }

    public int getStartIndex() {
        return startIndex;
    }

    public String getCourseId() {
        return sanitizeForHtml(bundle.feedbackSession.courseId);
    }

    public String getFeedbackSessionName() {
        return sanitizeForHtml(bundle.feedbackSession.feedbackSessionName);
    }

    public String getAjaxStatus() {
        return ajaxStatus;
    }

    public String getSessionResultsHtmlTableAsString() {
        return sessionResultsHtmlTableAsString;
    }
    
    public boolean isShouldCollapsed() {
        return isPanelsCollapsed;
    }

    public void setShouldCollapsed(boolean shouldCollapsed) {
        this.isPanelsCollapsed = shouldCollapsed;
    }

    public List<InstructorResultsQuestionTable> getQuestionPanels() {
        return questionPanels;
    }

    public Map<String, InstructorFeedbackResultsSectionPanel> getSectionPanels() {
        return sectionPanels;
    }

    public void setSectionPanels(LinkedHashMap<String, InstructorFeedbackResultsSectionPanel> sectionPanels) {
        this.sectionPanels = sectionPanels;
    }

    private String getInstructorFeedbackSessionEditLink() {
        return instructor.isAllowedForPrivilege(Const.ParamsNames.INSTRUCTOR_PERMISSION_MODIFY_SESSION)
               ? getInstructorFeedbackEditLink(bundle.feedbackSession.courseId, 
                                                      bundle.feedbackSession.feedbackSessionName)
               : null;
    }
    
    private String getInstructorFeedbackSessionResultsLink() {
        return getInstructorFeedbackResultsLink(bundle.feedbackSession.courseId, bundle.feedbackSession.feedbackSessionName);
    }
    
    public boolean isAllSectionsSelected() {
        return "All".equals(selectedSection);
    }
    
    // TODO: place below getter methods for template objects in some init method common to all views
    public InstructorFeedbackResultsSessionPanel getSessionPanel() {
        return new InstructorFeedbackResultsSessionPanel(
                bundle.feedbackSession, getInstructorFeedbackSessionEditLink(),
                getInstructorFeedbackSessionPublishAndUnpublishAction(), selectedSection);
    }
    
    public InstructorFeedbackResultsFilterPanel getFilterPanel() {
        return new InstructorFeedbackResultsFilterPanel(
                isStatsShown(), isPanelsCollapsed, bundle.feedbackSession, isAllSectionsSelected(), selectedSection,
                isGroupedByTeam(), sortType, getInstructorFeedbackSessionResultsLink(), sections);
    }
}<|MERGE_RESOLUTION|>--- conflicted
+++ resolved
@@ -197,7 +197,6 @@
         buildSectionPanelsForRecipientQuestionGiver(sortedResponses);
     }
     
-<<<<<<< HEAD
     public void initForViewByRecipientGiverQuestion(InstructorAttributes instructor, 
                                     String selectedSection, String showStats, 
                                     String groupByTeam) {
@@ -225,22 +224,12 @@
         Map<String, Map<String, List<FeedbackResponseAttributes>>> sortedResponses 
                      = bundle.getResponsesSortedByRecipient(true);
         
-        buildResponsesPanelsForRecipientGiverQuestion(sortedResponses);
-        
-    }
-
-        
-
-    private void buildResponsesPanelsForGiverQuestionRecipient(
-=======
-    /**
-     * Constructs section panels for every section.
-     * 
-     * TODO reduce code duplication across the build.*Panels.* methods 
-     * @param sortedResponses
-     */
+        buildSectionPanelsForRecipientGiverQuestion(sortedResponses);
+        
+    }
+
+        
     private void buildSectionPanelsForGiverQuestionRecipient(
->>>>>>> 0668ab8a
                                     Map<String, Map<FeedbackQuestionAttributes, List<FeedbackResponseAttributes>>> sortedResponses) {
         viewType = ViewType.GIVER_QUESTION_RECIPIENT;
         final String additionalInfoId = "giver-%s-question-%s";
@@ -449,7 +438,7 @@
         }
     }
     
-    private void buildResponsesPanelsForRecipientGiverQuestion(
+    private void buildSectionPanelsForRecipientGiverQuestion(
                                     Map<String, Map<String, List<FeedbackResponseAttributes>>> sortedResponses) {
         viewType = ViewType.RECIPIENT_GIVER_QUESTION;
         final String additionalInfoId = "giver-%s-recipient-%s";
