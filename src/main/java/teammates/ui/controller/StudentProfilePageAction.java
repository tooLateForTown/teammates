--- conflicted
+++ resolved
@@ -18,16 +18,12 @@
         }
         
         account.studentProfile = logic.getStudentProfile(account.googleId); 
-<<<<<<< HEAD
-        data = new StudentProfilePageData(account);
-=======
         String editPhoto = getRequestParamValue(Const.ParamsNames.STUDENT_PROFILE_PHOTOEDIT);
         if (editPhoto == null) {
             editPhoto = "false";
         }
         
         data = new StudentProfilePageData(account, editPhoto);
->>>>>>> 2b8a504a
         statusToAdmin = "studentProfile Page Load <br> Profile: " + account.studentProfile.toString();
         
         ShowPageResult response = createShowPageResult(Const.ViewURIs.STUDENT_PROFILE_PAGE, data);
