<%@ page import="teammates.common.Common"%>
<%@ page import="teammates.common.datatransfer.CourseData"%>
<%@ page import="teammates.common.datatransfer.StudentData"%>
<%@ page import="teammates.common.datatransfer.TeamData"%>
<%@ page import="teammates.ui.controller.CoordCourseDetailsHelper"%>
<%	CoordCourseDetailsHelper helper = (CoordCourseDetailsHelper)request.getAttribute("helper"); %>
<!DOCTYPE html>
<html>
<head>
	<link rel="shortcut icon" href="/favicon.png">
	<meta http-equiv="Content-Type" content="text/html; charset=UTF-8">
	<title>Teammates - Coordinator</title>
<<<<<<< HEAD
	<link rel=stylesheet href="/stylesheets/common.css" type="text/css" />
	<link rel=stylesheet href="/stylesheets/coordCourseDetails.css" type="text/css" />
=======
	<link rel="stylesheet" href="/stylesheets/main.css" type="text/css">
	<link rel="stylesheet" href="/stylesheets/evaluation.css" type="text/css">
>>>>>>> e24debdc
	
	<script type="text/javascript" src="/js/jquery-1.6.2.min.js"></script>
	<script type="text/javascript" src="/js/tooltip.js"></script>
	<script type="text/javascript" src="/js/date.js"></script>
	<script type="text/javascript" src="/js/CalendarPopup.js"></script>
	<script type="text/javascript" src="/js/AnchorPosition.js"></script>
	<script type="text/javascript" src="/js/common.js"></script>
	
	<script type="text/javascript" src="/js/coordinator.js"></script>
	<script type="text/javascript" src="/js/coordCourseDetails.js"></script>

</head>

<body>
	<div id="dhtmltooltip"></div>
	<div id="frameTop">
		<jsp:include page="<%= Common.JSP_COORD_HEADER %>" />
	</div>

	<div id="frameBody">
		<div id="frameBodyWrapper">
			<div id="topOfPage"></div>
			<div id="headerOperation">
				<h1>Course Details</h1>
			</div>
			<div id="coordinatorCourseInformation">
				<table class="inputTable" id="courseInformationHeader">
					<tr>
		 				<td class="label">Course ID:</td>
		 				<td id="courseid"><%= helper.course.id %></td>
		 			</tr>
		 			<tr>
		 				<td class="label">Course name:</td>
		 				<td id="coursename"><%=CoordCourseDetailsHelper.escapeForHTML(helper.course.name)%></td>
					</tr>
					<tr>
		 				<td class="label">Teams:</td>
		 				<td id="total_teams"><%=helper.course.teamsTotal%></td>
		 			</tr>
		 			<tr>
		 				<td class="label">Total students:</td>
		 				<td id="total_students"><%=helper.course.studentsTotal%></td>
		 			</tr>
		 			<%
		 				if(helper.course.studentsTotal>1){
		 			%>
		 			<tr>
		 				<td class="centeralign" colspan="2">
		 					<input type="button" class="button t_remind_students"
		 							id="button_remind"
		 							onmouseover="ddrivetip('<%=Common.HOVER_MESSAGE_COURSE_REMIND%>')" 
		 							onmouseout="hideddrivetip();"
		 							onclick="hideddrivetip(); if(toggleSendRegistrationKeysConfirmation('<%=helper.course.id%>')) window.location.href='<%=helper.getCoordCourseRemindLink()%>';"
		 							value="Remind Students to Join" tabindex="1">
		 				</td>
		 			</tr>
		 			<%
		 				}
		 			%>
				</table>
			</div>
			<jsp:include page="<%=Common.JSP_STATUS_MESSAGE%>" />
			<div id="coordinatorStudentTable">
				<table class="dataTable">
					<tr>
						<th><input class="buttonSortAscending" type="button" id="button_sortstudentname" 
								onclick="toggleSort(this,1)">Student Name</th>
						<th><input class="buttonSortNone" type="button" id="button_sortstudentteam"
								onclick="toggleSort(this,2)">Team</th>
						<th class="centeralign"><input class="buttonSortNone" type="button" id="button_sortstudentstatus"
								onclick="toggleSort(this,3)">Status</th>
						<th class="centeralign">Action(s)</th>
					</tr>
					<%
						int idx = -1;
									for(StudentData student: helper.students){ idx++;
					%>
							<tr class="student_row" id="student<%=idx%>">
								<td id="<%=Common.PARAM_STUDENT_NAME%>"><%=student.name%></td>
	 							<td id="<%=Common.PARAM_TEAM_NAME%>"><%=CoordCourseDetailsHelper.escapeForHTML(student.team)%></td>
	 							<td class="centeralign"><%= helper.status(student) %></td>
	 							<td class="centeralign">
									<a class="t_student_details<%= idx %>"
											href="<%= helper.getCourseStudentDetailsLink(student) %>"
											onmouseover="ddrivetip('<%= Common.HOVER_MESSAGE_COURSE_STUDENT_DETAILS %>')"
											onmouseout="hideddrivetip()">
											View</a>
									<a class="t_student_edit<%= idx %>" href="<%= helper.getCourseStudentEditLink(student) %>"
											onmouseover="ddrivetip('<%= Common.HOVER_MESSAGE_COURSE_STUDENT_EDIT %>')"
											onmouseout="hideddrivetip()">
											Edit</a>
									<%	if(helper.status(student).equals(Common.STUDENT_STATUS_YET_TO_JOIN)){ %>
										<a class="t_student_resend<%= idx %>" href="<%= helper.getCourseStudentRemindLink(student) %>"
												onclick="return toggleSendRegistrationKey()"
												onmouseover="ddrivetip('<%= Common.HOVER_MESSAGE_COURSE_STUDENT_REMIND %>')"
												onmouseout="hideddrivetip()">
												Resend Invite</a>
									<%	} %>
									<a class="t_student_delete<%= idx %>" href="<%= helper.getCourseStudentDeleteLink(student) %>"
											onclick="return toggleDeleteStudentConfirmation('<%=CoordCourseDetailsHelper.escapeForJavaScript(student.name)%>')"
											onmouseover="ddrivetip('<%= Common.HOVER_MESSAGE_COURSE_STUDENT_DELETE %>')"
											onmouseout="hideddrivetip()">
											Delete</a>
								</td>
	 						</tr>
	 					<% if(idx%10==0) out.flush(); %>
					<%	} %>
				</table>
				<br><br>
				<br><br>
			</div>
		</div>
	</div>

	<div id="frameBottom">
		<jsp:include page="<%= Common.JSP_FOOTER %>" />
	</div>
</body>
</html><|MERGE_RESOLUTION|>--- conflicted
+++ resolved
@@ -1,138 +1,133 @@
-<%@ page import="teammates.common.Common"%>
-<%@ page import="teammates.common.datatransfer.CourseData"%>
-<%@ page import="teammates.common.datatransfer.StudentData"%>
-<%@ page import="teammates.common.datatransfer.TeamData"%>
-<%@ page import="teammates.ui.controller.CoordCourseDetailsHelper"%>
-<%	CoordCourseDetailsHelper helper = (CoordCourseDetailsHelper)request.getAttribute("helper"); %>
-<!DOCTYPE html>
-<html>
-<head>
-	<link rel="shortcut icon" href="/favicon.png">
-	<meta http-equiv="Content-Type" content="text/html; charset=UTF-8">
-	<title>Teammates - Coordinator</title>
-<<<<<<< HEAD
-	<link rel=stylesheet href="/stylesheets/common.css" type="text/css" />
-	<link rel=stylesheet href="/stylesheets/coordCourseDetails.css" type="text/css" />
-=======
-	<link rel="stylesheet" href="/stylesheets/main.css" type="text/css">
-	<link rel="stylesheet" href="/stylesheets/evaluation.css" type="text/css">
->>>>>>> e24debdc
-	
-	<script type="text/javascript" src="/js/jquery-1.6.2.min.js"></script>
-	<script type="text/javascript" src="/js/tooltip.js"></script>
-	<script type="text/javascript" src="/js/date.js"></script>
-	<script type="text/javascript" src="/js/CalendarPopup.js"></script>
-	<script type="text/javascript" src="/js/AnchorPosition.js"></script>
-	<script type="text/javascript" src="/js/common.js"></script>
-	
-	<script type="text/javascript" src="/js/coordinator.js"></script>
-	<script type="text/javascript" src="/js/coordCourseDetails.js"></script>
-
-</head>
-
-<body>
-	<div id="dhtmltooltip"></div>
-	<div id="frameTop">
-		<jsp:include page="<%= Common.JSP_COORD_HEADER %>" />
-	</div>
-
-	<div id="frameBody">
-		<div id="frameBodyWrapper">
-			<div id="topOfPage"></div>
-			<div id="headerOperation">
-				<h1>Course Details</h1>
-			</div>
-			<div id="coordinatorCourseInformation">
-				<table class="inputTable" id="courseInformationHeader">
-					<tr>
-		 				<td class="label">Course ID:</td>
-		 				<td id="courseid"><%= helper.course.id %></td>
-		 			</tr>
-		 			<tr>
-		 				<td class="label">Course name:</td>
-		 				<td id="coursename"><%=CoordCourseDetailsHelper.escapeForHTML(helper.course.name)%></td>
-					</tr>
-					<tr>
-		 				<td class="label">Teams:</td>
-		 				<td id="total_teams"><%=helper.course.teamsTotal%></td>
-		 			</tr>
-		 			<tr>
-		 				<td class="label">Total students:</td>
-		 				<td id="total_students"><%=helper.course.studentsTotal%></td>
-		 			</tr>
-		 			<%
-		 				if(helper.course.studentsTotal>1){
-		 			%>
-		 			<tr>
-		 				<td class="centeralign" colspan="2">
-		 					<input type="button" class="button t_remind_students"
-		 							id="button_remind"
-		 							onmouseover="ddrivetip('<%=Common.HOVER_MESSAGE_COURSE_REMIND%>')" 
-		 							onmouseout="hideddrivetip();"
-		 							onclick="hideddrivetip(); if(toggleSendRegistrationKeysConfirmation('<%=helper.course.id%>')) window.location.href='<%=helper.getCoordCourseRemindLink()%>';"
-		 							value="Remind Students to Join" tabindex="1">
-		 				</td>
-		 			</tr>
-		 			<%
-		 				}
-		 			%>
-				</table>
-			</div>
-			<jsp:include page="<%=Common.JSP_STATUS_MESSAGE%>" />
-			<div id="coordinatorStudentTable">
-				<table class="dataTable">
-					<tr>
-						<th><input class="buttonSortAscending" type="button" id="button_sortstudentname" 
-								onclick="toggleSort(this,1)">Student Name</th>
-						<th><input class="buttonSortNone" type="button" id="button_sortstudentteam"
-								onclick="toggleSort(this,2)">Team</th>
-						<th class="centeralign"><input class="buttonSortNone" type="button" id="button_sortstudentstatus"
-								onclick="toggleSort(this,3)">Status</th>
-						<th class="centeralign">Action(s)</th>
-					</tr>
-					<%
-						int idx = -1;
-									for(StudentData student: helper.students){ idx++;
-					%>
-							<tr class="student_row" id="student<%=idx%>">
-								<td id="<%=Common.PARAM_STUDENT_NAME%>"><%=student.name%></td>
-	 							<td id="<%=Common.PARAM_TEAM_NAME%>"><%=CoordCourseDetailsHelper.escapeForHTML(student.team)%></td>
-	 							<td class="centeralign"><%= helper.status(student) %></td>
-	 							<td class="centeralign">
-									<a class="t_student_details<%= idx %>"
-											href="<%= helper.getCourseStudentDetailsLink(student) %>"
-											onmouseover="ddrivetip('<%= Common.HOVER_MESSAGE_COURSE_STUDENT_DETAILS %>')"
-											onmouseout="hideddrivetip()">
-											View</a>
-									<a class="t_student_edit<%= idx %>" href="<%= helper.getCourseStudentEditLink(student) %>"
-											onmouseover="ddrivetip('<%= Common.HOVER_MESSAGE_COURSE_STUDENT_EDIT %>')"
-											onmouseout="hideddrivetip()">
-											Edit</a>
-									<%	if(helper.status(student).equals(Common.STUDENT_STATUS_YET_TO_JOIN)){ %>
-										<a class="t_student_resend<%= idx %>" href="<%= helper.getCourseStudentRemindLink(student) %>"
-												onclick="return toggleSendRegistrationKey()"
-												onmouseover="ddrivetip('<%= Common.HOVER_MESSAGE_COURSE_STUDENT_REMIND %>')"
-												onmouseout="hideddrivetip()">
-												Resend Invite</a>
-									<%	} %>
-									<a class="t_student_delete<%= idx %>" href="<%= helper.getCourseStudentDeleteLink(student) %>"
-											onclick="return toggleDeleteStudentConfirmation('<%=CoordCourseDetailsHelper.escapeForJavaScript(student.name)%>')"
-											onmouseover="ddrivetip('<%= Common.HOVER_MESSAGE_COURSE_STUDENT_DELETE %>')"
-											onmouseout="hideddrivetip()">
-											Delete</a>
-								</td>
-	 						</tr>
-	 					<% if(idx%10==0) out.flush(); %>
-					<%	} %>
-				</table>
-				<br><br>
-				<br><br>
-			</div>
-		</div>
-	</div>
-
-	<div id="frameBottom">
-		<jsp:include page="<%= Common.JSP_FOOTER %>" />
-	</div>
-</body>
+<%@ page import="teammates.common.Common"%>
+<%@ page import="teammates.common.datatransfer.CourseData"%>
+<%@ page import="teammates.common.datatransfer.StudentData"%>
+<%@ page import="teammates.common.datatransfer.TeamData"%>
+<%@ page import="teammates.ui.controller.CoordCourseDetailsHelper"%>
+<%	CoordCourseDetailsHelper helper = (CoordCourseDetailsHelper)request.getAttribute("helper"); %>
+<!DOCTYPE html>
+<html>
+<head>
+	<link rel="shortcut icon" href="/favicon.png">
+	<meta http-equiv="Content-Type" content="text/html; charset=UTF-8">
+	<title>Teammates - Coordinator</title>
+	<link rel="stylesheet" href="/stylesheets/common.css" type="text/css">
+	<link rel="stylesheet" href="/stylesheets/coordCourseDetails.css" type="text/css">
+	
+	<script type="text/javascript" src="/js/jquery-1.6.2.min.js"></script>
+	<script type="text/javascript" src="/js/tooltip.js"></script>
+	<script type="text/javascript" src="/js/date.js"></script>
+	<script type="text/javascript" src="/js/CalendarPopup.js"></script>
+	<script type="text/javascript" src="/js/AnchorPosition.js"></script>
+	<script type="text/javascript" src="/js/common.js"></script>
+	
+	<script type="text/javascript" src="/js/coordinator.js"></script>
+	<script type="text/javascript" src="/js/coordCourseDetails.js"></script>
+
+</head>
+
+<body>
+	<div id="dhtmltooltip"></div>
+	<div id="frameTop">
+		<jsp:include page="<%= Common.JSP_COORD_HEADER %>" />
+	</div>
+
+	<div id="frameBody">
+		<div id="frameBodyWrapper">
+			<div id="topOfPage"></div>
+			<div id="headerOperation">
+				<h1>Course Details</h1>
+			</div>
+			<div id="coordinatorCourseInformation">
+				<table class="inputTable" id="courseInformationHeader">
+					<tr>
+		 				<td class="label">Course ID:</td>
+		 				<td id="courseid"><%= helper.course.id %></td>
+		 			</tr>
+		 			<tr>
+		 				<td class="label">Course name:</td>
+		 				<td id="coursename"><%=CoordCourseDetailsHelper.escapeForHTML(helper.course.name)%></td>
+					</tr>
+					<tr>
+		 				<td class="label">Teams:</td>
+		 				<td id="total_teams"><%=helper.course.teamsTotal%></td>
+		 			</tr>
+		 			<tr>
+		 				<td class="label">Total students:</td>
+		 				<td id="total_students"><%=helper.course.studentsTotal%></td>
+		 			</tr>
+		 			<%
+		 				if(helper.course.studentsTotal>1){
+		 			%>
+		 			<tr>
+		 				<td class="centeralign" colspan="2">
+		 					<input type="button" class="button t_remind_students"
+		 							id="button_remind"
+		 							onmouseover="ddrivetip('<%=Common.HOVER_MESSAGE_COURSE_REMIND%>')" 
+		 							onmouseout="hideddrivetip();"
+		 							onclick="hideddrivetip(); if(toggleSendRegistrationKeysConfirmation('<%=helper.course.id%>')) window.location.href='<%=helper.getCoordCourseRemindLink()%>';"
+		 							value="Remind Students to Join" tabindex="1">
+		 				</td>
+		 			</tr>
+		 			<%
+		 				}
+		 			%>
+				</table>
+			</div>
+			<jsp:include page="<%=Common.JSP_STATUS_MESSAGE%>" />
+			<div id="coordinatorStudentTable">
+				<table class="dataTable">
+					<tr>
+						<th><input class="buttonSortAscending" type="button" id="button_sortstudentname" 
+								onclick="toggleSort(this,1)">Student Name</th>
+						<th><input class="buttonSortNone" type="button" id="button_sortstudentteam"
+								onclick="toggleSort(this,2)">Team</th>
+						<th class="centeralign"><input class="buttonSortNone" type="button" id="button_sortstudentstatus"
+								onclick="toggleSort(this,3)">Status</th>
+						<th class="centeralign">Action(s)</th>
+					</tr>
+					<%
+						int idx = -1;
+									for(StudentData student: helper.students){ idx++;
+					%>
+							<tr class="student_row" id="student<%=idx%>">
+								<td id="<%=Common.PARAM_STUDENT_NAME%>"><%=student.name%></td>
+	 							<td id="<%=Common.PARAM_TEAM_NAME%>"><%=CoordCourseDetailsHelper.escapeForHTML(student.team)%></td>
+	 							<td class="centeralign"><%= helper.status(student) %></td>
+	 							<td class="centeralign">
+									<a class="t_student_details<%= idx %>"
+											href="<%= helper.getCourseStudentDetailsLink(student) %>"
+											onmouseover="ddrivetip('<%= Common.HOVER_MESSAGE_COURSE_STUDENT_DETAILS %>')"
+											onmouseout="hideddrivetip()">
+											View</a>
+									<a class="t_student_edit<%= idx %>" href="<%= helper.getCourseStudentEditLink(student) %>"
+											onmouseover="ddrivetip('<%= Common.HOVER_MESSAGE_COURSE_STUDENT_EDIT %>')"
+											onmouseout="hideddrivetip()">
+											Edit</a>
+									<%	if(helper.status(student).equals(Common.STUDENT_STATUS_YET_TO_JOIN)){ %>
+										<a class="t_student_resend<%= idx %>" href="<%= helper.getCourseStudentRemindLink(student) %>"
+												onclick="return toggleSendRegistrationKey()"
+												onmouseover="ddrivetip('<%= Common.HOVER_MESSAGE_COURSE_STUDENT_REMIND %>')"
+												onmouseout="hideddrivetip()">
+												Resend Invite</a>
+									<%	} %>
+									<a class="t_student_delete<%= idx %>" href="<%= helper.getCourseStudentDeleteLink(student) %>"
+											onclick="return toggleDeleteStudentConfirmation('<%=CoordCourseDetailsHelper.escapeForJavaScript(student.name)%>')"
+											onmouseover="ddrivetip('<%= Common.HOVER_MESSAGE_COURSE_STUDENT_DELETE %>')"
+											onmouseout="hideddrivetip()">
+											Delete</a>
+								</td>
+	 						</tr>
+	 					<% if(idx%10==0) out.flush(); %>
+					<%	} %>
+				</table>
+				<br><br>
+				<br><br>
+			</div>
+		</div>
+	</div>
+
+	<div id="frameBottom">
+		<jsp:include page="<%= Common.JSP_FOOTER %>" />
+	</div>
+</body>
 </html>