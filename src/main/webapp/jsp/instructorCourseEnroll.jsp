<%@ page import="java.util.List" %>
<%@ page import="teammates.common.Common"%>
<%@ page import="teammates.common.datatransfer.StudentData"%>
<%@ page import="teammates.ui.controller.InstructorCourseEnrollHelper"%>
<%	InstructorCourseEnrollHelper helper = (InstructorCourseEnrollHelper)request.getAttribute("helper"); %>
<!DOCTYPE html>
<html>
<head>
	<link rel="shortcut icon" href="/favicon.png">
	<meta http-equiv="Content-Type" content="text/html; charset=UTF-8">
	<title>Teammates - Instructor</title>
	<link rel="stylesheet" href="/stylesheets/common.css" type="text/css">
	<link rel="stylesheet" href="/stylesheets/instructorCourseEnroll.css" type="text/css">
	
	<script type="text/javascript" src="/js/googleAnalytics.js"></script>
	<script type="text/javascript" src="/js/jquery-minified.js"></script>
	<script type="text/javascript" src="/js/tooltip.js"></script>
	<script type="text/javascript" src="/js/date.js"></script>
	<script type="text/javascript" src="/js/CalendarPopup.js"></script>
	<script type="text/javascript" src="/js/AnchorPosition.js"></script>
	<script type="text/javascript" src="/js/common.js"></script>
	
	<script type="text/javascript" src="/js/instructor.js"></script>
	<script type="text/javascript" src="/js/instructorCourseEnroll.js"></script>
    <jsp:include page="../enableJS.jsp"></jsp:include>
</head>

<body>
	<div id="dhtmltooltip"></div>
	<div id="frameTop">
		<jsp:include page="<%= Common.JSP_INSTRUCTOR_HEADER %>" />
	</div>

	<div id="frameBody">
		<div id="frameBodyWrapper">
			<div id="topOfPage"></div>
			<% if(helper.isResult){ %>
				<div id="headerOperation">
					<h1>Enrollment Results for <%= helper.courseID %></h1>
				</div>
				
				<%	for(int i=0; i<5; i++){
						List<StudentData> students = helper.students[i]; %>
					<%	if(students.size()>0){ %>
						<p class="bold centeralign"><%= helper.getMessageForStudentsListID(i) %></p>
						<br>
						<table class="dataTable" class="enroll_result<%= i %>">
						<tr>
							<th class="bold color_white">Student Name</th>
							<th class="bold color_white centeralign">E-mail address</th>
							<th class="bold color_white centeralign">Team</th>
							<th class="bold color_white centeralign" width="40%">Comments</th>
						</tr>
						<% for(StudentData student: students){ %>
							<tr>
								<td><%= student.name %></td>
								<td><%= student.email %></td>
								<td><%= student.team %></td>
								<td><%= student.comments %></td>
							</tr>
						<% 	} %>
						</table>
						<br>
						<br>
						<br>
					<%	} %>
				<%	} %>
				
				<div id="instructorCourseEnrollmentButtons">
				</div>
			<% } else { %>
				<div id="headerOperation">
					<h1>Enroll Students for <%= helper.courseID %></h1>
				</div>
				<form action="<%= helper.getInstructorCourseEnrollLink(helper.courseID) %>" method="post">
<<<<<<< HEAD
					<img src="/images/enrollInstructions.png" width="1012px" height="324px" border="0">
					<p class="info centeralign bold">Recommended maximum class size : 250 students</p>
=======
					<img src="/images/enrollInstructions.png" border="0">
					<p class="info centeralign bold">Recommended maximum class size : 100 students</p>
>>>>>>> d7f667a3
					<br>
					<table class="inputTable">
						<tr>
							<td class="label bold middlealign" id="studentDetails"> Student details: </td>
							<td><textarea rows="6" cols="110" class ="textvalue" name="enrollstudents" id="enrollstudents"></textarea></td>
						</tr>
					</table>
					<jsp:include page="<%= Common.JSP_STATUS_MESSAGE %>" />
					<br>
					<div id="instructorCourseEnrollmentButtons" class="centeralign">
						<input type="submit" class="button" name="button_enroll" id="button_enroll" value="Enroll students"
							onclick="return checkEnrollmentInput(document.getElementById('enrollstudents').value)">
					</div>
				</form>
				<br>
				<br>
				<br>
			<% } %>
		</div>
	</div>

	<div id="frameBottom">
		<jsp:include page="<%= Common.JSP_FOOTER %>" />
	</div>
</body>
</html><|MERGE_RESOLUTION|>--- conflicted
+++ resolved
@@ -1,108 +1,103 @@
-<%@ page import="java.util.List" %>
-<%@ page import="teammates.common.Common"%>
-<%@ page import="teammates.common.datatransfer.StudentData"%>
-<%@ page import="teammates.ui.controller.InstructorCourseEnrollHelper"%>
-<%	InstructorCourseEnrollHelper helper = (InstructorCourseEnrollHelper)request.getAttribute("helper"); %>
-<!DOCTYPE html>
-<html>
-<head>
-	<link rel="shortcut icon" href="/favicon.png">
-	<meta http-equiv="Content-Type" content="text/html; charset=UTF-8">
-	<title>Teammates - Instructor</title>
-	<link rel="stylesheet" href="/stylesheets/common.css" type="text/css">
-	<link rel="stylesheet" href="/stylesheets/instructorCourseEnroll.css" type="text/css">
-	
-	<script type="text/javascript" src="/js/googleAnalytics.js"></script>
-	<script type="text/javascript" src="/js/jquery-minified.js"></script>
-	<script type="text/javascript" src="/js/tooltip.js"></script>
-	<script type="text/javascript" src="/js/date.js"></script>
-	<script type="text/javascript" src="/js/CalendarPopup.js"></script>
-	<script type="text/javascript" src="/js/AnchorPosition.js"></script>
-	<script type="text/javascript" src="/js/common.js"></script>
-	
-	<script type="text/javascript" src="/js/instructor.js"></script>
-	<script type="text/javascript" src="/js/instructorCourseEnroll.js"></script>
-    <jsp:include page="../enableJS.jsp"></jsp:include>
-</head>
-
-<body>
-	<div id="dhtmltooltip"></div>
-	<div id="frameTop">
-		<jsp:include page="<%= Common.JSP_INSTRUCTOR_HEADER %>" />
-	</div>
-
-	<div id="frameBody">
-		<div id="frameBodyWrapper">
-			<div id="topOfPage"></div>
-			<% if(helper.isResult){ %>
-				<div id="headerOperation">
-					<h1>Enrollment Results for <%= helper.courseID %></h1>
-				</div>
-				
-				<%	for(int i=0; i<5; i++){
-						List<StudentData> students = helper.students[i]; %>
-					<%	if(students.size()>0){ %>
-						<p class="bold centeralign"><%= helper.getMessageForStudentsListID(i) %></p>
-						<br>
-						<table class="dataTable" class="enroll_result<%= i %>">
-						<tr>
-							<th class="bold color_white">Student Name</th>
-							<th class="bold color_white centeralign">E-mail address</th>
-							<th class="bold color_white centeralign">Team</th>
-							<th class="bold color_white centeralign" width="40%">Comments</th>
-						</tr>
-						<% for(StudentData student: students){ %>
-							<tr>
-								<td><%= student.name %></td>
-								<td><%= student.email %></td>
-								<td><%= student.team %></td>
-								<td><%= student.comments %></td>
-							</tr>
-						<% 	} %>
-						</table>
-						<br>
-						<br>
-						<br>
-					<%	} %>
-				<%	} %>
-				
-				<div id="instructorCourseEnrollmentButtons">
-				</div>
-			<% } else { %>
-				<div id="headerOperation">
-					<h1>Enroll Students for <%= helper.courseID %></h1>
-				</div>
-				<form action="<%= helper.getInstructorCourseEnrollLink(helper.courseID) %>" method="post">
-<<<<<<< HEAD
-					<img src="/images/enrollInstructions.png" width="1012px" height="324px" border="0">
-					<p class="info centeralign bold">Recommended maximum class size : 250 students</p>
-=======
-					<img src="/images/enrollInstructions.png" border="0">
-					<p class="info centeralign bold">Recommended maximum class size : 100 students</p>
->>>>>>> d7f667a3
-					<br>
-					<table class="inputTable">
-						<tr>
-							<td class="label bold middlealign" id="studentDetails"> Student details: </td>
-							<td><textarea rows="6" cols="110" class ="textvalue" name="enrollstudents" id="enrollstudents"></textarea></td>
-						</tr>
-					</table>
-					<jsp:include page="<%= Common.JSP_STATUS_MESSAGE %>" />
-					<br>
-					<div id="instructorCourseEnrollmentButtons" class="centeralign">
-						<input type="submit" class="button" name="button_enroll" id="button_enroll" value="Enroll students"
-							onclick="return checkEnrollmentInput(document.getElementById('enrollstudents').value)">
-					</div>
-				</form>
-				<br>
-				<br>
-				<br>
-			<% } %>
-		</div>
-	</div>
-
-	<div id="frameBottom">
-		<jsp:include page="<%= Common.JSP_FOOTER %>" />
-	</div>
-</body>
+<%@ page import="java.util.List" %>
+<%@ page import="teammates.common.Common"%>
+<%@ page import="teammates.common.datatransfer.StudentData"%>
+<%@ page import="teammates.ui.controller.InstructorCourseEnrollHelper"%>
+<%	InstructorCourseEnrollHelper helper = (InstructorCourseEnrollHelper)request.getAttribute("helper"); %>
+<!DOCTYPE html>
+<html>
+<head>
+	<link rel="shortcut icon" href="/favicon.png">
+	<meta http-equiv="Content-Type" content="text/html; charset=UTF-8">
+	<title>Teammates - Instructor</title>
+	<link rel="stylesheet" href="/stylesheets/common.css" type="text/css">
+	<link rel="stylesheet" href="/stylesheets/instructorCourseEnroll.css" type="text/css">
+	
+	<script type="text/javascript" src="/js/googleAnalytics.js"></script>
+	<script type="text/javascript" src="/js/jquery-minified.js"></script>
+	<script type="text/javascript" src="/js/tooltip.js"></script>
+	<script type="text/javascript" src="/js/date.js"></script>
+	<script type="text/javascript" src="/js/CalendarPopup.js"></script>
+	<script type="text/javascript" src="/js/AnchorPosition.js"></script>
+	<script type="text/javascript" src="/js/common.js"></script>
+	
+	<script type="text/javascript" src="/js/instructor.js"></script>
+	<script type="text/javascript" src="/js/instructorCourseEnroll.js"></script>
+    <jsp:include page="../enableJS.jsp"></jsp:include>
+</head>
+
+<body>
+	<div id="dhtmltooltip"></div>
+	<div id="frameTop">
+		<jsp:include page="<%= Common.JSP_INSTRUCTOR_HEADER %>" />
+	</div>
+
+	<div id="frameBody">
+		<div id="frameBodyWrapper">
+			<div id="topOfPage"></div>
+			<% if(helper.isResult){ %>
+				<div id="headerOperation">
+					<h1>Enrollment Results for <%= helper.courseID %></h1>
+				</div>
+				
+				<%	for(int i=0; i<5; i++){
+						List<StudentData> students = helper.students[i]; %>
+					<%	if(students.size()>0){ %>
+						<p class="bold centeralign"><%= helper.getMessageForStudentsListID(i) %></p>
+						<br>
+						<table class="dataTable" class="enroll_result<%= i %>">
+						<tr>
+							<th class="bold color_white">Student Name</th>
+							<th class="bold color_white centeralign">E-mail address</th>
+							<th class="bold color_white centeralign">Team</th>
+							<th class="bold color_white centeralign" width="40%">Comments</th>
+						</tr>
+						<% for(StudentData student: students){ %>
+							<tr>
+								<td><%= student.name %></td>
+								<td><%= student.email %></td>
+								<td><%= student.team %></td>
+								<td><%= student.comments %></td>
+							</tr>
+						<% 	} %>
+						</table>
+						<br>
+						<br>
+						<br>
+					<%	} %>
+				<%	} %>
+				
+				<div id="instructorCourseEnrollmentButtons">
+				</div>
+			<% } else { %>
+				<div id="headerOperation">
+					<h1>Enroll Students for <%= helper.courseID %></h1>
+				</div>
+				<form action="<%= helper.getInstructorCourseEnrollLink(helper.courseID) %>" method="post">
+					<img src="/images/enrollInstructions.png" border="0">
+					<p class="info centeralign bold">Recommended maximum class size : 250 students</p>
+					<br>
+					<table class="inputTable">
+						<tr>
+							<td class="label bold middlealign" id="studentDetails"> Student details: </td>
+							<td><textarea rows="6" cols="110" class ="textvalue" name="enrollstudents" id="enrollstudents"></textarea></td>
+						</tr>
+					</table>
+					<jsp:include page="<%= Common.JSP_STATUS_MESSAGE %>" />
+					<br>
+					<div id="instructorCourseEnrollmentButtons" class="centeralign">
+						<input type="submit" class="button" name="button_enroll" id="button_enroll" value="Enroll students"
+							onclick="return checkEnrollmentInput(document.getElementById('enrollstudents').value)">
+					</div>
+				</form>
+				<br>
+				<br>
+				<br>
+			<% } %>
+		</div>
+	</div>
+
+	<div id="frameBottom">
+		<jsp:include page="<%= Common.JSP_FOOTER %>" />
+	</div>
+</body>
 </html>