<%@ page import="teammates.common.Common" %>
<%@ page import="teammates.common.datatransfer.CourseData"%>
<%@ page import="teammates.common.datatransfer.EvaluationData"%>
<%@ page import="teammates.ui.controller.CoordHomeHelper"%>
<%	CoordHomeHelper helper = (CoordHomeHelper)request.getAttribute("helper"); %>
<!DOCTYPE html>
<html>
<head>
	<link rel="shortcut icon" href="/favicon.png" />
	<meta http-equiv="Content-Type" content="text/html; charset=UTF-8">
	<title>Teammates - Coordinator</title>
<<<<<<< HEAD
	<link rel=stylesheet href="/stylesheets/common.css" type="text/css" />
	<link rel=stylesheet href="/stylesheets/coordHome.css" type="text/css" />
=======
	<link rel="stylesheet" href="/stylesheets/main.css" type="text/css" />
	<link rel="stylesheet" href="/stylesheets/evaluation.css" type="text/css" />
>>>>>>> e24debdc
	
	<script type="text/kavascript" src="/js/jquery-1.6.2.min.js"></script>
	<script type="text/kavascript" src="/js/tooltip.js"></script>
	<script type="text/kavascript" src="/js/date.js"></script>
	<script type="text/kavascript" src="/js/CalendarPopup.js"></script>
	<script type="text/kavascript" src="/js/AnchorPosition.js"></script>
	<script type="text/kavascript" src="/js/common.js"></script>
	
	<script type="text/kavascript" src="/js/coordinator.js"></script>


</head>

<body>
	<div id="dhtmltooltip"></div>
	<div id="frameTop">
		<jsp:include page="<%= Common.JSP_COORD_HEADER %>" />
	</div>

	<div id="frameBody">
		<div id="frameBodyWrapper">
			<div id="topOfPage"></div>
			<div id="headerOperation">
				<h1>Coordinator Home</h1>
<<<<<<< HEAD
				<br />
				<div class="backgroundBlock">
					<div id="result_addCourse" class="blockLink">
=======
				<br>
				<div class="result_team">
					<div class="result_addOrJoinCourse">
>>>>>>> e24debdc
						<a href="<%= helper.getCoordCourseLink() %>" name="addNewCourse" id="addNewCourse">
							Add New Course </a>
					</div>
				</div>
			</div>
			<jsp:include page="<%= Common.JSP_STATUS_MESSAGE %>" />
			<div id="coordinatorHomeTable">
				<%	int idx = -1;
					int evalIdx = -1;
					for (CourseData course: helper.courses) { idx++;
				%>
				<div class="backgroundBlock home_courses_div" id="course<%= idx %>">
					<div class="result_homeTitle">
						<h2>[<%= course.id %>] :
							<%=CoordHomeHelper.escapeForHTML(course.name)%>
						</h2>
					</div>
					<div class="result_homeLinks blockLink">
						<a class="t_course_enroll<%=idx%>"
							href="<%=helper.getCoordCourseEnrollLink(course.id)%>"
							onmouseover="ddrivetip('<%=Common.HOVER_MESSAGE_COURSE_ENROLL%>')"
							onmouseout="hideddrivetip()">
							Enroll
						</a>
						<a class="t_course_view<%=idx%>"
							href="<%=helper.getCoordCourseDetailsLink(course.id)%>"
							onmouseover="ddrivetip('<%=Common.HOVER_MESSAGE_COURSE_DETAILS%>')"
							onmouseout="hideddrivetip()">
							View
						</a>
						<a class="t_course_add_eval<%=idx%>"
							href="<%=helper.getCoordEvaluationLink()%>"
							onmouseover="ddrivetip('<%=Common.HOVER_MESSAGE_COURSE_ADD_EVALUATION%>')"
							onmouseout="hideddrivetip()">
							Add Evaluation
						</a>
						<a class="t_course_delete<%=idx%>"
							href="<%=helper.getCoordCourseDeleteLink(course.id,true)%>"
							onclick="hideddrivetip(); return toggleDeleteCourseConfirmation('<%=course.id%>')"
							onmouseover="ddrivetip('<%=Common.HOVER_MESSAGE_COURSE_DELETE%>')"
							onmouseout="hideddrivetip()">
							Delete
						</a>
					</div>
					<div style="clear: both;"></div>
					<br>
					<%
						if (course.evaluations.size() > 0) {
					%>
						<table class="dataTable">
							<tr>
								<th class="leftalign">Evaluation Name</th>
								<th class="centeralign">Status</th>
								<th class="centeralign"><span
									onmouseover="ddrivetip('<%=Common.HOVER_MESSAGE_EVALUATION_RESPONSE_RATE%>')"
									onmouseout="hideddrivetip()">Response Rate</span></th>
								<th class="centeralign">Action(s)</th>
							</tr>
							<%
								for (EvaluationData eval: course.evaluations){ evalIdx++;
							%>
								<tr class="home_evaluations_row" id="evaluation<%=evalIdx%>">
									<td class="t_eval_name<%=idx%>"><%=CoordHomeHelper.escapeForHTML(eval.name)%></td>
									<td class="t_eval_status<%= idx %> centeralign"><span
										onmouseover="ddrivetip('<%= CoordHomeHelper.getCoordHoverMessageForEval(eval) %>')"
										onmouseout="hideddrivetip()"><%= CoordHomeHelper.getCoordStatusForEval(eval) %></span></td>
									<td class="t_eval_response<%= idx %> centeralign"><%= eval.submittedTotal %>
										/ <%= eval.expectedTotal %></td>
									<td class="centeralign"><%= helper.getCoordEvaluationActions(eval,evalIdx, true) %>
									</td>
								</tr>
							<%	} %>
						</table>
						<br>
					<%
						}
					%>
				</div>
				<br> <br> <br>
				<%		out.flush();
					}
				%>
			</div>
		</div>
	</div>

	<div id="frameBottom">
		<jsp:include page="<%= Common.JSP_FOOTER %>" />
	</div>
</body>
</html><|MERGE_RESOLUTION|>--- conflicted
+++ resolved
@@ -1,142 +1,131 @@
-<%@ page import="teammates.common.Common" %>
-<%@ page import="teammates.common.datatransfer.CourseData"%>
-<%@ page import="teammates.common.datatransfer.EvaluationData"%>
-<%@ page import="teammates.ui.controller.CoordHomeHelper"%>
-<%	CoordHomeHelper helper = (CoordHomeHelper)request.getAttribute("helper"); %>
-<!DOCTYPE html>
-<html>
-<head>
-	<link rel="shortcut icon" href="/favicon.png" />
-	<meta http-equiv="Content-Type" content="text/html; charset=UTF-8">
-	<title>Teammates - Coordinator</title>
-<<<<<<< HEAD
-	<link rel=stylesheet href="/stylesheets/common.css" type="text/css" />
-	<link rel=stylesheet href="/stylesheets/coordHome.css" type="text/css" />
-=======
-	<link rel="stylesheet" href="/stylesheets/main.css" type="text/css" />
-	<link rel="stylesheet" href="/stylesheets/evaluation.css" type="text/css" />
->>>>>>> e24debdc
-	
-	<script type="text/kavascript" src="/js/jquery-1.6.2.min.js"></script>
-	<script type="text/kavascript" src="/js/tooltip.js"></script>
-	<script type="text/kavascript" src="/js/date.js"></script>
-	<script type="text/kavascript" src="/js/CalendarPopup.js"></script>
-	<script type="text/kavascript" src="/js/AnchorPosition.js"></script>
-	<script type="text/kavascript" src="/js/common.js"></script>
-	
-	<script type="text/kavascript" src="/js/coordinator.js"></script>
-
-
-</head>
-
-<body>
-	<div id="dhtmltooltip"></div>
-	<div id="frameTop">
-		<jsp:include page="<%= Common.JSP_COORD_HEADER %>" />
-	</div>
-
-	<div id="frameBody">
-		<div id="frameBodyWrapper">
-			<div id="topOfPage"></div>
-			<div id="headerOperation">
-				<h1>Coordinator Home</h1>
-<<<<<<< HEAD
-				<br />
-				<div class="backgroundBlock">
-					<div id="result_addCourse" class="blockLink">
-=======
-				<br>
-				<div class="result_team">
-					<div class="result_addOrJoinCourse">
->>>>>>> e24debdc
-						<a href="<%= helper.getCoordCourseLink() %>" name="addNewCourse" id="addNewCourse">
-							Add New Course </a>
-					</div>
-				</div>
-			</div>
-			<jsp:include page="<%= Common.JSP_STATUS_MESSAGE %>" />
-			<div id="coordinatorHomeTable">
-				<%	int idx = -1;
-					int evalIdx = -1;
-					for (CourseData course: helper.courses) { idx++;
-				%>
-				<div class="backgroundBlock home_courses_div" id="course<%= idx %>">
-					<div class="result_homeTitle">
-						<h2>[<%= course.id %>] :
-							<%=CoordHomeHelper.escapeForHTML(course.name)%>
-						</h2>
-					</div>
-					<div class="result_homeLinks blockLink">
-						<a class="t_course_enroll<%=idx%>"
-							href="<%=helper.getCoordCourseEnrollLink(course.id)%>"
-							onmouseover="ddrivetip('<%=Common.HOVER_MESSAGE_COURSE_ENROLL%>')"
-							onmouseout="hideddrivetip()">
-							Enroll
-						</a>
-						<a class="t_course_view<%=idx%>"
-							href="<%=helper.getCoordCourseDetailsLink(course.id)%>"
-							onmouseover="ddrivetip('<%=Common.HOVER_MESSAGE_COURSE_DETAILS%>')"
-							onmouseout="hideddrivetip()">
-							View
-						</a>
-						<a class="t_course_add_eval<%=idx%>"
-							href="<%=helper.getCoordEvaluationLink()%>"
-							onmouseover="ddrivetip('<%=Common.HOVER_MESSAGE_COURSE_ADD_EVALUATION%>')"
-							onmouseout="hideddrivetip()">
-							Add Evaluation
-						</a>
-						<a class="t_course_delete<%=idx%>"
-							href="<%=helper.getCoordCourseDeleteLink(course.id,true)%>"
-							onclick="hideddrivetip(); return toggleDeleteCourseConfirmation('<%=course.id%>')"
-							onmouseover="ddrivetip('<%=Common.HOVER_MESSAGE_COURSE_DELETE%>')"
-							onmouseout="hideddrivetip()">
-							Delete
-						</a>
-					</div>
-					<div style="clear: both;"></div>
-					<br>
-					<%
-						if (course.evaluations.size() > 0) {
-					%>
-						<table class="dataTable">
-							<tr>
-								<th class="leftalign">Evaluation Name</th>
-								<th class="centeralign">Status</th>
-								<th class="centeralign"><span
-									onmouseover="ddrivetip('<%=Common.HOVER_MESSAGE_EVALUATION_RESPONSE_RATE%>')"
-									onmouseout="hideddrivetip()">Response Rate</span></th>
-								<th class="centeralign">Action(s)</th>
-							</tr>
-							<%
-								for (EvaluationData eval: course.evaluations){ evalIdx++;
-							%>
-								<tr class="home_evaluations_row" id="evaluation<%=evalIdx%>">
-									<td class="t_eval_name<%=idx%>"><%=CoordHomeHelper.escapeForHTML(eval.name)%></td>
-									<td class="t_eval_status<%= idx %> centeralign"><span
-										onmouseover="ddrivetip('<%= CoordHomeHelper.getCoordHoverMessageForEval(eval) %>')"
-										onmouseout="hideddrivetip()"><%= CoordHomeHelper.getCoordStatusForEval(eval) %></span></td>
-									<td class="t_eval_response<%= idx %> centeralign"><%= eval.submittedTotal %>
-										/ <%= eval.expectedTotal %></td>
-									<td class="centeralign"><%= helper.getCoordEvaluationActions(eval,evalIdx, true) %>
-									</td>
-								</tr>
-							<%	} %>
-						</table>
-						<br>
-					<%
-						}
-					%>
-				</div>
-				<br> <br> <br>
-				<%		out.flush();
-					}
-				%>
-			</div>
-		</div>
-	</div>
-
-	<div id="frameBottom">
-		<jsp:include page="<%= Common.JSP_FOOTER %>" />
-	</div>
-</body>
+<%@ page import="teammates.common.Common" %>
+<%@ page import="teammates.common.datatransfer.CourseData"%>
+<%@ page import="teammates.common.datatransfer.EvaluationData"%>
+<%@ page import="teammates.ui.controller.CoordHomeHelper"%>
+<%	CoordHomeHelper helper = (CoordHomeHelper)request.getAttribute("helper"); %>
+<!DOCTYPE html>
+<html>
+<head>
+	<link rel="shortcut icon" href="/favicon.png" />
+	<meta http-equiv="Content-Type" content="text/html; charset=UTF-8">
+	<title>Teammates - Coordinator</title>
+	<link rel="stylesheet" href="/stylesheets/common.css" type="text/css" />
+	<link rel="stylesheet" href="/stylesheets/coordHome.css" type="text/css" />
+	
+	<script type="text/kavascript" src="/js/jquery-1.6.2.min.js"></script>
+	<script type="text/kavascript" src="/js/tooltip.js"></script>
+	<script type="text/kavascript" src="/js/date.js"></script>
+	<script type="text/kavascript" src="/js/CalendarPopup.js"></script>
+	<script type="text/kavascript" src="/js/AnchorPosition.js"></script>
+	<script type="text/kavascript" src="/js/common.js"></script>
+	
+	<script type="text/kavascript" src="/js/coordinator.js"></script>
+
+
+</head>
+
+<body>
+	<div id="dhtmltooltip"></div>
+	<div id="frameTop">
+		<jsp:include page="<%= Common.JSP_COORD_HEADER %>" />
+	</div>
+
+	<div id="frameBody">
+		<div id="frameBodyWrapper">
+			<div id="topOfPage"></div>
+			<div id="headerOperation">
+				<h1>Coordinator Home</h1>
+				<br>
+				<div class="backgroundBlock">
+					<div id="result_addCourse" class="blockLink">
+						<a href="<%= helper.getCoordCourseLink() %>" name="addNewCourse" id="addNewCourse">
+							Add New Course </a>
+					</div>
+				</div>
+			</div>
+			<jsp:include page="<%= Common.JSP_STATUS_MESSAGE %>" />
+			<div id="coordinatorHomeTable">
+				<%	int idx = -1;
+					int evalIdx = -1;
+					for (CourseData course: helper.courses) { idx++;
+				%>
+				<div class="backgroundBlock home_courses_div" id="course<%= idx %>">
+					<div class="result_homeTitle">
+						<h2>[<%= course.id %>] :
+							<%=CoordHomeHelper.escapeForHTML(course.name)%>
+						</h2>
+					</div>
+					<div class="result_homeLinks blockLink">
+						<a class="t_course_enroll<%=idx%>"
+							href="<%=helper.getCoordCourseEnrollLink(course.id)%>"
+							onmouseover="ddrivetip('<%=Common.HOVER_MESSAGE_COURSE_ENROLL%>')"
+							onmouseout="hideddrivetip()">
+							Enroll
+						</a>
+						<a class="t_course_view<%=idx%>"
+							href="<%=helper.getCoordCourseDetailsLink(course.id)%>"
+							onmouseover="ddrivetip('<%=Common.HOVER_MESSAGE_COURSE_DETAILS%>')"
+							onmouseout="hideddrivetip()">
+							View
+						</a>
+						<a class="t_course_add_eval<%=idx%>"
+							href="<%=helper.getCoordEvaluationLink()%>"
+							onmouseover="ddrivetip('<%=Common.HOVER_MESSAGE_COURSE_ADD_EVALUATION%>')"
+							onmouseout="hideddrivetip()">
+							Add Evaluation
+						</a>
+						<a class="t_course_delete<%=idx%>"
+							href="<%=helper.getCoordCourseDeleteLink(course.id,true)%>"
+							onclick="hideddrivetip(); return toggleDeleteCourseConfirmation('<%=course.id%>')"
+							onmouseover="ddrivetip('<%=Common.HOVER_MESSAGE_COURSE_DELETE%>')"
+							onmouseout="hideddrivetip()">
+							Delete
+						</a>
+					</div>
+					<div style="clear: both;"></div>
+					<br>
+					<%
+						if (course.evaluations.size() > 0) {
+					%>
+						<table class="dataTable">
+							<tr>
+								<th class="leftalign">Evaluation Name</th>
+								<th class="centeralign">Status</th>
+								<th class="centeralign"><span
+									onmouseover="ddrivetip('<%=Common.HOVER_MESSAGE_EVALUATION_RESPONSE_RATE%>')"
+									onmouseout="hideddrivetip()">Response Rate</span></th>
+								<th class="centeralign">Action(s)</th>
+							</tr>
+							<%
+								for (EvaluationData eval: course.evaluations){ evalIdx++;
+							%>
+								<tr class="home_evaluations_row" id="evaluation<%=evalIdx%>">
+									<td class="t_eval_name<%=idx%>"><%=CoordHomeHelper.escapeForHTML(eval.name)%></td>
+									<td class="t_eval_status<%= idx %> centeralign"><span
+										onmouseover="ddrivetip('<%= CoordHomeHelper.getCoordHoverMessageForEval(eval) %>')"
+										onmouseout="hideddrivetip()"><%= CoordHomeHelper.getCoordStatusForEval(eval) %></span></td>
+									<td class="t_eval_response<%= idx %> centeralign"><%= eval.submittedTotal %>
+										/ <%= eval.expectedTotal %></td>
+									<td class="centeralign"><%= helper.getCoordEvaluationActions(eval,evalIdx, true) %>
+									</td>
+								</tr>
+							<%	} %>
+						</table>
+						<br>
+					<%
+						}
+					%>
+				</div>
+				<br> <br> <br>
+				<%		out.flush();
+					}
+				%>
+			</div>
+		</div>
+	</div>
+
+	<div id="frameBottom">
+		<jsp:include page="<%= Common.JSP_FOOTER %>" />
+	</div>
+</body>
 </html>