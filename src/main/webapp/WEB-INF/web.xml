--- conflicted
+++ resolved
@@ -4,16 +4,6 @@
         xsi:schemaLocation="http://xmlns.jcp.org/xml/ns/javaee http://xmlns.jcp.org/xml/ns/javaee/web-app_3_1.xsd"
         version="3.1">
 
-<<<<<<< HEAD
-    <!-- This jsp-config element tag must be put above other tags or else it might cause all error pages to be non-accessible -->
-    <jsp-config>
-        <jsp-property-group>
-            <page-encoding>UTF-8</page-encoding>
-        </jsp-property-group>
-    </jsp-config>
-
-=======
->>>>>>> 54fe07e1
     <filter>
         <filter-name>ObjectifyFilter</filter-name>
         <filter-class>com.googlecode.objectify.ObjectifyFilter</filter-class>
