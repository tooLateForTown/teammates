--- conflicted
+++ resolved
@@ -75,8 +75,7 @@
 	    <servlet-name>AdminHome</servlet-name>
 	    <url-pattern>/page/adminHome</url-pattern>
 	</servlet-mapping>
-<<<<<<< HEAD
-	
+	<servlet>
 	
 	<servlet>
 	    	<servlet-name>AdminExceptionTest</servlet-name>
@@ -86,8 +85,6 @@
 	    <servlet-name>AdminExceptionTest</servlet-name>
 	    <url-pattern>/page/adminExceptionTest</url-pattern>
 	</servlet-mapping>
-=======
-	<servlet>
 		<servlet-name>AdminSearchTask</servlet-name>
 		<servlet-class>teammates.ui.controller.AdminSearchTaskServlet</servlet-class>
 	</servlet>
@@ -103,7 +100,6 @@
         <servlet-name>AdminSearch</servlet-name>
         <url-pattern>/page/adminSearch</url-pattern>
     </servlet-mapping>
->>>>>>> eb8c9e79
 	<servlet>
 	    	<servlet-name>AdminActivityLog</servlet-name>
 	    	<servlet-class>teammates.ui.controller.AdminActivityLogServlet</servlet-class>
@@ -364,11 +360,8 @@
             <web-resource-name>AdminPages</web-resource-name>
             <description>Page for admin use only</description>
             <url-pattern>/page/adminHome</url-pattern>
-<<<<<<< HEAD
             <url-pattern>/page/adminExceptionTest</url-pattern>
-=======
             <url-pattern>/page/adminSearch</url-pattern>
->>>>>>> eb8c9e79
             <url-pattern>/page/adminActivityLog</url-pattern>
         </web-resource-collection>
         <auth-constraint>
